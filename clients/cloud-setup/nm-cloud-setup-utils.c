// SPDX-License-Identifier: LGPL-2.1+

#include "nm-default.h"

#include "nm-cloud-setup-utils.h"

#include "nm-glib-aux/nm-time-utils.h"
#include "nm-glib-aux/nm-logging-base.h"
#include "nm-glib-aux/nm-str-buf.h"

/*****************************************************************************/

volatile NMLogLevel _nm_logging_configured_level = LOGL_TRACE;

void
_nm_logging_enabled_init (const char *level_str)
{
	NMLogLevel level;

	if (!_nm_log_parse_level (level_str, &level))
		level = LOGL_WARN;
	else if (level == _LOGL_KEEP)
		level = LOGL_WARN;

	_nm_logging_configured_level = level;
}

void
_nm_log_impl_cs (NMLogLevel level,
                 const char *fmt,
                 ...)
{
	gs_free char *msg = NULL;
	va_list ap;
	const char *level_str;
	gint64 ts;

	va_start (ap, fmt);
	msg = g_strdup_vprintf (fmt, ap);
	va_end (ap);

	switch (level) {
	case LOGL_TRACE: level_str = "<trace>"; break;
	case LOGL_DEBUG: level_str = "<debug>"; break;
	case LOGL_INFO:  level_str = "<info> "; break;
	case LOGL_WARN:  level_str = "<warn> "; break;
	default:
		nm_assert (level == LOGL_ERR);
		level_str = "<error>";
		break;
	}

	ts = nm_utils_clock_gettime_nsec (CLOCK_BOOTTIME);

	g_print ("[%"G_GINT64_FORMAT".%05"G_GINT64_FORMAT"] %s %s\n",
	         ts / NM_UTILS_NSEC_PER_SEC,
	         (ts / (NM_UTILS_NSEC_PER_SEC / 10000)) % 10000,
	         level_str,
	         msg);
}

void
_nm_utils_monotonic_timestamp_initialized (const struct timespec *tp,
                                           gint64 offset_sec,
                                           gboolean is_boottime)
{
}

/*****************************************************************************/

G_LOCK_DEFINE_STATIC  (_wait_for_objects_lock);
static GSList *_wait_for_objects_list;
static GSList *_wait_for_objects_iterate_loops;

static void
_wait_for_objects_maybe_quit_mainloops_with_lock (void)
{
	GSList *iter;

	if (!_wait_for_objects_list) {
		for (iter = _wait_for_objects_iterate_loops; iter; iter = iter->next)
			g_main_loop_quit (iter->data);
	}
}

static void
_wait_for_objects_weak_cb (gpointer data,
                           GObject *where_the_object_was)
{
	G_LOCK (_wait_for_objects_lock);
	nm_assert (g_slist_find (_wait_for_objects_list, where_the_object_was));
	_wait_for_objects_list = g_slist_remove (_wait_for_objects_list, where_the_object_was);
	_wait_for_objects_maybe_quit_mainloops_with_lock ();
	G_UNLOCK (_wait_for_objects_lock);
}

/**
 * nmcs_wait_for_objects_register:
 * @target: a #GObject to wait for.
 *
 * Registers @target as a pointer to wait during shutdown. Using
 * nmcs_wait_for_objects_iterate_until_done() we keep waiting until
 * @target gets destroyed, which means that it gets completely unreferenced.
 */
gpointer
nmcs_wait_for_objects_register (gpointer target)
{
	g_return_val_if_fail (G_IS_OBJECT (target), NULL);

	G_LOCK (_wait_for_objects_lock);
	_wait_for_objects_list = g_slist_prepend (_wait_for_objects_list, target);
	G_UNLOCK (_wait_for_objects_lock);

	g_object_weak_ref (target,
	                   _wait_for_objects_weak_cb,
	                   NULL);
	return target;
}

typedef struct {
	GMainLoop *loop;
	gboolean got_timeout;
} WaitForObjectsData;

static gboolean
_wait_for_objects_iterate_until_done_timeout_cb (gpointer user_data)
{
	WaitForObjectsData *data = user_data;

	data->got_timeout = TRUE;
	g_main_loop_quit (data->loop);
	return G_SOURCE_CONTINUE;
}

static gboolean
_wait_for_objects_iterate_until_done_idle_cb (gpointer user_data)
{
	/* This avoids a race where:
	 *
	 *   - we check whether there are objects to wait for.
	 *   - the last object to wait for gets removed (issuing g_main_loop_quit()).
	 *   - we run the mainloop (and missed our signal).
	 *
	 * It's really a missing feature of GMainLoop where the "is-running" flag is always set to
	 * TRUE by g_main_loop_run(). That means, you cannot catch a g_main_loop_quit() in a race
	 * free way while not iterating the loop.
	 *
	 * Avoid this, by checking once again after we start running the mainloop.
	 */

	G_LOCK (_wait_for_objects_lock);
	_wait_for_objects_maybe_quit_mainloops_with_lock ();
	G_UNLOCK (_wait_for_objects_lock);
	return G_SOURCE_REMOVE;
}

/**
 * nmcs_wait_for_objects_iterate_until_done:
 * @context: the #GMainContext to iterate.
 * @timeout_msec: timeout or -1 for no timeout.
 *
 * Iterates the provided @context until all objects that we wait for
 * are destroyed.
 *
 * The purpose of this is to cleanup all objects that we have on exit. That
 * is especially because objects have asynchronous operations pending that
 * should be cancelled and properly completed during exit.
 *
 * Returns: %FALSE on timeout or %TRUE if all objects destroyed before timeout.
 */
gboolean
nmcs_wait_for_objects_iterate_until_done (GMainContext *context,
                                          int timeout_msec)
{
	nm_auto_unref_gmainloop GMainLoop *loop = g_main_loop_new (context, FALSE);
	nm_auto_destroy_and_unref_gsource GSource *timeout_source = NULL;
	WaitForObjectsData data;
	gboolean has_more_objects;

	G_LOCK (_wait_for_objects_lock);
	if (!_wait_for_objects_list) {
		G_UNLOCK (_wait_for_objects_lock);
		return TRUE;
	}
	_wait_for_objects_iterate_loops = g_slist_prepend (_wait_for_objects_iterate_loops, loop);
	G_UNLOCK (_wait_for_objects_lock);

	data = (WaitForObjectsData) {
		.loop        = loop,
		.got_timeout = FALSE,
	};

	if (timeout_msec >= 0) {
		timeout_source = nm_g_source_attach (nm_g_timeout_source_new (timeout_msec,
		                                                              G_PRIORITY_DEFAULT,
		                                                              _wait_for_objects_iterate_until_done_timeout_cb,
		                                                              &data,
		                                                              NULL),
		                                     context);
	}

	has_more_objects = TRUE;
	while (   has_more_objects
	       && !data.got_timeout) {
		nm_auto_destroy_and_unref_gsource GSource *idle_source = NULL;

		idle_source = nm_g_source_attach (nm_g_idle_source_new (G_PRIORITY_DEFAULT,
		                                                        _wait_for_objects_iterate_until_done_idle_cb,
		                                                        &data,
		                                                        NULL),
		                                  context);

		g_main_loop_run (loop);

		G_LOCK (_wait_for_objects_lock);
		has_more_objects = (!!_wait_for_objects_list);
		if (   data.got_timeout
			|| !has_more_objects)
			_wait_for_objects_iterate_loops = g_slist_remove (_wait_for_objects_iterate_loops, loop);
		G_UNLOCK (_wait_for_objects_lock);
	}

	return !data.got_timeout;
}

/*****************************************************************************/

typedef struct {
	GTask *task;
	GSource *source_timeout;
	GSource *source_next_poll;
	GMainContext *context;
	GCancellable *internal_cancellable;
	NMCSUtilsPollProbeStartFcn probe_start_fcn;
	NMCSUtilsPollProbeFinishFcn probe_finish_fcn;
	gpointer probe_user_data;
	gulong cancellable_id;
	gint64 last_poll_start_ms;
	int sleep_timeout_ms;
	int ratelimit_timeout_ms;
	bool completed:1;
} PollTaskData;

static void
_poll_task_data_free (gpointer data)
{
	PollTaskData *poll_task_data = data;

	nm_assert (G_IS_TASK (poll_task_data->task));
	nm_assert (!poll_task_data->source_next_poll);
	nm_assert (!poll_task_data->source_timeout);
	nm_assert (poll_task_data->cancellable_id == 0);

	g_main_context_unref (poll_task_data->context);

	nm_g_slice_free (poll_task_data);
}

static void
_poll_return (PollTaskData *poll_task_data,
              GError *error_take)
{
	nm_clear_g_source_inst (&poll_task_data->source_next_poll);
	nm_clear_g_source_inst (&poll_task_data->source_timeout);
	nm_clear_g_cancellable_disconnect (g_task_get_cancellable (poll_task_data->task),
	                                   &poll_task_data->cancellable_id);

	nm_clear_g_cancellable (&poll_task_data->internal_cancellable);

	if (error_take)
		g_task_return_error (poll_task_data->task, g_steal_pointer (&error_take));
	else
		g_task_return_boolean (poll_task_data->task, TRUE);

	g_object_unref (poll_task_data->task);
}

static gboolean _poll_start_cb (gpointer user_data);

static void
_poll_done_cb (GObject *source,
               GAsyncResult *result,
               gpointer user_data)
{
	PollTaskData *poll_task_data = user_data;
	_nm_unused gs_unref_object GTask *task = poll_task_data->task; /* balance ref from _poll_start_cb() */
	gs_free_error GError *error = NULL;
	gint64 now_ms;
	gint64 wait_ms;
	gboolean is_finished;

	is_finished = poll_task_data->probe_finish_fcn (source,
	                                                result,
	                                                poll_task_data->probe_user_data,
	                                                &error);

	if (nm_utils_error_is_cancelled (error)) {
		/* we already handle this differently. Nothing to do. */
		return;
	}

	if (   error
	    || is_finished) {
		_poll_return (poll_task_data, g_steal_pointer (&error));
		return;
	}

	now_ms = nm_utils_get_monotonic_timestamp_msec ();
	if (poll_task_data->ratelimit_timeout_ms > 0)
		wait_ms = (poll_task_data->last_poll_start_ms + poll_task_data->ratelimit_timeout_ms) - now_ms;
	else
		wait_ms = 0;
	if (poll_task_data->sleep_timeout_ms > 0)
		wait_ms = MAX (wait_ms, poll_task_data->sleep_timeout_ms);

	poll_task_data->source_next_poll = nm_g_source_attach (nm_g_timeout_source_new (MAX (1, wait_ms),
	                                                                                G_PRIORITY_DEFAULT,
	                                                                                _poll_start_cb,
	                                                                                poll_task_data,
	                                                                                NULL),
	                                                       poll_task_data->context);
}

static gboolean
_poll_start_cb (gpointer user_data)
{
	PollTaskData *poll_task_data = user_data;

	nm_clear_g_source_inst (&poll_task_data->source_next_poll);

	poll_task_data->last_poll_start_ms = nm_utils_get_monotonic_timestamp_msec ();

	g_object_ref (poll_task_data->task); /* balanced by _poll_done_cb() */

	poll_task_data->probe_start_fcn (poll_task_data->internal_cancellable,
	                                 poll_task_data->probe_user_data,
	                                 _poll_done_cb,
	                                 poll_task_data);

	return G_SOURCE_CONTINUE;
}

static gboolean
_poll_timeout_cb (gpointer user_data)
{
	PollTaskData *poll_task_data = user_data;

<<<<<<< HEAD
	_poll_return (poll_task_data, FALSE, nm_utils_error_new (NM_UTILS_ERROR_UNKNOWN,
	                                                         "timeout expired"));
=======
	_poll_return (poll_task_data, nm_utils_error_new (NM_UTILS_ERROR_UNKNOWN,
	                                                  "timeout expired"));
>>>>>>> 55422756
	return G_SOURCE_CONTINUE;
}

static void
_poll_cancelled_cb (GObject *object, gpointer user_data)
{
	PollTaskData *poll_task_data = user_data;
	GError *error = NULL;

	nm_clear_g_signal_handler (g_task_get_cancellable (poll_task_data->task),
	                           &poll_task_data->cancellable_id);
	nm_utils_error_set_cancelled (&error, FALSE, NULL);
	_poll_return (poll_task_data, error);
}

/**
 * nmcs_utils_poll:
 * @poll_timeout_ms: if >= 0, then this is the overall timeout for how long we poll.
 *   When this timeout expires, the request completes with failure (and error set).
 * @ratelimit_timeout_ms: if > 0, we ratelimit the starts from one prope_start_fcn
 *   call to the next.
 * @sleep_timeout_ms: if > 0, then we wait after a probe finished this timeout
 *   before the next. Together with @ratelimit_timeout_ms this determines how
 *   frequently we probe.
 * @probe_start_fcn: used to start a (asynchronous) probe. A probe must be completed
 *   by calling the provided callback. While a probe is in progress, we will not
 *   start another. This function is already invoked the first time synchronously,
 *   during nmcs_utils_poll().
 * @probe_finish_fcn: will be called from the callback of @probe_start_fcn. If the
 *   function returns %TRUE (polling done) or an error, polling stops. Otherwise,
 *   another poll will be started.
 * @probe_user_data: user_data for the probe functions.
 * @cancellable: cancellable for polling.
 * @callback: when polling completes.
 * @user_data: for @callback.
 *
 * This uses the current g_main_context_get_thread_default() for scheduling
 * actions.
 */
void
nmcs_utils_poll (int poll_timeout_ms,
                 int ratelimit_timeout_ms,
                 int sleep_timeout_ms,
                 NMCSUtilsPollProbeStartFcn probe_start_fcn,
                 NMCSUtilsPollProbeFinishFcn probe_finish_fcn,
                 gpointer probe_user_data,
                 GCancellable *cancellable,
                 GAsyncReadyCallback callback,
                 gpointer user_data)
{
	PollTaskData *poll_task_data;

	poll_task_data = g_slice_new (PollTaskData);
	*poll_task_data = (PollTaskData) {
		.task                 = nm_g_task_new (NULL, cancellable, nmcs_utils_poll, callback, user_data),
		.probe_start_fcn      = probe_start_fcn,
		.probe_finish_fcn     = probe_finish_fcn,
		.probe_user_data      = probe_user_data,
		.completed            = FALSE,
		.context              = g_main_context_ref_thread_default (),
		.sleep_timeout_ms     = sleep_timeout_ms,
		.ratelimit_timeout_ms = ratelimit_timeout_ms,
		.internal_cancellable = g_cancellable_new (),
	};

	nmcs_wait_for_objects_register (poll_task_data->task);

	g_task_set_task_data (poll_task_data->task, poll_task_data, _poll_task_data_free);

	if (poll_timeout_ms >= 0) {
		poll_task_data->source_timeout = nm_g_source_attach (nm_g_timeout_source_new (poll_timeout_ms,
		                                                                              G_PRIORITY_DEFAULT,
		                                                                              _poll_timeout_cb,
		                                                                              poll_task_data,
		                                                                              NULL),
		                                                     poll_task_data->context);
	}

	poll_task_data->source_next_poll = nm_g_source_attach (nm_g_idle_source_new (G_PRIORITY_DEFAULT,
	                                                                             _poll_start_cb,
	                                                                             poll_task_data,
	                                                                             NULL),
	                                                       poll_task_data->context);

	if (cancellable) {
		gulong signal_id;

		signal_id = g_cancellable_connect (cancellable,
		                                   G_CALLBACK (_poll_cancelled_cb),
		                                   poll_task_data,
		                                   NULL);
		if (signal_id == 0) {
			/* the request is already cancelled. Return. */
			return;
		}
		poll_task_data->cancellable_id = signal_id;
	}
}

/**
 * nmcs_utils_poll_finish:
 * @result: the GAsyncResult from the GAsyncReadyCallback callback.
 * @probe_user_data: the user data provided to nmcs_utils_poll().
 * @error: the failure code.
 *
 * Returns: %TRUE if the polling completed with success. In that case,
 *   the error won't be set.
 *   If the request was cancelled, this is indicated by @error and
 *   %FALSE will be returned.
 *   If the probe returned a failure, this returns %FALSE and the error
 *   provided by @probe_finish_fcn.
 *   If the request times out, this returns %FALSE with error set.
 *   Error is always set if (and only if) the function returns %FALSE.
 */
gboolean
nmcs_utils_poll_finish (GAsyncResult *result,
                        gpointer *probe_user_data,
                        GError **error)
{
	GTask *task;
	PollTaskData *poll_task_data;

	g_return_val_if_fail (nm_g_task_is_valid (result, NULL, nmcs_utils_poll), FALSE);
	g_return_val_if_fail (!error || !*error, FALSE);

	task = G_TASK (result);

	if (probe_user_data) {
		poll_task_data = g_task_get_task_data (task);
		NM_SET_OUT (probe_user_data, poll_task_data->probe_user_data);
	}

	return g_task_propagate_boolean (task, error);
}

/*****************************************************************************/

char *
nmcs_utils_hwaddr_normalize (const char *hwaddr, gssize len)
{
	gs_free char *hwaddr_clone = NULL;
	guint8 buf[ETH_ALEN];

	nm_assert (len >= -1);

	if (len < 0) {
		if (!hwaddr)
			return NULL;
	} else {
		if (len == 0)
			return NULL;
		nm_assert (hwaddr);
		hwaddr = nm_strndup_a (300, hwaddr, len, &hwaddr_clone);
	}

	if (!nm_utils_hwaddr_aton (hwaddr, buf, sizeof (buf)))
		return NULL;

	return nm_utils_hwaddr_ntoa (buf, sizeof (buf));
}

/*****************************************************************************/

const char *
nmcs_utils_parse_memmem (GBytes *mem, const char *needle)
{
	const char *mem_data;
	gsize mem_size;

	g_return_val_if_fail (mem, NULL);
	g_return_val_if_fail (needle, NULL);

	mem_data = g_bytes_get_data (mem, &mem_size);
	return memmem (mem_data, mem_size, needle, strlen (needle));
}

const char *
nmcs_utils_parse_get_full_line (GBytes *mem, const char *needle)
{
	const char *mem_data;
	gsize mem_size;
	gsize c;
	gsize l;

	const char *line;

	line = nmcs_utils_parse_memmem (mem, needle);
	if (!line)
		return NULL;

	mem_data = g_bytes_get_data (mem, &mem_size);

	if (   line != mem_data
	    && line[-1] != '\n') {
		/* the line must be preceeded either by the begin of the data or
		 * by a newline. */
		return NULL;
	}

	c = mem_size - (line - mem_data);
	l = strlen (needle);

	if (   c != l
	    && line[l] != '\n') {
		/* the end of the needle must be either a newline or the end of the buffer. */
		return NULL;
	}

	return line;
}

/*****************************************************************************/

char *
nmcs_utils_uri_build_concat_v (const char *base,
                               const char **components,
                               gsize n_components)
{
	NMStrBuf strbuf = NM_STR_BUF_INIT (NM_UTILS_GET_NEXT_REALLOC_SIZE_104, FALSE);

	nm_assert (base);
	nm_assert (base[0]);
	nm_assert (!NM_STR_HAS_SUFFIX (base, "/"));

	nm_str_buf_append (&strbuf, base);

	if (   n_components > 0
	    && components[0]
	    && components[0][0] == '/') {
		/* the first component starts with a slash. We allow that, and don't add a duplicate
		 * slash. Otherwise, we add a separator after base.
		 *
		 * We only do that for the first component. */
	} else
		nm_str_buf_append_c (&strbuf, '/');

	while (n_components > 0) {
		if (!components[0]) {
			/* we allow NULL, to indicate nothing to append */
		} else
			nm_str_buf_append (&strbuf, components[0]);
		components++;
		n_components--;
	}

	return nm_str_buf_finalize (&strbuf, NULL);
}

/*****************************************************************************/

gboolean
nmcs_setting_ip_replace_ipv4_addresses (NMSettingIPConfig *s_ip,
                                        NMIPAddress **entries_arr,
                                        guint entries_len)
{
	gboolean any_changes = FALSE;
	guint i_next;
	guint num;
	guint i;

	num = nm_setting_ip_config_get_num_addresses (s_ip);

	i_next = 0;

	for (i = 0; i < entries_len; i++) {
		NMIPAddress *entry = entries_arr[i];

		if (!any_changes) {
			if (i_next < num) {
				if (nm_ip_address_cmp_full (entry,
				                            nm_setting_ip_config_get_address (s_ip, i_next),
				                            NM_IP_ADDRESS_CMP_FLAGS_WITH_ATTRS) == 0) {
					i_next++;
					continue;
				}
			}
			while (i_next < num)
				nm_setting_ip_config_remove_address (s_ip, --num);
			any_changes = TRUE;
		}

		if (!nm_setting_ip_config_add_address (s_ip, entry))
			continue;

		i_next++;
	}
	if (any_changes) {
		while (i_next < num) {
			nm_setting_ip_config_remove_address (s_ip, --num);
			any_changes = TRUE;
		}
	}

	return any_changes;
}

gboolean
nmcs_setting_ip_replace_ipv4_routes (NMSettingIPConfig *s_ip,
                                     NMIPRoute **entries_arr,
                                     guint entries_len)
{
	gboolean any_changes = FALSE;
	guint i_next;
	guint num;
	guint i;

	num = nm_setting_ip_config_get_num_routes (s_ip);

	i_next = 0;

	for (i = 0; i < entries_len; i++) {
		NMIPRoute *entry = entries_arr[i];

		if (!any_changes) {
			if (i_next < num) {
				if (nm_ip_route_equal_full (entry,
				                            nm_setting_ip_config_get_route (s_ip, i_next),
				                            NM_IP_ROUTE_EQUAL_CMP_FLAGS_WITH_ATTRS)) {
					i_next++;
					continue;
				}
			}
			while (i_next < num)
				nm_setting_ip_config_remove_route (s_ip, --num);
			any_changes = TRUE;
		}

		if (!nm_setting_ip_config_add_route (s_ip, entry))
			continue;

		i_next++;
	}
	if (!any_changes) {
		while (i_next < num) {
			nm_setting_ip_config_remove_route (s_ip, --num);
			any_changes = TRUE;
		}
	}

	return any_changes;
}

gboolean
nmcs_setting_ip_replace_ipv4_rules (NMSettingIPConfig *s_ip,
                                    NMIPRoutingRule **entries_arr,
                                    guint entries_len)
{
	gboolean any_changes = FALSE;
	guint i_next;
	guint num;
	guint i;

	num = nm_setting_ip_config_get_num_routing_rules (s_ip);

	i_next = 0;

	for (i = 0; i < entries_len; i++) {
		NMIPRoutingRule *entry = entries_arr[i];

		if (!any_changes) {
			if (i_next < num) {
				if (nm_ip_routing_rule_cmp (entry,
				                            nm_setting_ip_config_get_routing_rule (s_ip, i_next)) == 0) {
					i_next++;
					continue;
				}
			}
			while (i_next < num)
				nm_setting_ip_config_remove_routing_rule (s_ip, --num);
			any_changes = TRUE;
		}

		nm_setting_ip_config_add_routing_rule (s_ip, entry);
		i_next++;
	}
	if (!any_changes) {
		while (i_next < num) {
			nm_setting_ip_config_remove_routing_rule (s_ip, --num);
			any_changes = TRUE;
		}
	}

	return any_changes;
}

/*****************************************************************************/

typedef struct {
	GMainLoop *main_loop;
	NMConnection *connection;
	GError *error;
	guint64 version_id;
} DeviceGetAppliedConnectionData;

static void
_nmcs_device_get_applied_connection_cb (GObject *source,
                                        GAsyncResult *result,
                                        gpointer user_data)
{
	DeviceGetAppliedConnectionData *data = user_data;

	data->connection = nm_device_get_applied_connection_finish (NM_DEVICE (source),
	                                                            result,
	                                                            &data->version_id,
	                                                            &data->error);
	g_main_loop_quit (data->main_loop);
}

NMConnection *
nmcs_device_get_applied_connection (NMDevice *device,
                                    GCancellable *cancellable,
                                    guint64 *version_id,
                                    GError **error)
{
	nm_auto_unref_gmainloop GMainLoop *main_loop = g_main_loop_new (NULL, FALSE);
	DeviceGetAppliedConnectionData data = {
		.main_loop = main_loop,
	};

	nm_device_get_applied_connection_async (device,
	                                        0,
	                                        cancellable,
	                                        _nmcs_device_get_applied_connection_cb,
	                                        &data);

	g_main_loop_run (main_loop);

	if (data.error)
		g_propagate_error (error, data.error);
	NM_SET_OUT (version_id, data.version_id);
	return data.connection;
}

/*****************************************************************************/

typedef struct {
	GMainLoop *main_loop;
	GError *error;
} DeviceReapplyData;

static void
_nmcs_device_reapply_cb (GObject *source,
                         GAsyncResult *result,
                         gpointer user_data)
{
	DeviceReapplyData *data = user_data;

	nm_device_reapply_finish (NM_DEVICE (source),
	                          result,
	                          &data->error);
	g_main_loop_quit (data->main_loop);
}

gboolean
nmcs_device_reapply (NMDevice *device,
                     GCancellable *sigterm_cancellable,
                     NMConnection *connection,
                     guint64 version_id,
                     gboolean *out_version_id_changed,
                     GError **error)
{
	nm_auto_unref_gmainloop GMainLoop *main_loop = g_main_loop_new (NULL, FALSE);
	DeviceReapplyData data = {
		.main_loop = main_loop,
	};

	nm_device_reapply_async (device,
	                         connection,
	                         version_id,
	                         0,
	                         sigterm_cancellable,
	                         _nmcs_device_reapply_cb,
	                         &data);

	g_main_loop_run (main_loop);

	if (data.error) {
		NM_SET_OUT (out_version_id_changed, g_error_matches (data.error, NM_DEVICE_ERROR, NM_DEVICE_ERROR_VERSION_ID_MISMATCH));
		g_propagate_error (error, data.error);
		return FALSE;
	}

	NM_SET_OUT (out_version_id_changed, FALSE);
	return TRUE;
}<|MERGE_RESOLUTION|>--- conflicted
+++ resolved
@@ -345,13 +345,8 @@
 {
 	PollTaskData *poll_task_data = user_data;
 
-<<<<<<< HEAD
-	_poll_return (poll_task_data, FALSE, nm_utils_error_new (NM_UTILS_ERROR_UNKNOWN,
-	                                                         "timeout expired"));
-=======
 	_poll_return (poll_task_data, nm_utils_error_new (NM_UTILS_ERROR_UNKNOWN,
 	                                                  "timeout expired"));
->>>>>>> 55422756
 	return G_SOURCE_CONTINUE;
 }
 
