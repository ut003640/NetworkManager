--- conflicted
+++ resolved
@@ -20,11 +20,8 @@
  */
 
 #include "nm-default.h"
-<<<<<<< HEAD
-=======
 
 #include "nmcli.h"
->>>>>>> 4dc905a9
 
 #include <stdio.h>
 #include <string.h>
@@ -37,14 +34,9 @@
 #include <readline/readline.h>
 #include <readline/history.h>
 
-<<<<<<< HEAD
+#include "nm-client-utils.h"
+
 #include "polkit-agent.h"
-#include "nmcli.h"
-=======
-#include "nm-client-utils.h"
-
-#include "polkit-agent.h"
->>>>>>> 4dc905a9
 #include "utils.h"
 #include "common.h"
 #include "connections.h"
@@ -73,27 +65,6 @@
 /* --- Global variables --- */
 GMainLoop *loop = NULL;
 struct termios termios_orig;
-<<<<<<< HEAD
-
-NM_CACHED_QUARK_FCN ("nmcli-error-quark", nmcli_error_quark)
-
-static void
-complete_field (GHashTable *h, const char *setting, NmcOutputField field[])
-{
-	int i;
-
-	for (i = 0; field[i].name; i++) {
-		if (setting)
-			g_hash_table_add (h, g_strdup_printf ("%s.%s", setting, field[i].name));
-		else
-			g_hash_table_add (h, g_strdup (field[i].name));
-	}
-}
-
-static void
-complete_one (gpointer key, gpointer value, gpointer user_data)
-{
-=======
 
 NM_CACHED_QUARK_FCN ("nmcli-error-quark", nmcli_error_quark)
 
@@ -122,7 +93,6 @@
 static void
 complete_one (gpointer key, gpointer value, gpointer user_data)
 {
->>>>>>> 4dc905a9
 	const char *prefix = user_data;
 	const char *name = key;
 	const char *last;
@@ -132,7 +102,6 @@
 		last++;
 	else
 		last = prefix;
-<<<<<<< HEAD
 
 	if ((!*last && !strchr (name, '.')) || matches (last, name)) {
 		g_print ("%.*s%s%s\n", (int)(last-prefix), prefix, name,
@@ -143,80 +112,11 @@
 static void
 complete_fields (const char *prefix)
 {
-
-=======
-
-	if ((!*last && !strchr (name, '.')) || matches (last, name)) {
-		g_print ("%.*s%s%s\n", (int)(last-prefix), prefix, name,
-		                       strcmp (last, name) == 0 ? "," : "");
-	}
-}
-
-static void
-complete_fields (const char *prefix)
-{
 	guint i;
->>>>>>> 4dc905a9
 	GHashTable *h;
 
 	h = g_hash_table_new_full (g_str_hash, g_str_equal, g_free, NULL);
 
-<<<<<<< HEAD
-	complete_field (h, NULL, nmc_fields_ip4_config);
-	complete_field (h, NULL, nmc_fields_dhcp4_config);
-	complete_field (h, NULL, nmc_fields_ip6_config);
-	complete_field (h, NULL, nmc_fields_dhcp6_config);
-	complete_field (h, NULL, nmc_fields_con_show);
-	complete_field (h, NULL, nmc_fields_settings_names);
-	complete_field (h, NULL, nmc_fields_con_active_details_general);
-	complete_field (h, NULL, nmc_fields_con_active_details_vpn);
-	complete_field (h, NULL, nmc_fields_con_active_details_groups);
-	complete_field (h, NULL, nmc_fields_dev_status);
-	complete_field (h, NULL, nmc_fields_dev_show_general);
-	complete_field (h, NULL, nmc_fields_dev_show_connections);
-	complete_field (h, NULL, nmc_fields_dev_show_cap);
-	complete_field (h, NULL, nmc_fields_dev_show_wired_prop);
-	complete_field (h, NULL, nmc_fields_dev_show_wifi_prop);
-	complete_field (h, NULL, nmc_fields_dev_show_wimax_prop);
-	complete_field (h, NULL, nmc_fields_dev_wifi_list);
-	complete_field (h, NULL, nmc_fields_dev_wimax_list);
-	complete_field (h, NULL, nmc_fields_dev_show_master_prop);
-	complete_field (h, NULL, nmc_fields_dev_show_team_prop);
-	complete_field (h, NULL, nmc_fields_dev_show_vlan_prop);
-	complete_field (h, NULL, nmc_fields_dev_show_bluetooth);
-	complete_field (h, NULL, nmc_fields_dev_show_sections);
-	complete_field (h, NULL, nmc_fields_dev_lldp_list);
-
-	complete_field (h, "connection", nmc_fields_setting_connection);
-	complete_field (h, "802-3-ethernet", nmc_fields_setting_wired);
-	complete_field (h, "802-1x", nmc_fields_setting_8021X);
-	complete_field (h, "802-11-wireless", nmc_fields_setting_wireless);
-	complete_field (h, "802-11-wireless-security", nmc_fields_setting_wireless_security);
-	complete_field (h, "ipv4", nmc_fields_setting_ip4_config);
-	complete_field (h, "ipv6", nmc_fields_setting_ip6_config);
-	complete_field (h, "serial", nmc_fields_setting_serial);
-	complete_field (h, "ppp", nmc_fields_setting_ppp);
-	complete_field (h, "pppoe", nmc_fields_setting_pppoe);
-	complete_field (h, "adsl", nmc_fields_setting_adsl);
-	complete_field (h, "gsm", nmc_fields_setting_gsm);
-	complete_field (h, "cdma", nmc_fields_setting_cdma);
-	complete_field (h, "bluetooth", nmc_fields_setting_bluetooth);
-	complete_field (h, "802-11-olpc-mesh", nmc_fields_setting_olpc_mesh);
-	complete_field (h, "vpn", nmc_fields_setting_vpn);
-	complete_field (h, "wimax", nmc_fields_setting_wimax);
-	complete_field (h, "infiniband", nmc_fields_setting_infiniband);
-	complete_field (h, "bond", nmc_fields_setting_bond);
-	complete_field (h, "vlan", nmc_fields_setting_vlan);
-	complete_field (h, "bridge", nmc_fields_setting_bridge);
-	complete_field (h, "bridge-port", nmc_fields_setting_bridge_port);
-	complete_field (h, "team", nmc_fields_setting_team);
-	complete_field (h, "team-port", nmc_fields_setting_team_port);
-	complete_field (h, "dcb", nmc_fields_setting_dcb);
-	complete_field (h, "tun", nmc_fields_setting_tun);
-	complete_field (h, "ip-tunnel", nmc_fields_setting_ip_tunnel);
-	complete_field (h, "macvlan", nmc_fields_setting_macvlan);
-	complete_field (h, "vxlan", nmc_fields_setting_vxlan);
-=======
 	complete_field (h, metagen_ip4_config);
 	complete_field (h, nmc_fields_dhcp4_config);
 	complete_field (h, nmc_fields_ip6_config);
@@ -243,7 +143,6 @@
 
 	for (i = 0; i < _NM_META_SETTING_TYPE_NUM; i++)
 		complete_field_setting (h, i);
->>>>>>> 4dc905a9
 
 	g_hash_table_foreach (h, complete_one, (gpointer) prefix);
 	g_hash_table_destroy (h);
@@ -330,11 +229,7 @@
 		}
 
 		if (matches (opt, "-terse")) {
-<<<<<<< HEAD
-			if (nmc->print_output == NMC_PRINT_TERSE) {
-=======
 			if (nmc->nmc_config.print_output == NMC_PRINT_TERSE) {
->>>>>>> 4dc905a9
 				g_string_printf (nmc->return_text, _("Error: Option '--terse' is specified the second time."));
 				nmc->return_value = NMC_RESULT_ERROR_USER_INPUT;
 				return FALSE;
@@ -345,15 +240,9 @@
 				return FALSE;
 			}
 			else
-<<<<<<< HEAD
-				nmc->print_output = NMC_PRINT_TERSE;
-		} else if (matches (opt, "-pretty")) {
-			if (nmc->print_output == NMC_PRINT_PRETTY) {
-=======
 				nmc->nmc_config_mutable.print_output = NMC_PRINT_TERSE;
 		} else if (matches (opt, "-pretty")) {
 			if (nmc->nmc_config.print_output == NMC_PRINT_PRETTY) {
->>>>>>> 4dc905a9
 				g_string_printf (nmc->return_text, _("Error: Option '--pretty' is specified the second time."));
 				nmc->return_value = NMC_RESULT_ERROR_USER_INPUT;
 				return FALSE;
@@ -364,19 +253,13 @@
 				return FALSE;
 			}
 			else
-<<<<<<< HEAD
-				nmc->print_output = NMC_PRINT_PRETTY;
-=======
 				nmc->nmc_config_mutable.print_output = NMC_PRINT_PRETTY;
->>>>>>> 4dc905a9
 		} else if (matches (opt, "-mode")) {
 			nmc->mode_specified = TRUE;
 			argc--;
 			argv++;
 			if (!argc) {
 				g_string_printf (nmc->return_text, _("Error: missing argument for '%s' option."), opt);
-<<<<<<< HEAD
-=======
 				nmc->return_value = NMC_RESULT_ERROR_USER_INPUT;
 				return FALSE;
 			}
@@ -396,41 +279,10 @@
 			argv++;
 			if (!argc) {
 				g_string_printf (nmc->return_text, _("Error: missing argument for '%s' option."), opt);
->>>>>>> 4dc905a9
 				nmc->return_value = NMC_RESULT_ERROR_USER_INPUT;
 				return FALSE;
 			}
 			if (argc == 1 && nmc->complete)
-<<<<<<< HEAD
-				nmc_complete_strings (argv[0], "tabular", "multiline", NULL);
-			if (matches (argv[0], "tabular"))
-				nmc->multiline_output = FALSE;
-			else if (matches (argv[0], "multiline"))
-				nmc->multiline_output = TRUE;
-			else {
-				g_string_printf (nmc->return_text, _("Error: '%s' is not valid argument for '%s' option."), argv[0], opt);
-				nmc->return_value = NMC_RESULT_ERROR_USER_INPUT;
-				return FALSE;
-			}
-		} else if (matches (opt, "-colors")) {
-			argc--;
-			argv++;
-			if (!argc) {
-				g_string_printf (nmc->return_text, _("Error: missing argument for '%s' option."), opt);
-				nmc->return_value = NMC_RESULT_ERROR_USER_INPUT;
-				return FALSE;
-			}
-			if (argc == 1 && nmc->complete)
-				nmc_complete_strings (argv[0], "yes", "no", "auto", NULL);
-			if (matches (argv[0], "auto"))
-				nmc->use_colors = NMC_USE_COLOR_AUTO;
-			else if (matches (argv[0], "yes"))
-				nmc->use_colors = NMC_USE_COLOR_YES;
-			else if (matches (argv[0], "no"))
-				nmc->use_colors = NMC_USE_COLOR_NO;
-			else {
-				g_string_printf (nmc->return_text, _("Error: '%s' is not valid argument for '%s' option."), argv[0], opt);
-=======
 				nmc_complete_strings (argv[0], "yes", "no", "auto", NULL);
 			if (matches (argv[0], "auto"))
 				nmc->nmc_config_mutable.use_colors = NMC_USE_COLOR_AUTO;
@@ -440,7 +292,6 @@
 				nmc->nmc_config_mutable.use_colors = NMC_USE_COLOR_NO;
 			else {
 				g_string_printf (nmc->return_text, _("Error: '%s' is not valid argument for '%s' option."), argv[0], opt);
->>>>>>> 4dc905a9
 				nmc->return_value = NMC_RESULT_ERROR_USER_INPUT;
 				return FALSE;
 			}
@@ -455,15 +306,9 @@
 			if (argc == 1 && nmc->complete)
 				nmc_complete_strings (argv[0], "yes", "no", NULL);
 			if (matches (argv[0], "yes"))
-<<<<<<< HEAD
-				nmc->escape_values = TRUE;
-			else if (matches (argv[0], "no"))
-				nmc->escape_values = FALSE;
-=======
 				nmc->nmc_config_mutable.escape_values = TRUE;
 			else if (matches (argv[0], "no"))
 				nmc->nmc_config_mutable.escape_values = FALSE;
->>>>>>> 4dc905a9
 			else {
 				g_string_printf (nmc->return_text, _("Error: '%s' is not valid argument for '%s' option."), argv[0], opt);
 				nmc->return_value = NMC_RESULT_ERROR_USER_INPUT;
@@ -491,11 +336,7 @@
 			if (argc == 1 && nmc->complete)
 				complete_fields (argv[0]);
 			nmc->required_fields = g_strdup (argv[0]);
-<<<<<<< HEAD
-			nmc->print_output = NMC_PRINT_TERSE;
-=======
 			nmc->nmc_config_mutable.print_output = NMC_PRINT_TERSE;
->>>>>>> 4dc905a9
 			/* We want fixed tabular mode here, but just set the mode specified and rely on the initialization
 			 * in nmc_init: in this way we allow use of "-m multiline" to swap the output mode also if placed
 			 * before the "-g <field>" option (-g may be still more practical and easy to remember than -t -f).
@@ -693,21 +534,11 @@
 	nmc->mode_specified = FALSE;
 	nmc->nmc_config_mutable.escape_values = TRUE;
 	nmc->required_fields = NULL;
-<<<<<<< HEAD
-	nmc->output_data = g_ptr_array_new_full (20, g_free);
-	memset (&nmc->print_fields, '\0', sizeof (NmcPrintFields));
-	nmc->ask = FALSE;
-	nmc->complete = FALSE;
-	nmc->show_secrets = FALSE;
-	nmc->use_colors = NMC_USE_COLOR_AUTO;
-	nmc->in_editor = FALSE;
-=======
 	nmc->ask = FALSE;
 	nmc->complete = FALSE;
 	nmc->nmc_config_mutable.show_secrets = FALSE;
 	nmc->nmc_config_mutable.use_colors = NMC_USE_COLOR_AUTO;
 	nmc->nmc_config_mutable.in_editor = FALSE;
->>>>>>> 4dc905a9
 	nmc->editor_status_line = FALSE;
 	nmc->editor_save_confirmation = TRUE;
 	nmc->editor_prompt_color = NM_META_TERM_COLOR_NORMAL;
@@ -729,11 +560,6 @@
 		g_hash_table_destroy (nmc->pwds_hash);
 
 	g_free (nmc->required_fields);
-<<<<<<< HEAD
-	nmc_empty_output_fields (nmc);
-	g_ptr_array_unref (nmc->output_data);
-=======
->>>>>>> 4dc905a9
 
 	nmc_polkit_agent_fini (nmc);
 }
