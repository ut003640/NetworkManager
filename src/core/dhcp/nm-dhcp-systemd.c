--- conflicted
+++ resolved
@@ -68,678 +68,6 @@
 /*****************************************************************************/
 
 static NML3ConfigData *
-<<<<<<< HEAD
-lease_to_ip4_config(NMDedupMultiIndex *multi_idx,
-                    const char        *iface,
-                    int                ifindex,
-                    sd_dhcp_lease     *lease,
-                    GError           **error)
-{
-    nm_auto_unref_l3cd_init NML3ConfigData *l3cd    = NULL;
-    gs_unref_hashtable GHashTable          *options = NULL;
-    const struct in_addr                   *addr_list;
-    char                                    addr_str[NM_UTILS_INET_ADDRSTRLEN];
-    const char                             *s;
-    nm_auto_free_gstring GString           *str              = NULL;
-    nm_auto_free sd_dhcp_route            **routes_static    = NULL;
-    nm_auto_free sd_dhcp_route            **routes_classless = NULL;
-    const char *const                      *search_domains   = NULL;
-    guint32                                 default_route_metric_offset;
-    guint16                                 mtu;
-    int                                     i;
-    int                                     num;
-    int                                     is_classless;
-    int                                     n_routes_static;
-    int                                     n_routes_classless;
-    const void                             *data;
-    gsize                                   data_len;
-    gboolean                                has_router_from_classless = FALSE;
-    const gint32                            ts      = nm_utils_get_monotonic_timestamp_sec();
-    gint64                                  ts_time = time(NULL);
-    struct in_addr                          a_address;
-    struct in_addr                          a_netmask;
-    struct in_addr                          a_next_server;
-    struct in_addr                          server_id;
-    struct in_addr                          broadcast;
-    const struct in_addr                   *a_router;
-    guint32                                 a_plen;
-    guint32                                 a_lifetime;
-    guint32                                 renewal;
-    guint32                                 rebinding;
-    gs_free nm_sd_dhcp_option              *private_options = NULL;
-
-    nm_assert(lease != NULL);
-
-    if (sd_dhcp_lease_get_address(lease, &a_address) < 0) {
-        nm_utils_error_set_literal(error,
-                                   NM_UTILS_ERROR_UNKNOWN,
-                                   "could not get address from lease");
-        return NULL;
-    }
-
-    if (sd_dhcp_lease_get_netmask(lease, &a_netmask) < 0) {
-        nm_utils_error_set_literal(error,
-                                   NM_UTILS_ERROR_UNKNOWN,
-                                   "could not get netmask from lease");
-        return NULL;
-    }
-
-    if (sd_dhcp_lease_get_lifetime(lease, &a_lifetime) < 0) {
-        nm_utils_error_set_literal(error,
-                                   NM_UTILS_ERROR_UNKNOWN,
-                                   "could not get lifetime from lease");
-        return NULL;
-    }
-
-    l3cd = nm_l3_config_data_new(multi_idx, ifindex, NM_IP_CONFIG_SOURCE_DHCP);
-
-    options = nm_dhcp_option_create_options_dict();
-
-    _nm_utils_inet4_ntop(a_address.s_addr, addr_str);
-    nm_dhcp_option_add_option(options, AF_INET, NM_DHCP_OPTION_DHCP4_NM_IP_ADDRESS, addr_str);
-
-    a_plen = nm_utils_ip4_netmask_to_prefix(a_netmask.s_addr);
-    nm_dhcp_option_add_option(options,
-                              AF_INET,
-                              NM_DHCP_OPTION_DHCP4_SUBNET_MASK,
-                              _nm_utils_inet4_ntop(a_netmask.s_addr, addr_str));
-
-    nm_dhcp_option_add_option_u64(options,
-                                  AF_INET,
-                                  NM_DHCP_OPTION_DHCP4_IP_ADDRESS_LEASE_TIME,
-                                  a_lifetime);
-    nm_dhcp_option_add_option_u64(options,
-                                  AF_INET,
-                                  NM_DHCP_OPTION_DHCP4_NM_EXPIRY,
-                                  (guint64) (ts_time + a_lifetime));
-
-    if (sd_dhcp_lease_get_next_server(lease, &a_next_server) == 0) {
-        _nm_utils_inet4_ntop(a_next_server.s_addr, addr_str);
-        nm_dhcp_option_add_option(options, AF_INET, NM_DHCP_OPTION_DHCP4_NM_NEXT_SERVER, addr_str);
-    }
-
-    nm_l3_config_data_add_address_4(l3cd,
-                                    &((const NMPlatformIP4Address){
-                                        .address      = a_address.s_addr,
-                                        .peer_address = a_address.s_addr,
-                                        .plen         = a_plen,
-                                        .addr_source  = NM_IP_CONFIG_SOURCE_DHCP,
-                                        .timestamp    = ts,
-                                        .lifetime     = a_lifetime,
-                                        .preferred    = a_lifetime,
-                                    }));
-
-    if (sd_dhcp_lease_get_server_identifier(lease, &server_id) >= 0) {
-        _nm_utils_inet4_ntop(server_id.s_addr, addr_str);
-        nm_dhcp_option_add_option(options, AF_INET, NM_DHCP_OPTION_DHCP4_SERVER_ID, addr_str);
-    }
-
-    if (sd_dhcp_lease_get_broadcast(lease, &broadcast) >= 0) {
-        _nm_utils_inet4_ntop(broadcast.s_addr, addr_str);
-        nm_dhcp_option_add_option(options, AF_INET, NM_DHCP_OPTION_DHCP4_BROADCAST, addr_str);
-    }
-
-    num = sd_dhcp_lease_get_dns(lease, &addr_list);
-    if (num > 0) {
-        nm_gstring_prepare(&str);
-        for (i = 0; i < num; i++) {
-            _nm_utils_inet4_ntop(addr_list[i].s_addr, addr_str);
-            g_string_append(nm_gstring_add_space_delimiter(str), addr_str);
-
-            if (addr_list[i].s_addr == 0 || nm_ip4_addr_is_localhost(addr_list[i].s_addr)) {
-                /* Skip localhost addresses, like also networkd does.
-                 * See https://github.com/systemd/systemd/issues/4524. */
-                continue;
-            }
-            nm_l3_config_data_add_nameserver(l3cd, AF_INET, &addr_list[i].s_addr);
-        }
-        nm_dhcp_option_add_option(options,
-                                  AF_INET,
-                                  NM_DHCP_OPTION_DHCP4_DOMAIN_NAME_SERVER,
-                                  str->str);
-    }
-
-    num = sd_dhcp_lease_get_search_domains(lease, (char ***) &search_domains);
-    if (num > 0) {
-        nm_gstring_prepare(&str);
-        for (i = 0; i < num; i++) {
-            g_string_append(nm_gstring_add_space_delimiter(str), search_domains[i]);
-            nm_l3_config_data_add_search(l3cd, AF_INET, search_domains[i]);
-        }
-        nm_dhcp_option_add_option(options,
-                                  AF_INET,
-                                  NM_DHCP_OPTION_DHCP4_DOMAIN_SEARCH_LIST,
-                                  str->str);
-    }
-
-    if (sd_dhcp_lease_get_domainname(lease, &s) >= 0) {
-        gs_strfreev char **domains = NULL;
-        char             **d;
-
-        nm_dhcp_option_add_option(options, AF_INET, NM_DHCP_OPTION_DHCP4_DOMAIN_NAME, s);
-
-        /* Multiple domains sometimes stuffed into option 15 "Domain Name".
-         * As systemd escapes such characters, split them at \\032. */
-        domains = g_strsplit(s, "\\032", 0);
-        for (d = domains; *d; d++)
-            nm_l3_config_data_add_domain(l3cd, AF_INET, *d);
-    }
-
-    if (sd_dhcp_lease_get_hostname(lease, &s) >= 0) {
-        nm_dhcp_option_add_option(options, AF_INET, NM_DHCP_OPTION_DHCP4_HOST_NAME, s);
-    }
-
-    default_route_metric_offset = 0;
-    n_routes_static             = sd_dhcp_lease_get_static_routes(lease, &routes_static);
-    n_routes_classless          = sd_dhcp_lease_get_classless_routes(lease, &routes_classless);
-    for (is_classless = 1; is_classless >= 0; is_classless--) {
-        int                   n_routes = (is_classless ? n_routes_classless : n_routes_static);
-        sd_dhcp_route *const *routes   = (is_classless ? routes_classless : routes_static);
-
-        if (n_routes <= 0)
-            continue;
-
-        nm_gstring_prepare(&str);
-
-        for (i = 0; i < n_routes; i++) {
-            char           network_net_str[NM_UTILS_INET_ADDRSTRLEN];
-            char           gateway_str[NM_UTILS_INET_ADDRSTRLEN];
-            guint8         r_plen;
-            struct in_addr r_network;
-            struct in_addr r_gateway;
-            in_addr_t      network_net;
-            guint32        m;
-
-            if (sd_dhcp_route_get_destination(routes[i], &r_network) < 0)
-                continue;
-            if (sd_dhcp_route_get_destination_prefix_length(routes[i], &r_plen) < 0 || r_plen > 32)
-                continue;
-            if (sd_dhcp_route_get_gateway(routes[i], &r_gateway) < 0)
-                continue;
-
-            network_net = nm_utils_ip4_address_clear_host_address(r_network.s_addr, r_plen);
-            _nm_utils_inet4_ntop(network_net, network_net_str);
-            _nm_utils_inet4_ntop(r_gateway.s_addr, gateway_str);
-
-            g_string_append_printf(nm_gstring_add_space_delimiter(str),
-                                   "%s/%d %s",
-                                   network_net_str,
-                                   (int) r_plen,
-                                   gateway_str);
-
-            if (!is_classless && n_routes_classless > 0) {
-                /* RFC 3443: if the DHCP server returns both a Classless Static Routes
-                 * option and a Static Routes option, the DHCP client MUST ignore the
-                 * Static Routes option. */
-                continue;
-            }
-
-            if (r_plen == 0) {
-                if (!is_classless) {
-                    /* for option 33 (static route), RFC 2132 says:
-                     *
-                     * The default route (0.0.0.0) is an illegal destination for a static
-                     * route. */
-                    continue;
-                }
-
-                /* if there are multiple default routes, we add them with differing
-                 * metrics. */
-                m                         = default_route_metric_offset++;
-                has_router_from_classless = TRUE;
-            } else
-                m = 0;
-
-            nm_l3_config_data_add_route_4(l3cd,
-                                          &((const NMPlatformIP4Route){
-                                              .rt_source     = NM_IP_CONFIG_SOURCE_DHCP,
-                                              .network       = network_net,
-                                              .plen          = r_plen,
-                                              .gateway       = r_gateway.s_addr,
-                                              .pref_src      = a_address.s_addr,
-                                              .metric_any    = TRUE,
-                                              .metric        = m,
-                                              .table_any     = TRUE,
-                                              .table_coerced = 0,
-                                          }));
-        }
-
-        if (str->len > 0) {
-            nm_dhcp_option_add_option(options,
-                                      AF_INET,
-                                      is_classless ? NM_DHCP_OPTION_DHCP4_CLASSLESS_STATIC_ROUTE
-                                                   : NM_DHCP_OPTION_DHCP4_STATIC_ROUTE,
-                                      str->str);
-        }
-    }
-
-    num = sd_dhcp_lease_get_router(lease, &a_router);
-    if (num > 0) {
-        default_route_metric_offset = 0;
-
-        nm_gstring_prepare(&str);
-        for (i = 0; i < num; i++) {
-            guint32 m;
-
-            s = _nm_utils_inet4_ntop(a_router[i].s_addr, addr_str);
-            g_string_append(nm_gstring_add_space_delimiter(str), s);
-
-            if (a_router[i].s_addr == 0) {
-                /* silently skip 0.0.0.0 */
-                continue;
-            }
-
-            if (has_router_from_classless) {
-                /* If the DHCP server returns both a Classless Static Routes option and a
-                 * Router option, the DHCP client MUST ignore the Router option [RFC 3442].
-                 *
-                 * Be more lenient and ignore the Router option only if Classless Static
-                 * Routes contain a default gateway (as other DHCP backends do).
-                 */
-                continue;
-            }
-
-            /* if there are multiple default routes, we add them with differing
-             * metrics. */
-            m = default_route_metric_offset++;
-
-            nm_l3_config_data_add_route_4(l3cd,
-                                          &((const NMPlatformIP4Route){
-                                              .rt_source     = NM_IP_CONFIG_SOURCE_DHCP,
-                                              .gateway       = a_router[i].s_addr,
-                                              .pref_src      = a_address.s_addr,
-                                              .table_any     = TRUE,
-                                              .table_coerced = 0,
-                                              .metric_any    = TRUE,
-                                              .metric        = m,
-                                          }));
-        }
-        nm_dhcp_option_add_option(options, AF_INET, NM_DHCP_OPTION_DHCP4_ROUTER, str->str);
-    }
-
-    if (sd_dhcp_lease_get_mtu(lease, &mtu) >= 0 && mtu) {
-        nm_dhcp_option_add_option_u64(options, AF_INET, NM_DHCP_OPTION_DHCP4_INTERFACE_MTU, mtu);
-        nm_l3_config_data_set_mtu(l3cd, mtu);
-    }
-
-    num = sd_dhcp_lease_get_ntp(lease, &addr_list);
-    if (num > 0) {
-        nm_gstring_prepare(&str);
-        for (i = 0; i < num; i++) {
-            _nm_utils_inet4_ntop(addr_list[i].s_addr, addr_str);
-            g_string_append(nm_gstring_add_space_delimiter(str), addr_str);
-        }
-        nm_dhcp_option_add_option(options, AF_INET, NM_DHCP_OPTION_DHCP4_NTP_SERVER, str->str);
-    }
-
-    if (sd_dhcp_lease_get_root_path(lease, &s) >= 0) {
-        nm_dhcp_option_add_option(options, AF_INET, NM_DHCP_OPTION_DHCP4_ROOT_PATH, s);
-    }
-
-    if (sd_dhcp_lease_get_t1(lease, &renewal) >= 0) {
-        nm_dhcp_option_add_option_u64(options,
-                                      AF_INET,
-                                      NM_DHCP_OPTION_DHCP4_RENEWAL_T1_TIME,
-                                      renewal);
-    }
-
-    if (sd_dhcp_lease_get_t2(lease, &rebinding) >= 0) {
-        nm_dhcp_option_add_option_u64(options,
-                                      AF_INET,
-                                      NM_DHCP_OPTION_DHCP4_REBINDING_T2_TIME,
-                                      rebinding);
-    }
-
-    if (sd_dhcp_lease_get_timezone(lease, &s) >= 0) {
-        nm_dhcp_option_add_option(options, AF_INET, NM_DHCP_OPTION_DHCP4_NEW_TZDB_TIMEZONE, s);
-    }
-
-    if (sd_dhcp_lease_get_vendor_specific(lease, &data, &data_len) >= 0) {
-        if (!!memmem(data, data_len, "ANDROID_METERED", NM_STRLEN("ANDROID_METERED")))
-            nm_l3_config_data_set_metered(l3cd, TRUE);
-    }
-
-    num = nm_sd_dhcp_lease_get_private_options(lease, &private_options);
-    if (num > 0) {
-        for (i = 0; i < num; i++) {
-            guint8        code       = private_options[i].code;
-            const guint8 *l_data     = private_options[i].data;
-            gsize         l_data_len = private_options[i].data_len;
-            char         *option_string;
-
-            if (code == NM_DHCP_OPTION_DHCP4_PRIVATE_PROXY_AUTODISCOVERY) {
-                if (nm_dhcp_lease_data_parse_cstr(l_data, l_data_len, &l_data_len)) {
-                    gs_free char *to_free = NULL;
-                    const char   *escaped;
-
-                    escaped =
-                        nm_utils_buf_utf8safe_escape((char *) l_data, l_data_len, 0, &to_free);
-                    nm_dhcp_option_add_option(options,
-                                              AF_INET,
-                                              NM_DHCP_OPTION_DHCP4_PRIVATE_PROXY_AUTODISCOVERY,
-                                              escaped ?: "");
-
-                    nm_l3_config_data_set_proxy_method(l3cd, NM_PROXY_CONFIG_METHOD_AUTO);
-                    nm_l3_config_data_set_proxy_pac_url(l3cd, escaped ?: "");
-                }
-                continue;
-            }
-            if (code == NM_DHCP_OPTION_DHCP4_PRIVATE_CLASSLESS_STATIC_ROUTE) {
-                /* nettools and dhclient parse option 249 (Microsoft Classless Static Route)
-                 * as fallback for routes and ignores them from private options.
-                 *
-                 * The systemd plugin does not, and for consistency with nettools we
-                 * also don't expose it as private option either. */
-                continue;
-            }
-
-            option_string = nm_utils_bin2hexstr_full(l_data, l_data_len, ':', FALSE, NULL);
-            nm_dhcp_option_take_option(options, AF_INET, code, option_string);
-        }
-    }
-
-    nm_dhcp_option_add_requests_to_options(options, AF_INET);
-
-    nm_l3_config_data_set_dhcp_lease_from_options(l3cd, AF_INET, g_steal_pointer(&options));
-
-    return g_steal_pointer(&l3cd);
-}
-
-/*****************************************************************************/
-
-static void
-bound4_handle(NMDhcpSystemd *self, gboolean extended)
-{
-    NMDhcpSystemdPrivate                   *priv  = NM_DHCP_SYSTEMD_GET_PRIVATE(self);
-    const char                             *iface = nm_dhcp_client_get_iface(NM_DHCP_CLIENT(self));
-    nm_auto_unref_l3cd_init NML3ConfigData *l3cd  = NULL;
-    sd_dhcp_lease                          *lease = NULL;
-    GError                                 *error = NULL;
-
-    if (sd_dhcp_client_get_lease(priv->client4, &lease) < 0 || !lease) {
-        _LOGW("no lease!");
-        nm_dhcp_client_set_state(NM_DHCP_CLIENT(self), NM_DHCP_STATE_FAIL, NULL);
-        return;
-    }
-
-    _LOGD("lease available");
-
-    l3cd = lease_to_ip4_config(nm_dhcp_client_get_multi_idx(NM_DHCP_CLIENT(self)),
-                               iface,
-                               nm_dhcp_client_get_ifindex(NM_DHCP_CLIENT(self)),
-                               lease,
-                               &error);
-    if (!l3cd) {
-        _LOGW("%s", error->message);
-        g_clear_error(&error);
-        nm_dhcp_client_set_state(NM_DHCP_CLIENT(self), NM_DHCP_STATE_FAIL, NULL);
-        return;
-    }
-
-    dhcp_lease_save(lease, priv->lease_file);
-
-    nm_dhcp_client_set_state(NM_DHCP_CLIENT(self),
-                             extended ? NM_DHCP_STATE_EXTENDED : NM_DHCP_STATE_BOUND,
-                             l3cd);
-}
-
-static int
-dhcp_event_cb(sd_dhcp_client *client, int event, gpointer user_data)
-{
-    NMDhcpSystemd        *self = NM_DHCP_SYSTEMD(user_data);
-    NMDhcpSystemdPrivate *priv = NM_DHCP_SYSTEMD_GET_PRIVATE(self);
-    char                  addr_str[INET_ADDRSTRLEN];
-    sd_dhcp_lease        *lease = NULL;
-    struct in_addr        addr;
-    int                   r;
-
-    nm_assert(priv->client4 == client);
-
-    _LOGD("client event %d", event);
-
-    switch (event) {
-    case SD_DHCP_CLIENT_EVENT_EXPIRED:
-        nm_dhcp_client_set_state(NM_DHCP_CLIENT(user_data), NM_DHCP_STATE_EXPIRE, NULL);
-        break;
-    case SD_DHCP_CLIENT_EVENT_STOP:
-        nm_dhcp_client_set_state(NM_DHCP_CLIENT(user_data), NM_DHCP_STATE_FAIL, NULL);
-        break;
-    case SD_DHCP_CLIENT_EVENT_RENEW:
-    case SD_DHCP_CLIENT_EVENT_IP_CHANGE:
-        bound4_handle(self, TRUE);
-        break;
-    case SD_DHCP_CLIENT_EVENT_IP_ACQUIRE:
-        bound4_handle(self, FALSE);
-        break;
-    case SD_DHCP_CLIENT_EVENT_SELECTING:
-        r = sd_dhcp_client_get_lease(priv->client4, &lease);
-        if (r < 0)
-            return r;
-        r = sd_dhcp_lease_get_server_identifier(lease, &addr);
-        if (r < 0)
-            return r;
-        if (nm_dhcp_client_server_id_is_rejected(NM_DHCP_CLIENT(user_data), &addr)) {
-            _LOGD("server-id %s is in the reject-list, ignoring",
-                  nm_utils_inet_ntop(AF_INET, &addr, addr_str));
-            return -ENOMSG;
-        }
-        break;
-    case SD_DHCP_CLIENT_EVENT_TRANSIENT_FAILURE:
-        break;
-    default:
-        _LOGW("unhandled DHCP event %d", event);
-        break;
-    }
-
-    return 0;
-}
-
-static gboolean
-ip4_start(NMDhcpClient *client, GError **error)
-{
-    nm_auto(sd_dhcp_client_unrefp) sd_dhcp_client *sd_client = NULL;
-    NMDhcpSystemd                                 *self      = NM_DHCP_SYSTEMD(client);
-    NMDhcpSystemdPrivate                          *priv      = NM_DHCP_SYSTEMD_GET_PRIVATE(self);
-    const NMDhcpClientConfig                      *client_config;
-    gs_free char                                  *lease_file = NULL;
-    GBytes                                        *hwaddr;
-    const uint8_t                                 *hwaddr_arr;
-    gsize                                          hwaddr_len;
-    int                                            arp_type;
-    GBytes                                        *client_id;
-    gs_unref_bytes GBytes                         *client_id_new = NULL;
-    GBytes                                        *vendor_class_identifier;
-    const uint8_t                                 *client_id_arr;
-    size_t                                         client_id_len;
-    struct in_addr                                 last_addr = {0};
-    const char                                    *hostname;
-    const char                                    *mud_url;
-    int                                            r, i;
-    GBytes                                        *bcast_hwaddr;
-    const uint8_t                                 *bcast_hwaddr_arr;
-    gsize                                          bcast_hwaddr_len;
-
-    g_return_val_if_fail(!priv->client4, FALSE);
-    g_return_val_if_fail(!priv->client6, FALSE);
-
-    client_config = nm_dhcp_client_get_config(client);
-
-    /* TODO: honor nm_dhcp_client_get_anycast_address() */
-
-    r = sd_dhcp_client_new(&sd_client, FALSE);
-    if (r < 0) {
-        nm_utils_error_set_errno(error, r, "failed to create dhcp-client: %s");
-        return FALSE;
-    }
-
-    _LOGT("dhcp-client4: set " NM_HASH_OBFUSCATE_PTR_FMT, NM_HASH_OBFUSCATE_PTR(sd_client));
-
-    r = sd_dhcp_client_attach_event(sd_client, NULL, 0);
-    if (r < 0) {
-        nm_utils_error_set_errno(error, r, "failed to attach event: %s");
-        return FALSE;
-    }
-
-    hwaddr = client_config->hwaddr;
-    if (!hwaddr || !(hwaddr_arr = g_bytes_get_data(hwaddr, &hwaddr_len))
-        || (arp_type = nm_utils_arp_type_detect_from_hwaddrlen(hwaddr_len)) < 0) {
-        nm_utils_error_set_literal(error, NM_UTILS_ERROR_UNKNOWN, "invalid MAC address");
-        return FALSE;
-    }
-
-    bcast_hwaddr_arr = NULL;
-    bcast_hwaddr     = client_config->bcast_hwaddr;
-    if (bcast_hwaddr) {
-        bcast_hwaddr_arr = g_bytes_get_data(bcast_hwaddr, &bcast_hwaddr_len);
-        if (bcast_hwaddr_len != hwaddr_len)
-            bcast_hwaddr_arr = NULL;
-    }
-
-    r = sd_dhcp_client_set_mac(sd_client,
-                               hwaddr_arr,
-                               bcast_hwaddr_arr,
-                               hwaddr_len,
-                               (guint16) arp_type);
-    if (r < 0) {
-        nm_utils_error_set_errno(error, r, "failed to set MAC address: %s");
-        return FALSE;
-    }
-
-    r = sd_dhcp_client_set_ifindex(sd_client, nm_dhcp_client_get_ifindex(client));
-    if (r < 0) {
-        nm_utils_error_set_errno(error, r, "failed to set ifindex: %s");
-        return FALSE;
-    }
-
-    nm_dhcp_utils_get_leasefile_path(AF_INET,
-                                     "internal",
-                                     client_config->iface,
-                                     client_config->uuid,
-                                     &lease_file);
-
-    if (client_config->v4.last_address)
-        inet_pton(AF_INET, client_config->v4.last_address, &last_addr);
-    else {
-        nm_auto(sd_dhcp_lease_unrefp) sd_dhcp_lease *lease = NULL;
-
-        dhcp_lease_load(&lease, lease_file);
-        if (lease)
-            sd_dhcp_lease_get_address(lease, &last_addr);
-    }
-
-    r = sd_dhcp_client_set_request_broadcast(sd_client, client_config->v4.request_broadcast);
-    nm_assert(r >= 0);
-
-    if (last_addr.s_addr) {
-        r = sd_dhcp_client_set_request_address(sd_client, &last_addr);
-        if (r < 0) {
-            nm_utils_error_set_errno(error, r, "failed to set last IPv4 address: %s");
-            return FALSE;
-        }
-    }
-
-    client_id = client_config->client_id;
-    if (!client_id) {
-        client_id_new = nm_utils_dhcp_client_id_mac(arp_type, hwaddr_arr, hwaddr_len);
-        client_id     = client_id_new;
-    }
-
-    if (!(client_id_arr = g_bytes_get_data(client_id, &client_id_len)) || client_id_len < 2) {
-        /* invalid client-ids are not expected. */
-        nm_assert_not_reached();
-
-        nm_utils_error_set_literal(error, NM_UTILS_ERROR_UNKNOWN, "no valid IPv4 client-id");
-        return FALSE;
-    }
-
-    /* Note that we always set a client-id. In particular for infiniband that is necessary,
-     * see https://tools.ietf.org/html/rfc4390#section-2.1 . */
-    r = sd_dhcp_client_set_client_id(sd_client,
-                                     client_id_arr[0],
-                                     client_id_arr + 1,
-                                     NM_MIN(client_id_len - 1, _NM_MAX_CLIENT_ID_LEN));
-    if (r < 0) {
-        nm_utils_error_set_errno(error, r, "failed to set IPv4 client-id: %s");
-        return FALSE;
-    }
-
-    /* Add requested options */
-    for (i = 0; i < (int) G_N_ELEMENTS(_nm_dhcp_option_dhcp4_options); i++) {
-        if (_nm_dhcp_option_dhcp4_options[i].include) {
-            nm_assert(_nm_dhcp_option_dhcp4_options[i].option_num <= 255);
-            r = sd_dhcp_client_set_request_option(sd_client,
-                                                  _nm_dhcp_option_dhcp4_options[i].option_num);
-            nm_assert(r >= 0 || r == -EEXIST);
-        }
-    }
-
-    hostname = client_config->hostname;
-    if (hostname) {
-        /* FIXME: sd-dhcp decides which hostname/FQDN option to send (12 or 81)
-         * only based on whether the hostname has a domain part or not. At the
-         * moment there is no way to force one or another.
-         */
-        r = sd_dhcp_client_set_hostname(sd_client, hostname);
-        if (r < 0) {
-            nm_utils_error_set_errno(error, r, "failed to set DHCP hostname: %s");
-            return FALSE;
-        }
-    }
-
-    mud_url = client_config->mud_url;
-    if (mud_url) {
-        r = sd_dhcp_client_set_mud_url(sd_client, mud_url);
-        if (r < 0) {
-            nm_utils_error_set_errno(error, r, "failed to set DHCP MUDURL: %s");
-            return FALSE;
-        }
-    }
-
-    vendor_class_identifier = client_config->vendor_class_identifier;
-    if (vendor_class_identifier) {
-        const char *option_data;
-        gsize       len;
-
-        option_data = g_bytes_get_data(vendor_class_identifier, &len);
-        nm_assert(option_data);
-        nm_assert(len <= 255);
-
-        option_data = nm_strndup_a(300, option_data, len, NULL);
-
-        r = sd_dhcp_client_set_vendor_class_identifier(sd_client, option_data);
-        if (r < 0) {
-            nm_utils_error_set_errno(error, r, "failed to set DHCP vendor class identifier: %s");
-            return FALSE;
-        }
-    }
-
-    r = sd_dhcp_client_set_callback(sd_client, dhcp_event_cb, client);
-    if (r < 0) {
-        nm_utils_error_set_errno(error, r, "failed to set callback: %s");
-        return FALSE;
-    }
-
-    priv->client4 = g_steal_pointer(&sd_client);
-
-    g_free(priv->lease_file);
-    priv->lease_file = g_steal_pointer(&lease_file);
-
-    nm_dhcp_client_set_effective_client_id(client, client_id);
-
-    r = sd_dhcp_client_start(priv->client4);
-    if (r < 0) {
-        sd_dhcp_client_set_callback(priv->client4, NULL, NULL);
-        nm_clear_pointer(&priv->client4, sd_dhcp_client_unref);
-        nm_utils_error_set_errno(error, r, "failed to start DHCP client: %s");
-        return FALSE;
-    }
-
-    return TRUE;
-}
-
-static NML3ConfigData *
-=======
->>>>>>> d9d72c6e
 lease_to_ip6_config(NMDedupMultiIndex *multi_idx,
                     const char        *iface,
                     int                ifindex,
@@ -770,7 +98,6 @@
         gboolean has_any_addresses = FALSE;
         uint32_t lft_pref;
         uint32_t lft_valid;
-<<<<<<< HEAD
 
         sd_dhcp6_lease_reset_address_iter(lease);
         nm_gstring_prepare(&str);
@@ -792,29 +119,6 @@
             has_any_addresses = TRUE;
         }
 
-=======
-
-        sd_dhcp6_lease_reset_address_iter(lease);
-        nm_gstring_prepare(&str);
-        while (sd_dhcp6_lease_get_address(lease, &tmp_addr, &lft_pref, &lft_valid) >= 0) {
-            const NMPlatformIP6Address address = {
-                .plen        = 128,
-                .address     = tmp_addr,
-                .timestamp   = ts,
-                .lifetime    = lft_valid,
-                .preferred   = lft_pref,
-                .addr_source = NM_IP_CONFIG_SOURCE_DHCP,
-            };
-
-            nm_l3_config_data_add_address_6(l3cd, &address);
-
-            _nm_utils_inet6_ntop(&tmp_addr, addr_str);
-            g_string_append(nm_gstring_add_space_delimiter(str), addr_str);
-
-            has_any_addresses = TRUE;
-        }
-
->>>>>>> d9d72c6e
         if (str->len) {
             nm_dhcp_option_add_option(options,
                                       AF_INET6,
