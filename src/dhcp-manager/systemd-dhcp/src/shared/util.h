--- conflicted
+++ resolved
@@ -1004,11 +1004,8 @@
         struct file_handle handle;
         char padding[sizeof(struct file_handle) + MAX_HANDLE_SZ];
 };
-<<<<<<< HEAD
 #define FILE_HANDLE_INIT { .handle.handle_bytes = MAX_HANDLE_SZ }
-=======
 #endif /* NM_IGNORED */
->>>>>>> 5599a82d
 
 int update_reboot_param_file(const char *param);
 
