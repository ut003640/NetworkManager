--- conflicted
+++ resolved
@@ -47,12 +47,8 @@
 int sd_dhcp_lease_get_hostname(sd_dhcp_lease *lease, const char **hostname);
 int sd_dhcp_lease_get_root_path(sd_dhcp_lease *lease, const char **root_path);
 int sd_dhcp_lease_get_routes(sd_dhcp_lease *lease, struct sd_dhcp_route **routesgn);
-<<<<<<< HEAD
-int sd_dhcp_lease_get_vendor_specific(sd_dhcp_lease *lease, uint8_t **data);
-=======
 int sd_dhcp_lease_get_vendor_specific(sd_dhcp_lease *lease, const uint8_t **data,
                                       size_t *data_len);
->>>>>>> 8f4e6175
 int sd_dhcp_lease_get_client_id(sd_dhcp_lease *lease, const uint8_t **client_id,
                                 size_t *client_id_len);
 
