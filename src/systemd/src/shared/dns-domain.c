--- conflicted
+++ resolved
@@ -17,19 +17,13 @@
   along with systemd; If not, see <http://www.gnu.org/licenses/>.
  ***/
 
-<<<<<<< HEAD
 #include "nm-sd-adapt.h"
 
-#ifdef HAVE_LIBIDN
-#include <idna.h>
-#include <stringprep.h>
-=======
 #if defined(HAVE_LIBIDN2)
 #  include <idn2.h>
 #elif defined(HAVE_LIBIDN)
 #  include <idna.h>
 #  include <stringprep.h>
->>>>>>> cd5ef1ed
 #endif
 
 #include <endian.h>
@@ -152,6 +146,7 @@
         return r;
 }
 
+#if 0 /* NM_IGNORED */
 /* @label_terminal: terminal character of a label, updated to point to the terminal character of
  *                  the previous label (always skipping one dot) or to NULL if there are no more
  *                  labels. */
@@ -217,6 +212,7 @@
 
         return r;
 }
+#endif /* NM_IGNORED */
 
 int dns_label_escape(const char *p, size_t l, char *dest, size_t sz) {
         char *q;
@@ -285,6 +281,7 @@
         return (int) (q - dest);
 }
 
+#if 0 /* NM_IGNORED */
 int dns_label_escape_new(const char *p, size_t l, char **ret) {
         _cleanup_free_ char *s = NULL;
         int r;
@@ -407,6 +404,7 @@
         return w;
 }
 #endif
+#endif /* NM_IGNORED */
 
 int dns_name_concat(const char *a, const char *b, char **_ret) {
         _cleanup_free_ char *ret = NULL;
