/*-*- Mode: C; c-basic-offset: 8; indent-tabs-mode: nil -*-*/

/***
  This file is part of systemd.

  Copyright (C) 2014-2015 Intel Corporation. All rights reserved.

  systemd is free software; you can redistribute it and/or modify it
  under the terms of the GNU Lesser General Public License as published by
  the Free Software Foundation; either version 2.1 of the License, or
  (at your option) any later version.

  systemd is distributed in the hope that it will be useful, but
  WITHOUT ANY WARRANTY; without even the implied warranty of
  MERCHANTABILITY or FITNESS FOR A PARTICULAR PURPOSE. See the GNU
  Lesser General Public License for more details.

  You should have received a copy of the GNU Lesser General Public License
  along with systemd; If not, see <http://www.gnu.org/licenses/>.
***/

<<<<<<< HEAD
#include "nm-sd-adapt.h"

#include <netinet/in.h>
=======
>>>>>>> aa9d0d14
#include <errno.h>
#include <netinet/in.h>
#include <string.h>

#include "alloc-util.h"
#include "dhcp6-internal.h"
#include "dhcp6-protocol.h"
#include "dns-domain.h"
#include "sparse-endian.h"
#include "strv.h"
#include "unaligned.h"
#include "util.h"

#define DHCP6_OPTION_IA_NA_LEN                  12
#define DHCP6_OPTION_IA_TA_LEN                  4

typedef struct DHCP6Option {
        be16_t code;
        be16_t len;
        uint8_t data[];
} _packed_ DHCP6Option;

static int option_append_hdr(uint8_t **buf, size_t *buflen, uint16_t optcode,
                             size_t optlen) {
        DHCP6Option *option = (DHCP6Option*) *buf;

        assert_return(buf, -EINVAL);
        assert_return(*buf, -EINVAL);
        assert_return(buflen, -EINVAL);

        if (optlen > 0xffff || *buflen < optlen + sizeof(DHCP6Option))
                return -ENOBUFS;

        option->code = htobe16(optcode);
        option->len = htobe16(optlen);

        *buf += sizeof(DHCP6Option);
        *buflen -= sizeof(DHCP6Option);

        return 0;
}

int dhcp6_option_append(uint8_t **buf, size_t *buflen, uint16_t code,
                        size_t optlen, const void *optval) {
        int r;

        assert_return(optval || optlen == 0, -EINVAL);

        r = option_append_hdr(buf, buflen, code, optlen);
        if (r < 0)
                return r;

        if (optval)
                memcpy(*buf, optval, optlen);

        *buf += optlen;
        *buflen -= optlen;

        return 0;
}

int dhcp6_option_append_ia(uint8_t **buf, size_t *buflen, DHCP6IA *ia) {
        uint16_t len;
        uint8_t *ia_hdr;
        size_t ia_buflen, ia_addrlen = 0;
        DHCP6Address *addr;
        int r;

        assert_return(buf && *buf && buflen && ia, -EINVAL);

        switch (ia->type) {
        case DHCP6_OPTION_IA_NA:
                len = DHCP6_OPTION_IA_NA_LEN;
                break;

        case DHCP6_OPTION_IA_TA:
                len = DHCP6_OPTION_IA_TA_LEN;
                break;

        default:
                return -EINVAL;
        }

        if (*buflen < len)
                return -ENOBUFS;

        ia_hdr = *buf;
        ia_buflen = *buflen;

        *buf += sizeof(DHCP6Option);
        *buflen -= sizeof(DHCP6Option);

        memcpy(*buf, &ia->id, len);

        *buf += len;
        *buflen -= len;

        LIST_FOREACH(addresses, addr, ia->addresses) {
                r = option_append_hdr(buf, buflen, DHCP6_OPTION_IAADDR,
                                      sizeof(addr->iaaddr));
                if (r < 0)
                        return r;

                memcpy(*buf, &addr->iaaddr, sizeof(addr->iaaddr));

                *buf += sizeof(addr->iaaddr);
                *buflen -= sizeof(addr->iaaddr);

                ia_addrlen += sizeof(DHCP6Option) + sizeof(addr->iaaddr);
        }

        r = option_append_hdr(&ia_hdr, &ia_buflen, ia->type, len + ia_addrlen);
        if (r < 0)
                return r;

        return 0;
}


static int option_parse_hdr(uint8_t **buf, size_t *buflen, uint16_t *optcode, size_t *optlen) {
        DHCP6Option *option = (DHCP6Option*) *buf;
        uint16_t len;

        assert_return(buf, -EINVAL);
        assert_return(optcode, -EINVAL);
        assert_return(optlen, -EINVAL);

        if (*buflen < sizeof(DHCP6Option))
                return -ENOMSG;

        len = be16toh(option->len);

        if (len > *buflen)
                return -ENOMSG;

        *optcode = be16toh(option->code);
        *optlen = len;

        *buf += 4;
        *buflen -= 4;

        return 0;
}

int dhcp6_option_parse(uint8_t **buf, size_t *buflen, uint16_t *optcode,
                       size_t *optlen, uint8_t **optvalue) {
        int r;

        assert_return(buf && buflen && optcode && optlen && optvalue, -EINVAL);

        r = option_parse_hdr(buf, buflen, optcode, optlen);
        if (r < 0)
                return r;

        if (*optlen > *buflen)
                return -ENOBUFS;

        *optvalue = *buf;
        *buflen -= *optlen;
        *buf += *optlen;

        return 0;
}

int dhcp6_option_parse_ia(uint8_t **buf, size_t *buflen, uint16_t iatype,
                          DHCP6IA *ia) {
        int r;
        uint16_t opt, status;
        size_t optlen;
        size_t iaaddr_offset;
        DHCP6Address *addr;
        uint32_t lt_t1, lt_t2, lt_valid, lt_pref, lt_min = ~0;

        assert_return(ia, -EINVAL);
        assert_return(!ia->addresses, -EINVAL);

        switch (iatype) {
        case DHCP6_OPTION_IA_NA:

                if (*buflen < DHCP6_OPTION_IA_NA_LEN + sizeof(DHCP6Option) +
                    sizeof(addr->iaaddr)) {
                        r = -ENOBUFS;
                        goto error;
                }

                iaaddr_offset = DHCP6_OPTION_IA_NA_LEN;
                memcpy(&ia->id, *buf, iaaddr_offset);

                lt_t1 = be32toh(ia->lifetime_t1);
                lt_t2 = be32toh(ia->lifetime_t2);

                if (lt_t1 && lt_t2 && lt_t1 > lt_t2) {
                        log_dhcp6_client(client, "IA T1 %ds > T2 %ds",
                                         lt_t1, lt_t2);
                        r = -EINVAL;
                        goto error;
                }

                break;

        case DHCP6_OPTION_IA_TA:
                if (*buflen < DHCP6_OPTION_IA_TA_LEN + sizeof(DHCP6Option) +
                    sizeof(addr->iaaddr)) {
                        r = -ENOBUFS;
                        goto error;
                }

                iaaddr_offset = DHCP6_OPTION_IA_TA_LEN;
                memcpy(&ia->id, *buf, iaaddr_offset);

                ia->lifetime_t1 = 0;
                ia->lifetime_t2 = 0;

                break;

        default:
                r = -ENOMSG;
                goto error;
        }

        ia->type = iatype;

        *buflen -= iaaddr_offset;
        *buf += iaaddr_offset;

        while ((r = option_parse_hdr(buf, buflen, &opt, &optlen)) >= 0) {

                switch (opt) {
                case DHCP6_OPTION_IAADDR:

                        addr = new0(DHCP6Address, 1);
                        if (!addr) {
                                r = -ENOMEM;
                                goto error;
                        }

                        LIST_INIT(addresses, addr);

                        memcpy(&addr->iaaddr, *buf, sizeof(addr->iaaddr));

                        lt_valid = be32toh(addr->iaaddr.lifetime_valid);
                        lt_pref = be32toh(addr->iaaddr.lifetime_valid);

                        if (!lt_valid || lt_pref > lt_valid) {
                                log_dhcp6_client(client, "IA preferred %ds > valid %ds",
                                                 lt_pref, lt_valid);
                                free(addr);
                        } else {
                                LIST_PREPEND(addresses, ia->addresses, addr);
                                if (lt_valid < lt_min)
                                        lt_min = lt_valid;
                        }

                        break;

                case DHCP6_OPTION_STATUS_CODE:
                        if (optlen < sizeof(status))
                                break;

                        status = (*buf)[0] << 8 | (*buf)[1];
                        if (status) {
                                log_dhcp6_client(client, "IA status %d",
                                                 status);
                                r = -EINVAL;
                                goto error;
                        }

                        break;

                default:
                        log_dhcp6_client(client, "Unknown IA option %d", opt);
                        break;
                }

                *buflen -= optlen;
                *buf += optlen;
        }

        if (r == -ENOMSG)
                r = 0;

        if (!ia->lifetime_t1 && !ia->lifetime_t2) {
                lt_t1 = lt_min / 2;
                lt_t2 = lt_min / 10 * 8;
                ia->lifetime_t1 = htobe32(lt_t1);
                ia->lifetime_t2 = htobe32(lt_t2);

                log_dhcp6_client(client, "Computed IA T1 %ds and T2 %ds as both were zero",
                                 lt_t1, lt_t2);
        }

        if (*buflen)
                r = -ENOMSG;

error:
        *buf += *buflen;
        *buflen = 0;

        return r;
}

int dhcp6_option_parse_ip6addrs(uint8_t *optval, uint16_t optlen,
                                struct in6_addr **addrs, size_t count,
                                size_t *allocated) {

        if (optlen == 0 || optlen % sizeof(struct in6_addr) != 0)
                return -EINVAL;

        if (!GREEDY_REALLOC(*addrs, *allocated,
                            count * sizeof(struct in6_addr) + optlen))
                return -ENOMEM;

        memcpy(*addrs + count, optval, optlen);

        count += optlen / sizeof(struct in6_addr);

        return count;
}

int dhcp6_option_parse_domainname(const uint8_t *optval, uint16_t optlen, char ***str_arr) {
        size_t pos = 0, idx = 0;
        _cleanup_free_ char **names = NULL;
        int r;

        assert_return(optlen > 1, -ENODATA);
        assert_return(optval[optlen - 1] == '\0', -EINVAL);

        while (pos < optlen) {
                _cleanup_free_ char *ret = NULL;
                size_t n = 0, allocated = 0;
                bool first = true;

                for (;;) {
                        uint8_t c;

                        c = optval[pos++];

                        if (c == 0)
                                /* End of name */
                                break;
                        else if (c <= 63) {
                                _cleanup_free_ char *t = NULL;
                                const char *label;

                                /* Literal label */
                                label = (const char *)&optval[pos];
                                pos += c;
                                if (pos > optlen)
                                        return -EMSGSIZE;

                                r = dns_label_escape(label, c, &t);
                                if (r < 0)
                                        goto fail;

                                if (!GREEDY_REALLOC0(ret, allocated, n + !first + strlen(t) + 1)) {
                                        r = -ENOMEM;
                                        goto fail;
                                }

                                if (!first)
                                        ret[n++] = '.';
                                else
                                        first = false;

                                memcpy(ret + n, t, r);
                                n += r;
                                continue;
                        } else {
                                r = -EBADMSG;
                                goto fail;
                        }
                }

                if (!GREEDY_REALLOC(ret, allocated, n + 1)) {
                        r = -ENOMEM;
                        goto fail;
                }

                ret[n] = 0;

                r = strv_extend(&names, ret);
                if (r < 0)
                        goto fail;

                idx++;
        }

        *str_arr = names;
        names = NULL;

        return idx;

fail:
        return r;
}<|MERGE_RESOLUTION|>--- conflicted
+++ resolved
@@ -19,12 +19,8 @@
   along with systemd; If not, see <http://www.gnu.org/licenses/>.
 ***/
 
-<<<<<<< HEAD
 #include "nm-sd-adapt.h"
 
-#include <netinet/in.h>
-=======
->>>>>>> aa9d0d14
 #include <errno.h>
 #include <netinet/in.h>
 #include <string.h>
