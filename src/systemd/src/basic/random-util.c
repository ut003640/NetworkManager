--- conflicted
+++ resolved
@@ -17,12 +17,8 @@
   along with systemd; If not, see <http://www.gnu.org/licenses/>.
 ***/
 
-<<<<<<< HEAD
 #include "nm-sd-adapt.h"
 
-#include <stdint.h>
-=======
->>>>>>> aa9d0d14
 #include <errno.h>
 #include <fcntl.h>
 #include <linux/random.h>
@@ -36,15 +32,11 @@
 
 #include "fd-util.h"
 #include "io-util.h"
-#include "missing.h"
-#include "random-util.h"
-#include "time-util.h"
-<<<<<<< HEAD
 #if 0 /* NM_IGNORED */
 #include "missing.h"
 #endif
-=======
->>>>>>> aa9d0d14
+#include "random-util.h"
+#include "time-util.h"
 #include "util.h"
 
 int dev_urandom(void *p, size_t n) {
