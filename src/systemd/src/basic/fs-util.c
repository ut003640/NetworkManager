--- conflicted
+++ resolved
@@ -17,12 +17,8 @@
   along with systemd; If not, see <http://www.gnu.org/licenses/>.
 ***/
 
-<<<<<<< HEAD
 #include "nm-sd-adapt.h"
 
-#include <dirent.h>
-=======
->>>>>>> 17820bf4
 #include <errno.h>
 #include <stddef.h>
 #include <stdio.h>
@@ -813,11 +809,6 @@
         *ret = done;
         done = NULL;
 
-<<<<<<< HEAD
-        return 0;
-}
-#endif /* NM_IGNORED */
-=======
         return exists;
 }
->>>>>>> 17820bf4
+#endif /* NM_IGNORED */