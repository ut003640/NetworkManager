/***
  This file is part of systemd.

  Copyright 2010-2012 Lennart Poettering

  systemd is free software; you can redistribute it and/or modify it
  under the terms of the GNU Lesser General Public License as published by
  the Free Software Foundation; either version 2.1 of the License, or
  (at your option) any later version.

  systemd is distributed in the hope that it will be useful, but
  WITHOUT ANY WARRANTY; without even the implied warranty of
  MERCHANTABILITY or FITNESS FOR A PARTICULAR PURPOSE. See the GNU
  Lesser General Public License for more details.

  You should have received a copy of the GNU Lesser General Public License
  along with systemd; If not, see <http://www.gnu.org/licenses/>.
***/

#include "nm-sd-adapt.h"

#include <errno.h>
#include <limits.h>
#include <stdio.h>
#include <stdlib.h>
#include <string.h>
#include <sys/stat.h>
#include <unistd.h>

/* When we include libgen.h because we need dirname() we immediately
 * undefine basename() since libgen.h defines it as a macro to the
 * POSIX version which is really broken. We prefer GNU basename(). */
#include <libgen.h>
#undef basename

#include "alloc-util.h"
#include "extract-word.h"
#include "fs-util.h"
#include "glob-util.h"
#include "log.h"
#include "macro.h"
#include "missing.h"
#include "parse-util.h"
#include "path-util.h"
#include "stat-util.h"
#include "string-util.h"
#include "strv.h"
#include "time-util.h"

#if 0 /* NM_IGNORED */
bool path_is_absolute(const char *p) {
        return p[0] == '/';
}

bool is_path(const char *p) {
        return !!strchr(p, '/');
}

int path_split_and_make_absolute(const char *p, char ***ret) {
        char **l;
        int r;

        assert(p);
        assert(ret);

        l = strv_split(p, ":");
        if (!l)
                return -ENOMEM;

        r = path_strv_make_absolute_cwd(l);
        if (r < 0) {
                strv_free(l);
                return r;
        }

        *ret = l;
        return r;
}

char *path_make_absolute(const char *p, const char *prefix) {
        assert(p);

        /* Makes every item in the list an absolute path by prepending
         * the prefix, if specified and necessary */

        if (path_is_absolute(p) || !prefix)
                return strdup(p);

        return strjoin(prefix, "/", p);
}

int path_make_absolute_cwd(const char *p, char **ret) {
        char *c;

        assert(p);
        assert(ret);

        /* Similar to path_make_absolute(), but prefixes with the
         * current working directory. */

        if (path_is_absolute(p))
                c = strdup(p);
        else {
                _cleanup_free_ char *cwd = NULL;

                cwd = get_current_dir_name();
                if (!cwd)
                        return negative_errno();

                c = strjoin(cwd, "/", p);
        }
        if (!c)
                return -ENOMEM;

        *ret = c;
        return 0;
}

int path_make_relative(const char *from_dir, const char *to_path, char **_r) {
        char *r, *p;
        unsigned n_parents;

        assert(from_dir);
        assert(to_path);
        assert(_r);

        /* Strips the common part, and adds ".." elements as necessary. */

        if (!path_is_absolute(from_dir))
                return -EINVAL;

        if (!path_is_absolute(to_path))
                return -EINVAL;

        /* Skip the common part. */
        for (;;) {
                size_t a;
                size_t b;

                from_dir += strspn(from_dir, "/");
                to_path += strspn(to_path, "/");

                if (!*from_dir) {
                        if (!*to_path)
                                /* from_dir equals to_path. */
                                r = strdup(".");
                        else
                                /* from_dir is a parent directory of to_path. */
                                r = strdup(to_path);

                        if (!r)
                                return -ENOMEM;

                        path_kill_slashes(r);

                        *_r = r;
                        return 0;
                }

                if (!*to_path)
                        break;

                a = strcspn(from_dir, "/");
                b = strcspn(to_path, "/");

                if (a != b)
                        break;

                if (memcmp(from_dir, to_path, a) != 0)
                        break;

                from_dir += a;
                to_path += b;
        }

        /* If we're here, then "from_dir" has one or more elements that need to
         * be replaced with "..". */

        /* Count the number of necessary ".." elements. */
        for (n_parents = 0;;) {
                from_dir += strspn(from_dir, "/");

                if (!*from_dir)
                        break;

                from_dir += strcspn(from_dir, "/");
                n_parents++;
        }

        r = malloc(n_parents * 3 + strlen(to_path) + 1);
        if (!r)
                return -ENOMEM;

        for (p = r; n_parents > 0; n_parents--, p += 3)
                memcpy(p, "../", 3);

        strcpy(p, to_path);
        path_kill_slashes(r);

        *_r = r;
        return 0;
}

int path_strv_make_absolute_cwd(char **l) {
        char **s;
        int r;

        /* Goes through every item in the string list and makes it
         * absolute. This works in place and won't rollback any
         * changes on failure. */

        STRV_FOREACH(s, l) {
                char *t;

                r = path_make_absolute_cwd(*s, &t);
                if (r < 0)
                        return r;

                free(*s);
                *s = t;
        }

        return 0;
}

char **path_strv_resolve(char **l, const char *root) {
        char **s;
        unsigned k = 0;
        bool enomem = false;
        int r;

        if (strv_isempty(l))
                return l;

        /* Goes through every item in the string list and canonicalize
         * the path. This works in place and won't rollback any
         * changes on failure. */

        STRV_FOREACH(s, l) {
                _cleanup_free_ char *orig = NULL;
                char *t, *u;

                if (!path_is_absolute(*s)) {
                        free(*s);
                        continue;
                }

                if (root) {
                        orig = *s;
                        t = prefix_root(root, orig);
                        if (!t) {
                                enomem = true;
                                continue;
                        }
                } else
                        t = *s;

                r = chase_symlinks(t, root, 0, &u);
                if (r == -ENOENT) {
                        if (root) {
                                u = orig;
                                orig = NULL;
                                free(t);
                        } else
                                u = t;
                } else if (r < 0) {
                        free(t);

                        if (r == -ENOMEM)
                                enomem = true;

                        continue;
                } else if (root) {
                        char *x;

                        free(t);
                        x = path_startswith(u, root);
                        if (x) {
                                /* restore the slash if it was lost */
                                if (!startswith(x, "/"))
                                        *(--x) = '/';

                                t = strdup(x);
                                free(u);
                                if (!t) {
                                        enomem = true;
                                        continue;
                                }
                                u = t;
                        } else {
                                /* canonicalized path goes outside of
                                 * prefix, keep the original path instead */
                                free_and_replace(u, orig);
                        }
                } else
                        free(t);

                l[k++] = u;
        }

        l[k] = NULL;

        if (enomem)
                return NULL;

        return l;
}

char **path_strv_resolve_uniq(char **l, const char *root) {

        if (strv_isempty(l))
                return l;

        if (!path_strv_resolve(l, root))
                return NULL;

        return strv_uniq(l);
}
#endif /* NM_IGNORED */

char *path_kill_slashes(char *path) {
        char *f, *t;
        bool slash = false;

        /* Removes redundant inner and trailing slashes. Modifies the
         * passed string in-place.
         *
         * ///foo///bar/ becomes /foo/bar
         */

        for (f = path, t = path; *f; f++) {

                if (*f == '/') {
                        slash = true;
                        continue;
                }

                if (slash) {
                        slash = false;
                        *(t++) = '/';
                }

                *(t++) = *f;
        }

        /* Special rule, if we are talking of the root directory, a
        trailing slash is good */

        if (t == path && slash)
                *(t++) = '/';

        *t = 0;
        return path;
}

#if 0 /* NM_IGNORED */
char* path_startswith(const char *path, const char *prefix) {
        assert(path);
        assert(prefix);

        /* Returns a pointer to the start of the first component after the parts matched by
         * the prefix, iff
         * - both paths are absolute or both paths are relative,
         * and
         * - each component in prefix in turn matches a component in path at the same position.
         * An empty string will be returned when the prefix and path are equivalent.
         *
         * Returns NULL otherwise.
         */

        if ((path[0] == '/') != (prefix[0] == '/'))
                return NULL;

        for (;;) {
                size_t a, b;

                path += strspn(path, "/");
                prefix += strspn(prefix, "/");

                if (*prefix == 0)
                        return (char*) path;

                if (*path == 0)
                        return NULL;

                a = strcspn(path, "/");
                b = strcspn(prefix, "/");

                if (a != b)
                        return NULL;

                if (memcmp(path, prefix, a) != 0)
                        return NULL;

                path += a;
                prefix += b;
        }
}

int path_compare(const char *a, const char *b) {
        int d;

        assert(a);
        assert(b);

        /* A relative path and an abolute path must not compare as equal.
         * Which one is sorted before the other does not really matter.
         * Here a relative path is ordered before an absolute path. */
        d = (a[0] == '/') - (b[0] == '/');
        if (d != 0)
                return d;

        for (;;) {
                size_t j, k;

                a += strspn(a, "/");
                b += strspn(b, "/");

                if (*a == 0 && *b == 0)
                        return 0;

                /* Order prefixes first: "/foo" before "/foo/bar" */
                if (*a == 0)
                        return -1;
                if (*b == 0)
                        return 1;

                j = strcspn(a, "/");
                k = strcspn(b, "/");

                /* Alphabetical sort: "/foo/aaa" before "/foo/b" */
                d = memcmp(a, b, MIN(j, k));
                if (d != 0)
                        return (d > 0) - (d < 0); /* sign of d */

                /* Sort "/foo/a" before "/foo/aaa" */
                d = (j > k) - (j < k);  /* sign of (j - k) */
                if (d != 0)
                        return d;

                a += j;
                b += k;
        }
}

bool path_equal(const char *a, const char *b) {
        return path_compare(a, b) == 0;
}

bool path_equal_or_files_same(const char *a, const char *b) {
        return path_equal(a, b) || files_same(a, b) > 0;
}

char* path_join(const char *root, const char *path, const char *rest) {
        assert(path);

        if (!isempty(root))
                return strjoin(root, endswith(root, "/") ? "" : "/",
                               path[0] == '/' ? path+1 : path,
                               rest ? (endswith(path, "/") ? "" : "/") : NULL,
                               rest && rest[0] == '/' ? rest+1 : rest);
        else
                return strjoin(path,
                               rest ? (endswith(path, "/") ? "" : "/") : NULL,
                               rest && rest[0] == '/' ? rest+1 : rest);
}

int find_binary(const char *name, char **ret) {
        int last_error, r;
        const char *p;

        assert(name);

        if (is_path(name)) {
                if (access(name, X_OK) < 0)
                        return -errno;

                if (ret) {
                        r = path_make_absolute_cwd(name, ret);
                        if (r < 0)
                                return r;
                }

                return 0;
        }

        /**
         * Plain getenv, not secure_getenv, because we want
         * to actually allow the user to pick the binary.
         */
        p = getenv("PATH");
        if (!p)
                p = DEFAULT_PATH;

        last_error = -ENOENT;

        for (;;) {
                _cleanup_free_ char *j = NULL, *element = NULL;

                r = extract_first_word(&p, &element, ":", EXTRACT_RELAX|EXTRACT_DONT_COALESCE_SEPARATORS);
                if (r < 0)
                        return r;
                if (r == 0)
                        break;

                if (!path_is_absolute(element))
                        continue;

                j = strjoin(element, "/", name);
                if (!j)
                        return -ENOMEM;

                if (access(j, X_OK) >= 0) {
                        /* Found it! */

                        if (ret) {
                                *ret = path_kill_slashes(j);
                                j = NULL;
                        }

                        return 0;
                }

                last_error = -errno;
        }

        return last_error;
}

bool paths_check_timestamp(const char* const* paths, usec_t *timestamp, bool update) {
        bool changed = false;
        const char* const* i;

        assert(timestamp);

        if (paths == NULL)
                return false;

        STRV_FOREACH(i, paths) {
                struct stat stats;
                usec_t u;

                if (stat(*i, &stats) < 0)
                        continue;

                u = timespec_load(&stats.st_mtim);

                /* first check */
                if (*timestamp >= u)
                        continue;

                log_debug("timestamp of '%s' changed", *i);

                /* update timestamp */
                if (update) {
                        *timestamp = u;
                        changed = true;
                } else
                        return true;
        }

        return changed;
}

static int binary_is_good(const char *binary) {
        _cleanup_free_ char *p = NULL, *d = NULL;
        int r;

        r = find_binary(binary, &p);
        if (r == -ENOENT)
                return 0;
        if (r < 0)
                return r;

        /* An fsck that is linked to /bin/true is a non-existent
         * fsck */

        r = readlink_malloc(p, &d);
        if (r == -EINVAL) /* not a symlink */
                return 1;
        if (r < 0)
                return r;

        return !PATH_IN_SET(d, "true"
                               "/bin/true",
                               "/usr/bin/true",
                               "/dev/null");
}

int fsck_exists(const char *fstype) {
        const char *checker;

        assert(fstype);

        if (streq(fstype, "auto"))
                return -EINVAL;

        checker = strjoina("fsck.", fstype);
        return binary_is_good(checker);
}

int mkfs_exists(const char *fstype) {
        const char *mkfs;

        assert(fstype);

        if (streq(fstype, "auto"))
                return -EINVAL;

        mkfs = strjoina("mkfs.", fstype);
        return binary_is_good(mkfs);
}

char *prefix_root(const char *root, const char *path) {
        char *n, *p;
        size_t l;

        /* If root is passed, prefixes path with it. Otherwise returns
         * it as is. */

        assert(path);

        /* First, drop duplicate prefixing slashes from the path */
        while (path[0] == '/' && path[1] == '/')
                path++;

        if (isempty(root) || path_equal(root, "/"))
                return strdup(path);

        l = strlen(root) + 1 + strlen(path) + 1;

        n = new(char, l);
        if (!n)
                return NULL;

        p = stpcpy(n, root);

        while (p > n && p[-1] == '/')
                p--;

        if (path[0] != '/')
                *(p++) = '/';

        strcpy(p, path);
        return n;
}

int parse_path_argument_and_warn(const char *path, bool suppress_root, char **arg) {
        char *p;
        int r;

        /*
         * This function is intended to be used in command line
         * parsers, to handle paths that are passed in. It makes the
         * path absolute, and reduces it to NULL if omitted or
         * root (the latter optionally).
         *
         * NOTE THAT THIS WILL FREE THE PREVIOUS ARGUMENT POINTER ON
         * SUCCESS! Hence, do not pass in uninitialized pointers.
         */

        if (isempty(path)) {
                *arg = mfree(*arg);
                return 0;
        }

        r = path_make_absolute_cwd(path, &p);
        if (r < 0)
                return log_error_errno(r, "Failed to parse path \"%s\" and make it absolute: %m", path);

        path_kill_slashes(p);
        if (suppress_root && path_equal(p, "/"))
                p = mfree(p);

        free(*arg);
        *arg = p;
        return 0;
}

char* dirname_malloc(const char *path) {
        char *d, *dir, *dir2;

        assert(path);

        d = strdup(path);
        if (!d)
                return NULL;

        dir = dirname(d);
        assert(dir);

        if (dir == d)
                return d;

        dir2 = strdup(dir);
        free(d);

        return dir2;
}
#endif /* NM_IGNORED */

bool filename_is_valid(const char *p) {
        const char *e;

        if (isempty(p))
                return false;

        if (dot_or_dot_dot(p))
                return false;

        e = strchrnul(p, '/');
        if (*e != 0)
                return false;

        if (e - p > FILENAME_MAX)
                return false;

        return true;
}

#if 0 /* NM_IGNORED */
bool path_is_safe(const char *p) {

        if (isempty(p))
                return false;

        if (dot_or_dot_dot(p))
                return false;

        if (startswith(p, "../") || endswith(p, "/..") || strstr(p, "/../"))
                return false;

        if (strlen(p)+1 > PATH_MAX)
                return false;

        /* The following two checks are not really dangerous, but hey, they still are confusing */
        if (startswith(p, "./") || endswith(p, "/.") || strstr(p, "/./"))
                return false;

        if (strstr(p, "//"))
                return false;

        return true;
}

char *file_in_same_dir(const char *path, const char *filename) {
        char *e, *ret;
        size_t k;

        assert(path);
        assert(filename);

        /* This removes the last component of path and appends
         * filename, unless the latter is absolute anyway or the
         * former isn't */

        if (path_is_absolute(filename))
                return strdup(filename);

        e = strrchr(path, '/');
        if (!e)
                return strdup(filename);

        k = strlen(filename);
        ret = new(char, (e + 1 - path) + k + 1);
        if (!ret)
                return NULL;

        memcpy(mempcpy(ret, path, e + 1 - path), filename, k + 1);
        return ret;
}

bool hidden_or_backup_file(const char *filename) {
        const char *p;

        assert(filename);

        if (filename[0] == '.' ||
            streq(filename, "lost+found") ||
            streq(filename, "aquota.user") ||
            streq(filename, "aquota.group") ||
            endswith(filename, "~"))
                return true;

        p = strrchr(filename, '.');
        if (!p)
                return false;

        /* Please, let's not add more entries to the list below. If external projects think it's a good idea to come up
         * with always new suffixes and that everybody else should just adjust to that, then it really should be on
         * them. Hence, in future, let's not add any more entries. Instead, let's ask those packages to instead adopt
         * one of the generic suffixes/prefixes for hidden files or backups, possibly augmented with an additional
         * string. Specifically: there's now:
         *
         *    The generic suffixes "~" and ".bak" for backup files
         *    The generic prefix "." for hidden files
         *
         * Thus, if a new package manager "foopkg" wants its own set of ".foopkg-new", ".foopkg-old", ".foopkg-dist"
         * or so registered, let's refuse that and ask them to use ".foopkg.new", ".foopkg.old" or ".foopkg~" instead.
         */

        return STR_IN_SET(p + 1,
                          "rpmnew",
                          "rpmsave",
                          "rpmorig",
                          "dpkg-old",
                          "dpkg-new",
                          "dpkg-tmp",
                          "dpkg-dist",
                          "dpkg-bak",
                          "dpkg-backup",
                          "dpkg-remove",
                          "ucf-new",
                          "ucf-old",
                          "ucf-dist",
                          "swp",
                          "bak",
                          "old",
                          "new");
}

bool is_device_path(const char *path) {

        /* Returns true on paths that refer to a device, either in
         * sysfs or in /dev */

        return path_startswith(path, "/dev/") ||
               path_startswith(path, "/sys/");
}

bool is_deviceallow_pattern(const char *path) {
        return path_startswith(path, "/dev/") ||
               startswith(path, "block-") ||
               startswith(path, "char-");
}

int systemd_installation_has_version(const char *root, unsigned minimal_version) {
        const char *pattern;
        int r;

        /* Try to guess if systemd installation is later than the specified version. This
         * is hacky and likely to yield false negatives, particularly if the installation
         * is non-standard. False positives should be relatively rare.
         */

        NULSTR_FOREACH(pattern,
                       /* /lib works for systems without usr-merge, and for systems with a sane
                        * usr-merge, where /lib is a symlink to /usr/lib. /usr/lib is necessary
                        * for Gentoo which does a merge without making /lib a symlink.
                        */
                       "lib/systemd/libsystemd-shared-*.so\0"
                       "usr/lib/systemd/libsystemd-shared-*.so\0") {

                _cleanup_strv_free_ char **names = NULL;
                _cleanup_free_ char *path = NULL;
                char *c, **name;

                path = prefix_root(root, pattern);
                if (!path)
                        return -ENOMEM;

                r = glob_extend(&names, path);
                if (r == -ENOENT)
                        continue;
                if (r < 0)
                        return r;

                assert_se((c = endswith(path, "*.so")));
                *c = '\0'; /* truncate the glob part */

                STRV_FOREACH(name, names) {
                        /* This is most likely to run only once, hence let's not optimize anything. */
                        char *t, *t2;
                        unsigned version;

                        t = startswith(*name, path);
                        if (!t)
                                continue;

                        t2 = endswith(t, ".so");
                        if (!t2)
                                continue;

                        t2[0] = '\0'; /* truncate the suffix */

                        r = safe_atou(t, &version);
                        if (r < 0) {
                                log_debug_errno(r, "Found libsystemd shared at \"%s.so\", but failed to parse version: %m", *name);
                                continue;
                        }

                        log_debug("Found libsystemd shared at \"%s.so\", version %u (%s).",
                                  *name, version,
                                  version >= minimal_version ? "OK" : "too old");
                        if (version >= minimal_version)
                                return true;
                }
        }

        return false;
}
<<<<<<< HEAD
#endif /* NM_IGNORED */
=======

bool dot_or_dot_dot(const char *path) {
        if (!path)
                return false;
        if (path[0] != '.')
                return false;
        if (path[1] == 0)
                return true;
        if (path[1] != '.')
                return false;

        return path[2] == 0;
}
>>>>>>> e52235a7
<|MERGE_RESOLUTION|>--- conflicted
+++ resolved
@@ -899,9 +899,7 @@
 
         return false;
 }
-<<<<<<< HEAD
 #endif /* NM_IGNORED */
-=======
 
 bool dot_or_dot_dot(const char *path) {
         if (!path)
@@ -914,5 +912,4 @@
                 return false;
 
         return path[2] == 0;
-}
->>>>>>> e52235a7
+}