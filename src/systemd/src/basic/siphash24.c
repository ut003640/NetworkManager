--- conflicted
+++ resolved
@@ -17,12 +17,9 @@
     coding style)
 */
 
-<<<<<<< HEAD
 #include "nm-sd-adapt.h"
 
-=======
 #include "macro.h"
->>>>>>> 606ad7e6
 #include "siphash24.h"
 #include "unaligned.h"
 
