/* SPDX-License-Identifier: LGPL-2.1+ */

#include "nm-sd-adapt.h"

#include <sys/epoll.h>
#include <sys/timerfd.h>
#include <sys/wait.h>

#include "sd-daemon.h"
#include "sd-event.h"
#include "sd-id128.h"

#include "alloc-util.h"
#include "event-source.h"
#include "fd-util.h"
#include "fs-util.h"
#include "hashmap.h"
#include "list.h"
#include "macro.h"
#include "missing.h"
#include "prioq.h"
#include "process-util.h"
#include "set.h"
#include "signal-util.h"
#include "string-table.h"
#include "string-util.h"
#include "time-util.h"
#include "util.h"

#define DEFAULT_ACCURACY_USEC (250 * USEC_PER_MSEC)

static const char* const event_source_type_table[_SOURCE_EVENT_SOURCE_TYPE_MAX] = {
        [SOURCE_IO] = "io",
        [SOURCE_TIME_REALTIME] = "realtime",
        [SOURCE_TIME_BOOTTIME] = "bootime",
        [SOURCE_TIME_MONOTONIC] = "monotonic",
        [SOURCE_TIME_REALTIME_ALARM] = "realtime-alarm",
        [SOURCE_TIME_BOOTTIME_ALARM] = "boottime-alarm",
        [SOURCE_SIGNAL] = "signal",
        [SOURCE_CHILD] = "child",
        [SOURCE_DEFER] = "defer",
        [SOURCE_POST] = "post",
        [SOURCE_EXIT] = "exit",
        [SOURCE_WATCHDOG] = "watchdog",
        [SOURCE_INOTIFY] = "inotify",
};

DEFINE_PRIVATE_STRING_TABLE_LOOKUP_TO_STRING(event_source_type, int);

#define EVENT_SOURCE_IS_TIME(t) IN_SET((t), SOURCE_TIME_REALTIME, SOURCE_TIME_BOOTTIME, SOURCE_TIME_MONOTONIC, SOURCE_TIME_REALTIME_ALARM, SOURCE_TIME_BOOTTIME_ALARM)

struct sd_event {
        unsigned n_ref;

        int epoll_fd;
        int watchdog_fd;

        Prioq *pending;
        Prioq *prepare;

        /* timerfd_create() only supports these five clocks so far. We
         * can add support for more clocks when the kernel learns to
         * deal with them, too. */
        struct clock_data realtime;
        struct clock_data boottime;
        struct clock_data monotonic;
        struct clock_data realtime_alarm;
        struct clock_data boottime_alarm;

        usec_t perturb;

        sd_event_source **signal_sources; /* indexed by signal number */
        Hashmap *signal_data; /* indexed by priority */

        Hashmap *child_sources;
        unsigned n_enabled_child_sources;

        Set *post_sources;

        Prioq *exit;

        Hashmap *inotify_data; /* indexed by priority */

        /* A list of inode structures that still have an fd open, that we need to close before the next loop iteration */
        LIST_HEAD(struct inode_data, inode_data_to_close);

        /* A list of inotify objects that already have events buffered which aren't processed yet */
        LIST_HEAD(struct inotify_data, inotify_data_buffered);

        pid_t original_pid;

        uint64_t iteration;
        triple_timestamp timestamp;
        int state;

        bool exit_requested:1;
        bool need_process_child:1;
        bool watchdog:1;
        bool profile_delays:1;

        int exit_code;

        pid_t tid;
        sd_event **default_event_ptr;

        usec_t watchdog_last, watchdog_period;

        unsigned n_sources;

        LIST_HEAD(sd_event_source, sources);

        usec_t last_run, last_log;
        unsigned delays[sizeof(usec_t) * 8];
};

static thread_local sd_event *default_event = NULL;

static void source_disconnect(sd_event_source *s);
static void event_gc_inode_data(sd_event *e, struct inode_data *d);

static sd_event *event_resolve(sd_event *e) {
        return e == SD_EVENT_DEFAULT ? default_event : e;
}

static int pending_prioq_compare(const void *a, const void *b) {
        const sd_event_source *x = a, *y = b;
        int r;

        assert(x->pending);
        assert(y->pending);

        /* Enabled ones first */
        if (x->enabled != SD_EVENT_OFF && y->enabled == SD_EVENT_OFF)
                return -1;
        if (x->enabled == SD_EVENT_OFF && y->enabled != SD_EVENT_OFF)
                return 1;

        /* Lower priority values first */
        r = CMP(x->priority, y->priority);
        if (r != 0)
                return r;

        /* Older entries first */
        return CMP(x->pending_iteration, y->pending_iteration);
}

static int prepare_prioq_compare(const void *a, const void *b) {
        const sd_event_source *x = a, *y = b;
        int r;

        assert(x->prepare);
        assert(y->prepare);

        /* Enabled ones first */
        if (x->enabled != SD_EVENT_OFF && y->enabled == SD_EVENT_OFF)
                return -1;
        if (x->enabled == SD_EVENT_OFF && y->enabled != SD_EVENT_OFF)
                return 1;

        /* Move most recently prepared ones last, so that we can stop
         * preparing as soon as we hit one that has already been
         * prepared in the current iteration */
        r = CMP(x->prepare_iteration, y->prepare_iteration);
        if (r != 0)
                return r;

        /* Lower priority values first */
        return CMP(x->priority, y->priority);
}

static int earliest_time_prioq_compare(const void *a, const void *b) {
        const sd_event_source *x = a, *y = b;

        assert(EVENT_SOURCE_IS_TIME(x->type));
        assert(x->type == y->type);

        /* Enabled ones first */
        if (x->enabled != SD_EVENT_OFF && y->enabled == SD_EVENT_OFF)
                return -1;
        if (x->enabled == SD_EVENT_OFF && y->enabled != SD_EVENT_OFF)
                return 1;

        /* Move the pending ones to the end */
        if (!x->pending && y->pending)
                return -1;
        if (x->pending && !y->pending)
                return 1;

        /* Order by time */
        return CMP(x->time.next, y->time.next);
}

static usec_t time_event_source_latest(const sd_event_source *s) {
        return usec_add(s->time.next, s->time.accuracy);
}

static int latest_time_prioq_compare(const void *a, const void *b) {
        const sd_event_source *x = a, *y = b;

        assert(EVENT_SOURCE_IS_TIME(x->type));
        assert(x->type == y->type);

        /* Enabled ones first */
        if (x->enabled != SD_EVENT_OFF && y->enabled == SD_EVENT_OFF)
                return -1;
        if (x->enabled == SD_EVENT_OFF && y->enabled != SD_EVENT_OFF)
                return 1;

        /* Move the pending ones to the end */
        if (!x->pending && y->pending)
                return -1;
        if (x->pending && !y->pending)
                return 1;

        /* Order by time */
        return CMP(time_event_source_latest(x), time_event_source_latest(y));
}

static int exit_prioq_compare(const void *a, const void *b) {
        const sd_event_source *x = a, *y = b;

        assert(x->type == SOURCE_EXIT);
        assert(y->type == SOURCE_EXIT);

        /* Enabled ones first */
        if (x->enabled != SD_EVENT_OFF && y->enabled == SD_EVENT_OFF)
                return -1;
        if (x->enabled == SD_EVENT_OFF && y->enabled != SD_EVENT_OFF)
                return 1;

        /* Lower priority values first */
        return CMP(x->priority, y->priority);
}

static void free_clock_data(struct clock_data *d) {
        assert(d);
        assert(d->wakeup == WAKEUP_CLOCK_DATA);

        safe_close(d->fd);
        prioq_free(d->earliest);
        prioq_free(d->latest);
}

static sd_event *event_free(sd_event *e) {
        sd_event_source *s;

        assert(e);

        while ((s = e->sources)) {
                assert(s->floating);
                source_disconnect(s);
                sd_event_source_unref(s);
        }

        assert(e->n_sources == 0);

        if (e->default_event_ptr)
                *(e->default_event_ptr) = NULL;

        safe_close(e->epoll_fd);
        safe_close(e->watchdog_fd);

        free_clock_data(&e->realtime);
        free_clock_data(&e->boottime);
        free_clock_data(&e->monotonic);
        free_clock_data(&e->realtime_alarm);
        free_clock_data(&e->boottime_alarm);

        prioq_free(e->pending);
        prioq_free(e->prepare);
        prioq_free(e->exit);

        free(e->signal_sources);
        hashmap_free(e->signal_data);

        hashmap_free(e->inotify_data);

        hashmap_free(e->child_sources);
        set_free(e->post_sources);

        return mfree(e);
}

_public_ int sd_event_new(sd_event** ret) {
        sd_event *e;
        int r;

        assert_return(ret, -EINVAL);

        e = new(sd_event, 1);
        if (!e)
                return -ENOMEM;

        *e = (sd_event) {
                .n_ref = 1,
                .epoll_fd = -1,
                .watchdog_fd = -1,
                .realtime.wakeup = WAKEUP_CLOCK_DATA,
                .realtime.fd = -1,
                .realtime.next = USEC_INFINITY,
                .boottime.wakeup = WAKEUP_CLOCK_DATA,
                .boottime.fd = -1,
                .boottime.next = USEC_INFINITY,
                .monotonic.wakeup = WAKEUP_CLOCK_DATA,
                .monotonic.fd = -1,
                .monotonic.next = USEC_INFINITY,
                .realtime_alarm.wakeup = WAKEUP_CLOCK_DATA,
                .realtime_alarm.fd = -1,
                .realtime_alarm.next = USEC_INFINITY,
                .boottime_alarm.wakeup = WAKEUP_CLOCK_DATA,
                .boottime_alarm.fd = -1,
                .boottime_alarm.next = USEC_INFINITY,
                .perturb = USEC_INFINITY,
                .original_pid = getpid_cached(),
        };

        r = prioq_ensure_allocated(&e->pending, pending_prioq_compare);
        if (r < 0)
                goto fail;

        e->epoll_fd = epoll_create1(EPOLL_CLOEXEC);
        if (e->epoll_fd < 0) {
                r = -errno;
                goto fail;
        }

        e->epoll_fd = fd_move_above_stdio(e->epoll_fd);

        if (secure_getenv("SD_EVENT_PROFILE_DELAYS")) {
                log_debug("Event loop profiling enabled. Logarithmic histogram of event loop iterations in the range 2^0 ... 2^63 us will be logged every 5s.");
                e->profile_delays = true;
        }

        *ret = e;
        return 0;

fail:
        event_free(e);
        return r;
}

DEFINE_PUBLIC_TRIVIAL_REF_UNREF_FUNC(sd_event, sd_event, event_free);

static bool event_pid_changed(sd_event *e) {
        assert(e);

        /* We don't support people creating an event loop and keeping
         * it around over a fork(). Let's complain. */

        return e->original_pid != getpid_cached();
}

static void source_io_unregister(sd_event_source *s) {
        int r;

        assert(s);
        assert(s->type == SOURCE_IO);

        if (event_pid_changed(s->event))
                return;

        if (!s->io.registered)
                return;

        r = epoll_ctl(s->event->epoll_fd, EPOLL_CTL_DEL, s->io.fd, NULL);
        if (r < 0)
                log_debug_errno(errno, "Failed to remove source %s (type %s) from epoll: %m",
                                strna(s->description), event_source_type_to_string(s->type));

        s->io.registered = false;
}

static int source_io_register(
                sd_event_source *s,
                int enabled,
                uint32_t events) {

        struct epoll_event ev;
        int r;

        assert(s);
        assert(s->type == SOURCE_IO);
        assert(enabled != SD_EVENT_OFF);

        ev = (struct epoll_event) {
                .events = events | (enabled == SD_EVENT_ONESHOT ? EPOLLONESHOT : 0),
                .data.ptr = s,
        };

        if (s->io.registered)
                r = epoll_ctl(s->event->epoll_fd, EPOLL_CTL_MOD, s->io.fd, &ev);
        else
                r = epoll_ctl(s->event->epoll_fd, EPOLL_CTL_ADD, s->io.fd, &ev);
        if (r < 0)
                return -errno;

        s->io.registered = true;

        return 0;
}

static clockid_t event_source_type_to_clock(EventSourceType t) {

        switch (t) {

        case SOURCE_TIME_REALTIME:
                return CLOCK_REALTIME;

        case SOURCE_TIME_BOOTTIME:
                return CLOCK_BOOTTIME;

        case SOURCE_TIME_MONOTONIC:
                return CLOCK_MONOTONIC;

        case SOURCE_TIME_REALTIME_ALARM:
                return CLOCK_REALTIME_ALARM;

        case SOURCE_TIME_BOOTTIME_ALARM:
                return CLOCK_BOOTTIME_ALARM;

        default:
                return (clockid_t) -1;
        }
}

static EventSourceType clock_to_event_source_type(clockid_t clock) {

        switch (clock) {

        case CLOCK_REALTIME:
                return SOURCE_TIME_REALTIME;

        case CLOCK_BOOTTIME:
                return SOURCE_TIME_BOOTTIME;

        case CLOCK_MONOTONIC:
                return SOURCE_TIME_MONOTONIC;

        case CLOCK_REALTIME_ALARM:
                return SOURCE_TIME_REALTIME_ALARM;

        case CLOCK_BOOTTIME_ALARM:
                return SOURCE_TIME_BOOTTIME_ALARM;

        default:
                return _SOURCE_EVENT_SOURCE_TYPE_INVALID;
        }
}

static struct clock_data* event_get_clock_data(sd_event *e, EventSourceType t) {
        assert(e);

        switch (t) {

        case SOURCE_TIME_REALTIME:
                return &e->realtime;

        case SOURCE_TIME_BOOTTIME:
                return &e->boottime;

        case SOURCE_TIME_MONOTONIC:
                return &e->monotonic;

        case SOURCE_TIME_REALTIME_ALARM:
                return &e->realtime_alarm;

        case SOURCE_TIME_BOOTTIME_ALARM:
                return &e->boottime_alarm;

        default:
                return NULL;
        }
}

static int event_make_signal_data(
                sd_event *e,
                int sig,
                struct signal_data **ret) {

        struct epoll_event ev;
        struct signal_data *d;
        bool added = false;
        sigset_t ss_copy;
        int64_t priority;
        int r;

        assert(e);

        if (event_pid_changed(e))
                return -ECHILD;

        if (e->signal_sources && e->signal_sources[sig])
                priority = e->signal_sources[sig]->priority;
        else
                priority = SD_EVENT_PRIORITY_NORMAL;

        d = hashmap_get(e->signal_data, &priority);
        if (d) {
                if (sigismember(&d->sigset, sig) > 0) {
                        if (ret)
                                *ret = d;
                        return 0;
                }
        } else {
                r = hashmap_ensure_allocated(&e->signal_data, &uint64_hash_ops);
                if (r < 0)
                        return r;

                d = new(struct signal_data, 1);
                if (!d)
                        return -ENOMEM;

                *d = (struct signal_data) {
                        .wakeup = WAKEUP_SIGNAL_DATA,
                        .fd = -1,
                        .priority = priority,
                };

                r = hashmap_put(e->signal_data, &d->priority, d);
                if (r < 0) {
                        free(d);
                        return r;
                }

                added = true;
        }

        ss_copy = d->sigset;
        assert_se(sigaddset(&ss_copy, sig) >= 0);

        r = signalfd(d->fd, &ss_copy, SFD_NONBLOCK|SFD_CLOEXEC);
        if (r < 0) {
                r = -errno;
                goto fail;
        }

        d->sigset = ss_copy;

        if (d->fd >= 0) {
                if (ret)
                        *ret = d;
                return 0;
        }

        d->fd = fd_move_above_stdio(r);

        ev = (struct epoll_event) {
                .events = EPOLLIN,
                .data.ptr = d,
        };

        r = epoll_ctl(e->epoll_fd, EPOLL_CTL_ADD, d->fd, &ev);
        if (r < 0)  {
                r = -errno;
                goto fail;
        }

        if (ret)
                *ret = d;

        return 0;

fail:
        if (added) {
                d->fd = safe_close(d->fd);
                hashmap_remove(e->signal_data, &d->priority);
                free(d);
        }

        return r;
}

static void event_unmask_signal_data(sd_event *e, struct signal_data *d, int sig) {
        assert(e);
        assert(d);

        /* Turns off the specified signal in the signal data
         * object. If the signal mask of the object becomes empty that
         * way removes it. */

        if (sigismember(&d->sigset, sig) == 0)
                return;

        assert_se(sigdelset(&d->sigset, sig) >= 0);

        if (sigisemptyset(&d->sigset)) {

                /* If all the mask is all-zero we can get rid of the structure */
                hashmap_remove(e->signal_data, &d->priority);
                safe_close(d->fd);
                free(d);
                return;
        }

        assert(d->fd >= 0);

        if (signalfd(d->fd, &d->sigset, SFD_NONBLOCK|SFD_CLOEXEC) < 0)
                log_debug_errno(errno, "Failed to unset signal bit, ignoring: %m");
}

static void event_gc_signal_data(sd_event *e, const int64_t *priority, int sig) {
        struct signal_data *d;
        static const int64_t zero_priority = 0;

        assert(e);

        /* Rechecks if the specified signal is still something we are
         * interested in. If not, we'll unmask it, and possibly drop
         * the signalfd for it. */

        if (sig == SIGCHLD &&
            e->n_enabled_child_sources > 0)
                return;

        if (e->signal_sources &&
            e->signal_sources[sig] &&
            e->signal_sources[sig]->enabled != SD_EVENT_OFF)
                return;

        /*
         * The specified signal might be enabled in three different queues:
         *
         * 1) the one that belongs to the priority passed (if it is non-NULL)
         * 2) the one that belongs to the priority of the event source of the signal (if there is one)
         * 3) the 0 priority (to cover the SIGCHLD case)
         *
         * Hence, let's remove it from all three here.
         */

        if (priority) {
                d = hashmap_get(e->signal_data, priority);
                if (d)
                        event_unmask_signal_data(e, d, sig);
        }

        if (e->signal_sources && e->signal_sources[sig]) {
                d = hashmap_get(e->signal_data, &e->signal_sources[sig]->priority);
                if (d)
                        event_unmask_signal_data(e, d, sig);
        }

        d = hashmap_get(e->signal_data, &zero_priority);
        if (d)
                event_unmask_signal_data(e, d, sig);
}

static void source_disconnect(sd_event_source *s) {
        sd_event *event;

        assert(s);

        if (!s->event)
                return;

        assert(s->event->n_sources > 0);

        switch (s->type) {

        case SOURCE_IO:
                if (s->io.fd >= 0)
                        source_io_unregister(s);

                break;

        case SOURCE_TIME_REALTIME:
        case SOURCE_TIME_BOOTTIME:
        case SOURCE_TIME_MONOTONIC:
        case SOURCE_TIME_REALTIME_ALARM:
        case SOURCE_TIME_BOOTTIME_ALARM: {
                struct clock_data *d;

                d = event_get_clock_data(s->event, s->type);
                assert(d);

                prioq_remove(d->earliest, s, &s->time.earliest_index);
                prioq_remove(d->latest, s, &s->time.latest_index);
                d->needs_rearm = true;
                break;
        }

        case SOURCE_SIGNAL:
                if (s->signal.sig > 0) {

                        if (s->event->signal_sources)
                                s->event->signal_sources[s->signal.sig] = NULL;

                        event_gc_signal_data(s->event, &s->priority, s->signal.sig);
                }

                break;

        case SOURCE_CHILD:
                if (s->child.pid > 0) {
                        if (s->enabled != SD_EVENT_OFF) {
                                assert(s->event->n_enabled_child_sources > 0);
                                s->event->n_enabled_child_sources--;
                        }

                        (void) hashmap_remove(s->event->child_sources, PID_TO_PTR(s->child.pid));
                        event_gc_signal_data(s->event, &s->priority, SIGCHLD);
                }

                break;

        case SOURCE_DEFER:
                /* nothing */
                break;

        case SOURCE_POST:
                set_remove(s->event->post_sources, s);
                break;

        case SOURCE_EXIT:
                prioq_remove(s->event->exit, s, &s->exit.prioq_index);
                break;

        case SOURCE_INOTIFY: {
                struct inode_data *inode_data;

                inode_data = s->inotify.inode_data;
                if (inode_data) {
                        struct inotify_data *inotify_data;
                        assert_se(inotify_data = inode_data->inotify_data);

                        /* Detach this event source from the inode object */
                        LIST_REMOVE(inotify.by_inode_data, inode_data->event_sources, s);
                        s->inotify.inode_data = NULL;

                        if (s->pending) {
                                assert(inotify_data->n_pending > 0);
                                inotify_data->n_pending--;
                        }

                        /* Note that we don't reduce the inotify mask for the watch descriptor here if the inode is
                         * continued to being watched. That's because inotify doesn't really have an API for that: we
                         * can only change watch masks with access to the original inode either by fd or by path. But
                         * paths aren't stable, and keeping an O_PATH fd open all the time would mean wasting an fd
                         * continuously and keeping the mount busy which we can't really do. We could reconstruct the
                         * original inode from /proc/self/fdinfo/$INOTIFY_FD (as all watch descriptors are listed
                         * there), but given the need for open_by_handle_at() which is privileged and not universally
                         * available this would be quite an incomplete solution. Hence we go the other way, leave the
                         * mask set, even if it is not minimized now, and ignore all events we aren't interested in
                         * anymore after reception. Yes, this sucks, but … Linux … */

                        /* Maybe release the inode data (and its inotify) */
                        event_gc_inode_data(s->event, inode_data);
                }

                break;
        }

        default:
                assert_not_reached("Wut? I shouldn't exist.");
        }

        if (s->pending)
                prioq_remove(s->event->pending, s, &s->pending_index);

        if (s->prepare)
                prioq_remove(s->event->prepare, s, &s->prepare_index);

        event = s->event;

        s->type = _SOURCE_EVENT_SOURCE_TYPE_INVALID;
        s->event = NULL;
        LIST_REMOVE(sources, event->sources, s);
        event->n_sources--;

        if (!s->floating)
                sd_event_unref(event);
}

static void source_free(sd_event_source *s) {
        assert(s);

        source_disconnect(s);

        if (s->type == SOURCE_IO && s->io.owned)
                s->io.fd = safe_close(s->io.fd);

        if (s->destroy_callback)
                s->destroy_callback(s->userdata);

        free(s->description);
        free(s);
}
DEFINE_TRIVIAL_CLEANUP_FUNC(sd_event_source*, source_free);

static int source_set_pending(sd_event_source *s, bool b) {
        int r;

        assert(s);
        assert(s->type != SOURCE_EXIT);

        if (s->pending == b)
                return 0;

        s->pending = b;

        if (b) {
                s->pending_iteration = s->event->iteration;

                r = prioq_put(s->event->pending, s, &s->pending_index);
                if (r < 0) {
                        s->pending = false;
                        return r;
                }
        } else
                assert_se(prioq_remove(s->event->pending, s, &s->pending_index));

        if (EVENT_SOURCE_IS_TIME(s->type)) {
                struct clock_data *d;

                d = event_get_clock_data(s->event, s->type);
                assert(d);

                prioq_reshuffle(d->earliest, s, &s->time.earliest_index);
                prioq_reshuffle(d->latest, s, &s->time.latest_index);
                d->needs_rearm = true;
        }

        if (s->type == SOURCE_SIGNAL && !b) {
                struct signal_data *d;

                d = hashmap_get(s->event->signal_data, &s->priority);
                if (d && d->current == s)
                        d->current = NULL;
        }

        if (s->type == SOURCE_INOTIFY) {

                assert(s->inotify.inode_data);
                assert(s->inotify.inode_data->inotify_data);

                if (b)
                        s->inotify.inode_data->inotify_data->n_pending ++;
                else {
                        assert(s->inotify.inode_data->inotify_data->n_pending > 0);
                        s->inotify.inode_data->inotify_data->n_pending --;
                }
        }

        return 0;
}

static sd_event_source *source_new(sd_event *e, bool floating, EventSourceType type) {
        sd_event_source *s;

        assert(e);

        s = new(sd_event_source, 1);
        if (!s)
                return NULL;

        *s = (struct sd_event_source) {
                .n_ref = 1,
                .event = e,
                .floating = floating,
                .type = type,
                .pending_index = PRIOQ_IDX_NULL,
                .prepare_index = PRIOQ_IDX_NULL,
        };

        if (!floating)
                sd_event_ref(e);

        LIST_PREPEND(sources, e->sources, s);
        e->n_sources++;

        return s;
}

_public_ int sd_event_add_io(
                sd_event *e,
                sd_event_source **ret,
                int fd,
                uint32_t events,
                sd_event_io_handler_t callback,
                void *userdata) {

        _cleanup_(source_freep) sd_event_source *s = NULL;
        int r;

        assert_return(e, -EINVAL);
        assert_return(e = event_resolve(e), -ENOPKG);
        assert_return(fd >= 0, -EBADF);
        assert_return(!(events & ~(EPOLLIN|EPOLLOUT|EPOLLRDHUP|EPOLLPRI|EPOLLERR|EPOLLHUP|EPOLLET)), -EINVAL);
        assert_return(callback, -EINVAL);
        assert_return(e->state != SD_EVENT_FINISHED, -ESTALE);
        assert_return(!event_pid_changed(e), -ECHILD);

        s = source_new(e, !ret, SOURCE_IO);
        if (!s)
                return -ENOMEM;

        s->wakeup = WAKEUP_EVENT_SOURCE;
        s->io.fd = fd;
        s->io.events = events;
        s->io.callback = callback;
        s->userdata = userdata;
        s->enabled = SD_EVENT_ON;

        r = source_io_register(s, s->enabled, events);
        if (r < 0)
                return r;

        if (ret)
                *ret = s;
        TAKE_PTR(s);

        return 0;
}

static void initialize_perturb(sd_event *e) {
        sd_id128_t bootid = {};

        /* When we sleep for longer, we try to realign the wakeup to
           the same time within each minute/second/250ms, so that
           events all across the system can be coalesced into a single
           CPU wakeup. However, let's take some system-specific
           randomness for this value, so that in a network of systems
           with synced clocks timer events are distributed a
           bit. Here, we calculate a perturbation usec offset from the
           boot ID. */

        if (_likely_(e->perturb != USEC_INFINITY))
                return;

        if (sd_id128_get_boot(&bootid) >= 0)
                e->perturb = (bootid.qwords[0] ^ bootid.qwords[1]) % USEC_PER_MINUTE;
}

static int event_setup_timer_fd(
                sd_event *e,
                struct clock_data *d,
                clockid_t clock) {

        struct epoll_event ev;
        int r, fd;

        assert(e);
        assert(d);

        if (_likely_(d->fd >= 0))
                return 0;

        fd = timerfd_create(clock, TFD_NONBLOCK|TFD_CLOEXEC);
        if (fd < 0)
                return -errno;

        fd = fd_move_above_stdio(fd);

        ev = (struct epoll_event) {
                .events = EPOLLIN,
                .data.ptr = d,
        };

        r = epoll_ctl(e->epoll_fd, EPOLL_CTL_ADD, fd, &ev);
        if (r < 0) {
                safe_close(fd);
                return -errno;
        }

        d->fd = fd;
        return 0;
}

static int time_exit_callback(sd_event_source *s, uint64_t usec, void *userdata) {
        assert(s);

        return sd_event_exit(sd_event_source_get_event(s), PTR_TO_INT(userdata));
}

_public_ int sd_event_add_time(
                sd_event *e,
                sd_event_source **ret,
                clockid_t clock,
                uint64_t usec,
                uint64_t accuracy,
                sd_event_time_handler_t callback,
                void *userdata) {

        EventSourceType type;
        _cleanup_(source_freep) sd_event_source *s = NULL;
        struct clock_data *d;
        int r;

        assert_return(e, -EINVAL);
        assert_return(e = event_resolve(e), -ENOPKG);
        assert_return(accuracy != (uint64_t) -1, -EINVAL);
        assert_return(e->state != SD_EVENT_FINISHED, -ESTALE);
        assert_return(!event_pid_changed(e), -ECHILD);

        if (!clock_supported(clock)) /* Checks whether the kernel supports the clock */
                return -EOPNOTSUPP;

        type = clock_to_event_source_type(clock); /* checks whether sd-event supports this clock */
        if (type < 0)
                return -EOPNOTSUPP;

        if (!callback)
                callback = time_exit_callback;

        d = event_get_clock_data(e, type);
        assert(d);

        r = prioq_ensure_allocated(&d->earliest, earliest_time_prioq_compare);
        if (r < 0)
                return r;

        r = prioq_ensure_allocated(&d->latest, latest_time_prioq_compare);
        if (r < 0)
                return r;

        if (d->fd < 0) {
                r = event_setup_timer_fd(e, d, clock);
                if (r < 0)
                        return r;
        }

        s = source_new(e, !ret, type);
        if (!s)
                return -ENOMEM;

        s->time.next = usec;
        s->time.accuracy = accuracy == 0 ? DEFAULT_ACCURACY_USEC : accuracy;
        s->time.callback = callback;
        s->time.earliest_index = s->time.latest_index = PRIOQ_IDX_NULL;
        s->userdata = userdata;
        s->enabled = SD_EVENT_ONESHOT;

        d->needs_rearm = true;

        r = prioq_put(d->earliest, s, &s->time.earliest_index);
        if (r < 0)
                return r;

        r = prioq_put(d->latest, s, &s->time.latest_index);
        if (r < 0)
                return r;

        if (ret)
                *ret = s;
        TAKE_PTR(s);

        return 0;
}

#if 0 /* NM_IGNORED */
static int signal_exit_callback(sd_event_source *s, const struct signalfd_siginfo *si, void *userdata) {
        assert(s);

        return sd_event_exit(sd_event_source_get_event(s), PTR_TO_INT(userdata));
}

_public_ int sd_event_add_signal(
                sd_event *e,
                sd_event_source **ret,
                int sig,
                sd_event_signal_handler_t callback,
                void *userdata) {

        _cleanup_(source_freep) sd_event_source *s = NULL;
        struct signal_data *d;
        sigset_t ss;
        int r;

        assert_return(e, -EINVAL);
        assert_return(e = event_resolve(e), -ENOPKG);
        assert_return(SIGNAL_VALID(sig), -EINVAL);
        assert_return(e->state != SD_EVENT_FINISHED, -ESTALE);
        assert_return(!event_pid_changed(e), -ECHILD);

        if (!callback)
                callback = signal_exit_callback;

        r = pthread_sigmask(SIG_SETMASK, NULL, &ss);
        if (r != 0)
                return -r;

        if (!sigismember(&ss, sig))
                return -EBUSY;

        if (!e->signal_sources) {
                e->signal_sources = new0(sd_event_source*, _NSIG);
                if (!e->signal_sources)
                        return -ENOMEM;
        } else if (e->signal_sources[sig])
                return -EBUSY;

        s = source_new(e, !ret, SOURCE_SIGNAL);
        if (!s)
                return -ENOMEM;

        s->signal.sig = sig;
        s->signal.callback = callback;
        s->userdata = userdata;
        s->enabled = SD_EVENT_ON;

        e->signal_sources[sig] = s;

        r = event_make_signal_data(e, sig, &d);
        if (r < 0)
                return r;

        /* Use the signal name as description for the event source by default */
        (void) sd_event_source_set_description(s, signal_to_string(sig));

        if (ret)
                *ret = s;
        TAKE_PTR(s);

        return 0;
}
#endif /* NM_IGNORED */

_public_ int sd_event_add_child(
                sd_event *e,
                sd_event_source **ret,
                pid_t pid,
                int options,
                sd_event_child_handler_t callback,
                void *userdata) {

        _cleanup_(source_freep) sd_event_source *s = NULL;
        int r;

        assert_return(e, -EINVAL);
        assert_return(e = event_resolve(e), -ENOPKG);
        assert_return(pid > 1, -EINVAL);
        assert_return(!(options & ~(WEXITED|WSTOPPED|WCONTINUED)), -EINVAL);
        assert_return(options != 0, -EINVAL);
        assert_return(callback, -EINVAL);
        assert_return(e->state != SD_EVENT_FINISHED, -ESTALE);
        assert_return(!event_pid_changed(e), -ECHILD);

        r = hashmap_ensure_allocated(&e->child_sources, NULL);
        if (r < 0)
                return r;

        if (hashmap_contains(e->child_sources, PID_TO_PTR(pid)))
                return -EBUSY;

        s = source_new(e, !ret, SOURCE_CHILD);
        if (!s)
                return -ENOMEM;

        s->child.pid = pid;
        s->child.options = options;
        s->child.callback = callback;
        s->userdata = userdata;
        s->enabled = SD_EVENT_ONESHOT;

        r = hashmap_put(e->child_sources, PID_TO_PTR(pid), s);
        if (r < 0)
                return r;

        e->n_enabled_child_sources++;

        r = event_make_signal_data(e, SIGCHLD, NULL);
        if (r < 0) {
                e->n_enabled_child_sources--;
                return r;
        }

        e->need_process_child = true;

        if (ret)
                *ret = s;
        TAKE_PTR(s);

        return 0;
}

_public_ int sd_event_add_defer(
                sd_event *e,
                sd_event_source **ret,
                sd_event_handler_t callback,
                void *userdata) {

        _cleanup_(source_freep) sd_event_source *s = NULL;
        int r;

        assert_return(e, -EINVAL);
        assert_return(e = event_resolve(e), -ENOPKG);
        assert_return(callback, -EINVAL);
        assert_return(e->state != SD_EVENT_FINISHED, -ESTALE);
        assert_return(!event_pid_changed(e), -ECHILD);

        s = source_new(e, !ret, SOURCE_DEFER);
        if (!s)
                return -ENOMEM;

        s->defer.callback = callback;
        s->userdata = userdata;
        s->enabled = SD_EVENT_ONESHOT;

        r = source_set_pending(s, true);
        if (r < 0)
                return r;

        if (ret)
                *ret = s;
        TAKE_PTR(s);

        return 0;
}

_public_ int sd_event_add_post(
                sd_event *e,
                sd_event_source **ret,
                sd_event_handler_t callback,
                void *userdata) {

        _cleanup_(source_freep) sd_event_source *s = NULL;
        int r;

        assert_return(e, -EINVAL);
        assert_return(e = event_resolve(e), -ENOPKG);
        assert_return(callback, -EINVAL);
        assert_return(e->state != SD_EVENT_FINISHED, -ESTALE);
        assert_return(!event_pid_changed(e), -ECHILD);

        r = set_ensure_allocated(&e->post_sources, NULL);
        if (r < 0)
                return r;

        s = source_new(e, !ret, SOURCE_POST);
        if (!s)
                return -ENOMEM;

        s->post.callback = callback;
        s->userdata = userdata;
        s->enabled = SD_EVENT_ON;

        r = set_put(e->post_sources, s);
        if (r < 0)
                return r;

        if (ret)
                *ret = s;
        TAKE_PTR(s);

        return 0;
}

_public_ int sd_event_add_exit(
                sd_event *e,
                sd_event_source **ret,
                sd_event_handler_t callback,
                void *userdata) {

        _cleanup_(source_freep) sd_event_source *s = NULL;
        int r;

        assert_return(e, -EINVAL);
        assert_return(e = event_resolve(e), -ENOPKG);
        assert_return(callback, -EINVAL);
        assert_return(e->state != SD_EVENT_FINISHED, -ESTALE);
        assert_return(!event_pid_changed(e), -ECHILD);

        r = prioq_ensure_allocated(&e->exit, exit_prioq_compare);
        if (r < 0)
                return r;

        s = source_new(e, !ret, SOURCE_EXIT);
        if (!s)
                return -ENOMEM;

        s->exit.callback = callback;
        s->userdata = userdata;
        s->exit.prioq_index = PRIOQ_IDX_NULL;
        s->enabled = SD_EVENT_ONESHOT;

        r = prioq_put(s->event->exit, s, &s->exit.prioq_index);
        if (r < 0)
                return r;

        if (ret)
                *ret = s;
        TAKE_PTR(s);

        return 0;
}

static void event_free_inotify_data(sd_event *e, struct inotify_data *d) {
        assert(e);

        if (!d)
                return;

        assert(hashmap_isempty(d->inodes));
        assert(hashmap_isempty(d->wd));

        if (d->buffer_filled > 0)
                LIST_REMOVE(buffered, e->inotify_data_buffered, d);

        hashmap_free(d->inodes);
        hashmap_free(d->wd);

        assert_se(hashmap_remove(e->inotify_data, &d->priority) == d);

        if (d->fd >= 0) {
                if (epoll_ctl(e->epoll_fd, EPOLL_CTL_DEL, d->fd, NULL) < 0)
                        log_debug_errno(errno, "Failed to remove inotify fd from epoll, ignoring: %m");

                safe_close(d->fd);
        }
        free(d);
}

static int event_make_inotify_data(
                sd_event *e,
                int64_t priority,
                struct inotify_data **ret) {

        _cleanup_close_ int fd = -1;
        struct inotify_data *d;
        struct epoll_event ev;
        int r;

        assert(e);

        d = hashmap_get(e->inotify_data, &priority);
        if (d) {
                if (ret)
                        *ret = d;
                return 0;
        }

        fd = inotify_init1(IN_NONBLOCK|O_CLOEXEC);
        if (fd < 0)
                return -errno;

        fd = fd_move_above_stdio(fd);

        r = hashmap_ensure_allocated(&e->inotify_data, &uint64_hash_ops);
        if (r < 0)
                return r;

        d = new(struct inotify_data, 1);
        if (!d)
                return -ENOMEM;

        *d = (struct inotify_data) {
                .wakeup = WAKEUP_INOTIFY_DATA,
                .fd = TAKE_FD(fd),
                .priority = priority,
        };

        r = hashmap_put(e->inotify_data, &d->priority, d);
        if (r < 0) {
                d->fd = safe_close(d->fd);
                free(d);
                return r;
        }

        ev = (struct epoll_event) {
                .events = EPOLLIN,
                .data.ptr = d,
        };

        if (epoll_ctl(e->epoll_fd, EPOLL_CTL_ADD, d->fd, &ev) < 0) {
                r = -errno;
                d->fd = safe_close(d->fd); /* let's close this ourselves, as event_free_inotify_data() would otherwise
                                            * remove the fd from the epoll first, which we don't want as we couldn't
                                            * add it in the first place. */
                event_free_inotify_data(e, d);
                return r;
        }

        if (ret)
                *ret = d;

        return 1;
}

static int inode_data_compare(const void *a, const void *b) {
        const struct inode_data *x = a, *y = b;
        int r;

        assert(x);
        assert(y);

        r = CMP(x->dev, y->dev);
        if (r != 0)
                return r;

        return CMP(x->ino, y->ino);
}

static void inode_data_hash_func(const void *p, struct siphash *state) {
        const struct inode_data *d = p;

        assert(p);

        siphash24_compress(&d->dev, sizeof(d->dev), state);
        siphash24_compress(&d->ino, sizeof(d->ino), state);
}

const struct hash_ops inode_data_hash_ops = {
        .hash = inode_data_hash_func,
        .compare = inode_data_compare
};

static void event_free_inode_data(
                sd_event *e,
                struct inode_data *d) {

        assert(e);

        if (!d)
                return;

        assert(!d->event_sources);

        if (d->fd >= 0) {
                LIST_REMOVE(to_close, e->inode_data_to_close, d);
                safe_close(d->fd);
        }

        if (d->inotify_data) {

                if (d->wd >= 0) {
                        if (d->inotify_data->fd >= 0) {
                                /* So here's a problem. At the time this runs the watch descriptor might already be
                                 * invalidated, because an IN_IGNORED event might be queued right the moment we enter
                                 * the syscall. Hence, whenever we get EINVAL, ignore it entirely, since it's a very
                                 * likely case to happen. */

                                if (inotify_rm_watch(d->inotify_data->fd, d->wd) < 0 && errno != EINVAL)
                                        log_debug_errno(errno, "Failed to remove watch descriptor %i from inotify, ignoring: %m", d->wd);
                        }

                        assert_se(hashmap_remove(d->inotify_data->wd, INT_TO_PTR(d->wd)) == d);
                }

                assert_se(hashmap_remove(d->inotify_data->inodes, d) == d);
        }

        free(d);
}

static void event_gc_inode_data(
                sd_event *e,
                struct inode_data *d) {

        struct inotify_data *inotify_data;

        assert(e);

        if (!d)
                return;

        if (d->event_sources)
                return;

        inotify_data = d->inotify_data;
        event_free_inode_data(e, d);

        if (inotify_data && hashmap_isempty(inotify_data->inodes))
                event_free_inotify_data(e, inotify_data);
}

static int event_make_inode_data(
                sd_event *e,
                struct inotify_data *inotify_data,
                dev_t dev,
                ino_t ino,
                struct inode_data **ret) {

        struct inode_data *d, key;
        int r;

        assert(e);
        assert(inotify_data);

        key = (struct inode_data) {
                .ino = ino,
                .dev = dev,
        };

        d = hashmap_get(inotify_data->inodes, &key);
        if (d) {
                if (ret)
                        *ret = d;

                return 0;
        }

        r = hashmap_ensure_allocated(&inotify_data->inodes, &inode_data_hash_ops);
        if (r < 0)
                return r;

        d = new(struct inode_data, 1);
        if (!d)
                return -ENOMEM;

        *d = (struct inode_data) {
                .dev = dev,
                .ino = ino,
                .wd = -1,
                .fd = -1,
                .inotify_data = inotify_data,
        };

        r = hashmap_put(inotify_data->inodes, d, d);
        if (r < 0) {
                free(d);
                return r;
        }

        if (ret)
                *ret = d;

        return 1;
}

static uint32_t inode_data_determine_mask(struct inode_data *d) {
        bool excl_unlink = true;
        uint32_t combined = 0;
        sd_event_source *s;

        assert(d);

        /* Combines the watch masks of all event sources watching this inode. We generally just OR them together, but
         * the IN_EXCL_UNLINK flag is ANDed instead.
         *
         * Note that we add all sources to the mask here, regardless whether enabled, disabled or oneshot. That's
         * because we cannot change the mask anymore after the event source was created once, since the kernel has no
         * API for that. Hence we need to subscribe to the maximum mask we ever might be interested in, and suppress
         * events we don't care for client-side. */

        LIST_FOREACH(inotify.by_inode_data, s, d->event_sources) {

                if ((s->inotify.mask & IN_EXCL_UNLINK) == 0)
                        excl_unlink = false;

                combined |= s->inotify.mask;
        }

        return (combined & ~(IN_ONESHOT|IN_DONT_FOLLOW|IN_ONLYDIR|IN_EXCL_UNLINK)) | (excl_unlink ? IN_EXCL_UNLINK : 0);
}

static int inode_data_realize_watch(sd_event *e, struct inode_data *d) {
        uint32_t combined_mask;
        int wd, r;

        assert(d);
        assert(d->fd >= 0);

        combined_mask = inode_data_determine_mask(d);

        if (d->wd >= 0 && combined_mask == d->combined_mask)
                return 0;

        r = hashmap_ensure_allocated(&d->inotify_data->wd, NULL);
        if (r < 0)
                return r;

        wd = inotify_add_watch_fd(d->inotify_data->fd, d->fd, combined_mask);
        if (wd < 0)
                return -errno;

        if (d->wd < 0) {
                r = hashmap_put(d->inotify_data->wd, INT_TO_PTR(wd), d);
                if (r < 0) {
                        (void) inotify_rm_watch(d->inotify_data->fd, wd);
                        return r;
                }

                d->wd = wd;

        } else if (d->wd != wd) {

                log_debug("Weird, the watch descriptor we already knew for this inode changed?");
                (void) inotify_rm_watch(d->fd, wd);
                return -EINVAL;
        }

        d->combined_mask = combined_mask;
        return 1;
}

_public_ int sd_event_add_inotify(
                sd_event *e,
                sd_event_source **ret,
                const char *path,
                uint32_t mask,
                sd_event_inotify_handler_t callback,
                void *userdata) {

        struct inotify_data *inotify_data = NULL;
        struct inode_data *inode_data = NULL;
        _cleanup_close_ int fd = -1;
        _cleanup_(source_freep) sd_event_source *s = NULL;
        struct stat st;
        int r;

        assert_return(e, -EINVAL);
        assert_return(e = event_resolve(e), -ENOPKG);
        assert_return(path, -EINVAL);
        assert_return(callback, -EINVAL);
        assert_return(e->state != SD_EVENT_FINISHED, -ESTALE);
        assert_return(!event_pid_changed(e), -ECHILD);

        /* Refuse IN_MASK_ADD since we coalesce watches on the same inode, and hence really don't want to merge
         * masks. Or in other words, this whole code exists only to manage IN_MASK_ADD type operations for you, hence
         * the user can't use them for us. */
        if (mask & IN_MASK_ADD)
                return -EINVAL;

        fd = open(path, O_PATH|O_CLOEXEC|
                  (mask & IN_ONLYDIR ? O_DIRECTORY : 0)|
                  (mask & IN_DONT_FOLLOW ? O_NOFOLLOW : 0));
        if (fd < 0)
                return -errno;

        if (fstat(fd, &st) < 0)
                return -errno;

        s = source_new(e, !ret, SOURCE_INOTIFY);
        if (!s)
                return -ENOMEM;

        s->enabled = mask & IN_ONESHOT ? SD_EVENT_ONESHOT : SD_EVENT_ON;
        s->inotify.mask = mask;
        s->inotify.callback = callback;
        s->userdata = userdata;

        /* Allocate an inotify object for this priority, and an inode object within it */
        r = event_make_inotify_data(e, SD_EVENT_PRIORITY_NORMAL, &inotify_data);
        if (r < 0)
                return r;

        r = event_make_inode_data(e, inotify_data, st.st_dev, st.st_ino, &inode_data);
        if (r < 0) {
                event_free_inotify_data(e, inotify_data);
                return r;
        }

        /* Keep the O_PATH fd around until the first iteration of the loop, so that we can still change the priority of
         * the event source, until then, for which we need the original inode. */
        if (inode_data->fd < 0) {
                inode_data->fd = TAKE_FD(fd);
                LIST_PREPEND(to_close, e->inode_data_to_close, inode_data);
        }

        /* Link our event source to the inode data object */
        LIST_PREPEND(inotify.by_inode_data, inode_data->event_sources, s);
        s->inotify.inode_data = inode_data;

        /* Actually realize the watch now */
        r = inode_data_realize_watch(e, inode_data);
        if (r < 0)
                return r;

        (void) sd_event_source_set_description(s, path);

        if (ret)
                *ret = s;
        TAKE_PTR(s);

        return 0;
}

static sd_event_source* event_source_free(sd_event_source *s) {
        if (!s)
                return NULL;

        /* Here's a special hack: when we are called from a
         * dispatch handler we won't free the event source
         * immediately, but we will detach the fd from the
         * epoll. This way it is safe for the caller to unref
         * the event source and immediately close the fd, but
         * we still retain a valid event source object after
         * the callback. */

        if (s->dispatching) {
                if (s->type == SOURCE_IO)
                        source_io_unregister(s);

                source_disconnect(s);
        } else
                source_free(s);

        return NULL;
}

DEFINE_PUBLIC_TRIVIAL_REF_UNREF_FUNC(sd_event_source, sd_event_source, event_source_free);

_public_ int sd_event_source_set_description(sd_event_source *s, const char *description) {
        assert_return(s, -EINVAL);
        assert_return(!event_pid_changed(s->event), -ECHILD);

        return free_and_strdup(&s->description, description);
}

_public_ int sd_event_source_get_description(sd_event_source *s, const char **description) {
        assert_return(s, -EINVAL);
        assert_return(description, -EINVAL);
        assert_return(!event_pid_changed(s->event), -ECHILD);

        if (!s->description)
                return -ENXIO;

        *description = s->description;
        return 0;
}

_public_ sd_event *sd_event_source_get_event(sd_event_source *s) {
        assert_return(s, NULL);

        return s->event;
}

_public_ int sd_event_source_get_pending(sd_event_source *s) {
        assert_return(s, -EINVAL);
        assert_return(s->type != SOURCE_EXIT, -EDOM);
        assert_return(s->event->state != SD_EVENT_FINISHED, -ESTALE);
        assert_return(!event_pid_changed(s->event), -ECHILD);

        return s->pending;
}

_public_ int sd_event_source_get_io_fd(sd_event_source *s) {
        assert_return(s, -EINVAL);
        assert_return(s->type == SOURCE_IO, -EDOM);
        assert_return(!event_pid_changed(s->event), -ECHILD);

        return s->io.fd;
}

_public_ int sd_event_source_set_io_fd(sd_event_source *s, int fd) {
        int r;

        assert_return(s, -EINVAL);
        assert_return(fd >= 0, -EBADF);
        assert_return(s->type == SOURCE_IO, -EDOM);
        assert_return(!event_pid_changed(s->event), -ECHILD);

        if (s->io.fd == fd)
                return 0;

        if (s->enabled == SD_EVENT_OFF) {
                s->io.fd = fd;
                s->io.registered = false;
        } else {
                int saved_fd;

                saved_fd = s->io.fd;
                assert(s->io.registered);

                s->io.fd = fd;
                s->io.registered = false;

                r = source_io_register(s, s->enabled, s->io.events);
                if (r < 0) {
                        s->io.fd = saved_fd;
                        s->io.registered = true;
                        return r;
                }

                epoll_ctl(s->event->epoll_fd, EPOLL_CTL_DEL, saved_fd, NULL);
        }

        return 0;
}

_public_ int sd_event_source_get_io_fd_own(sd_event_source *s) {
        assert_return(s, -EINVAL);
        assert_return(s->type == SOURCE_IO, -EDOM);

        return s->io.owned;
}

_public_ int sd_event_source_set_io_fd_own(sd_event_source *s, int own) {
        assert_return(s, -EINVAL);
        assert_return(s->type == SOURCE_IO, -EDOM);

        s->io.owned = own;
        return 0;
}

_public_ int sd_event_source_get_io_events(sd_event_source *s, uint32_t* events) {
        assert_return(s, -EINVAL);
        assert_return(events, -EINVAL);
        assert_return(s->type == SOURCE_IO, -EDOM);
        assert_return(!event_pid_changed(s->event), -ECHILD);

        *events = s->io.events;
        return 0;
}

_public_ int sd_event_source_set_io_events(sd_event_source *s, uint32_t events) {
        int r;

        assert_return(s, -EINVAL);
        assert_return(s->type == SOURCE_IO, -EDOM);
        assert_return(!(events & ~(EPOLLIN|EPOLLOUT|EPOLLRDHUP|EPOLLPRI|EPOLLERR|EPOLLHUP|EPOLLET)), -EINVAL);
        assert_return(s->event->state != SD_EVENT_FINISHED, -ESTALE);
        assert_return(!event_pid_changed(s->event), -ECHILD);

        /* edge-triggered updates are never skipped, so we can reset edges */
        if (s->io.events == events && !(events & EPOLLET))
                return 0;

        r = source_set_pending(s, false);
        if (r < 0)
                return r;

        if (s->enabled != SD_EVENT_OFF) {
                r = source_io_register(s, s->enabled, events);
                if (r < 0)
                        return r;
        }

        s->io.events = events;

        return 0;
}

_public_ int sd_event_source_get_io_revents(sd_event_source *s, uint32_t* revents) {
        assert_return(s, -EINVAL);
        assert_return(revents, -EINVAL);
        assert_return(s->type == SOURCE_IO, -EDOM);
        assert_return(s->pending, -ENODATA);
        assert_return(!event_pid_changed(s->event), -ECHILD);

        *revents = s->io.revents;
        return 0;
}

_public_ int sd_event_source_get_signal(sd_event_source *s) {
        assert_return(s, -EINVAL);
        assert_return(s->type == SOURCE_SIGNAL, -EDOM);
        assert_return(!event_pid_changed(s->event), -ECHILD);

        return s->signal.sig;
}

_public_ int sd_event_source_get_priority(sd_event_source *s, int64_t *priority) {
        assert_return(s, -EINVAL);
        assert_return(!event_pid_changed(s->event), -ECHILD);

        *priority = s->priority;
        return 0;
}

_public_ int sd_event_source_set_priority(sd_event_source *s, int64_t priority) {
        bool rm_inotify = false, rm_inode = false;
        struct inotify_data *new_inotify_data = NULL;
        struct inode_data *new_inode_data = NULL;
        int r;

        assert_return(s, -EINVAL);
        assert_return(s->event->state != SD_EVENT_FINISHED, -ESTALE);
        assert_return(!event_pid_changed(s->event), -ECHILD);

        if (s->priority == priority)
                return 0;

        if (s->type == SOURCE_INOTIFY) {
                struct inode_data *old_inode_data;

                assert(s->inotify.inode_data);
                old_inode_data = s->inotify.inode_data;

                /* We need the original fd to change the priority. If we don't have it we can't change the priority,
                 * anymore. Note that we close any fds when entering the next event loop iteration, i.e. for inotify
                 * events we allow priority changes only until the first following iteration. */
                if (old_inode_data->fd < 0)
                        return -EOPNOTSUPP;

                r = event_make_inotify_data(s->event, priority, &new_inotify_data);
                if (r < 0)
                        return r;
                rm_inotify = r > 0;

                r = event_make_inode_data(s->event, new_inotify_data, old_inode_data->dev, old_inode_data->ino, &new_inode_data);
                if (r < 0)
                        goto fail;
                rm_inode = r > 0;

                if (new_inode_data->fd < 0) {
                        /* Duplicate the fd for the new inode object if we don't have any yet */
                        new_inode_data->fd = fcntl(old_inode_data->fd, F_DUPFD_CLOEXEC, 3);
                        if (new_inode_data->fd < 0) {
                                r = -errno;
                                goto fail;
                        }

                        LIST_PREPEND(to_close, s->event->inode_data_to_close, new_inode_data);
                }

                /* Move the event source to the new inode data structure */
                LIST_REMOVE(inotify.by_inode_data, old_inode_data->event_sources, s);
                LIST_PREPEND(inotify.by_inode_data, new_inode_data->event_sources, s);
                s->inotify.inode_data = new_inode_data;

                /* Now create the new watch */
                r = inode_data_realize_watch(s->event, new_inode_data);
                if (r < 0) {
                        /* Move it back */
                        LIST_REMOVE(inotify.by_inode_data, new_inode_data->event_sources, s);
                        LIST_PREPEND(inotify.by_inode_data, old_inode_data->event_sources, s);
                        s->inotify.inode_data = old_inode_data;
                        goto fail;
                }

                s->priority = priority;

                event_gc_inode_data(s->event, old_inode_data);

        } else if (s->type == SOURCE_SIGNAL && s->enabled != SD_EVENT_OFF) {
                struct signal_data *old, *d;

                /* Move us from the signalfd belonging to the old
                 * priority to the signalfd of the new priority */

                assert_se(old = hashmap_get(s->event->signal_data, &s->priority));

                s->priority = priority;

                r = event_make_signal_data(s->event, s->signal.sig, &d);
                if (r < 0) {
                        s->priority = old->priority;
                        return r;
                }

                event_unmask_signal_data(s->event, old, s->signal.sig);
        } else
                s->priority = priority;

        if (s->pending)
                prioq_reshuffle(s->event->pending, s, &s->pending_index);

        if (s->prepare)
                prioq_reshuffle(s->event->prepare, s, &s->prepare_index);

        if (s->type == SOURCE_EXIT)
                prioq_reshuffle(s->event->exit, s, &s->exit.prioq_index);

        return 0;

fail:
        if (rm_inode)
                event_free_inode_data(s->event, new_inode_data);

        if (rm_inotify)
                event_free_inotify_data(s->event, new_inotify_data);

        return r;
}

_public_ int sd_event_source_get_enabled(sd_event_source *s, int *m) {
        assert_return(s, -EINVAL);
        assert_return(!event_pid_changed(s->event), -ECHILD);

        if (m)
                *m = s->enabled;
        return s->enabled != SD_EVENT_OFF;
}

_public_ int sd_event_source_set_enabled(sd_event_source *s, int m) {
        int r;

        assert_return(s, -EINVAL);
        assert_return(IN_SET(m, SD_EVENT_OFF, SD_EVENT_ON, SD_EVENT_ONESHOT), -EINVAL);
        assert_return(!event_pid_changed(s->event), -ECHILD);

        /* If we are dead anyway, we are fine with turning off
         * sources, but everything else needs to fail. */
        if (s->event->state == SD_EVENT_FINISHED)
                return m == SD_EVENT_OFF ? 0 : -ESTALE;

        if (s->enabled == m)
                return 0;

        if (m == SD_EVENT_OFF) {

                /* Unset the pending flag when this event source is disabled */
                if (!IN_SET(s->type, SOURCE_DEFER, SOURCE_EXIT)) {
                        r = source_set_pending(s, false);
                        if (r < 0)
                                return r;
                }

                switch (s->type) {

                case SOURCE_IO:
                        source_io_unregister(s);
                        s->enabled = m;
                        break;

                case SOURCE_TIME_REALTIME:
                case SOURCE_TIME_BOOTTIME:
                case SOURCE_TIME_MONOTONIC:
                case SOURCE_TIME_REALTIME_ALARM:
                case SOURCE_TIME_BOOTTIME_ALARM: {
                        struct clock_data *d;

                        s->enabled = m;
                        d = event_get_clock_data(s->event, s->type);
                        assert(d);

                        prioq_reshuffle(d->earliest, s, &s->time.earliest_index);
                        prioq_reshuffle(d->latest, s, &s->time.latest_index);
                        d->needs_rearm = true;
                        break;
                }

                case SOURCE_SIGNAL:
                        s->enabled = m;

                        event_gc_signal_data(s->event, &s->priority, s->signal.sig);
                        break;

                case SOURCE_CHILD:
                        s->enabled = m;

                        assert(s->event->n_enabled_child_sources > 0);
                        s->event->n_enabled_child_sources--;

                        event_gc_signal_data(s->event, &s->priority, SIGCHLD);
                        break;

                case SOURCE_EXIT:
                        s->enabled = m;
                        prioq_reshuffle(s->event->exit, s, &s->exit.prioq_index);
                        break;

                case SOURCE_DEFER:
                case SOURCE_POST:
                case SOURCE_INOTIFY:
                        s->enabled = m;
                        break;

                default:
                        assert_not_reached("Wut? I shouldn't exist.");
                }

        } else {

                /* Unset the pending flag when this event source is enabled */
                if (s->enabled == SD_EVENT_OFF && !IN_SET(s->type, SOURCE_DEFER, SOURCE_EXIT)) {
                        r = source_set_pending(s, false);
                        if (r < 0)
                                return r;
                }

                switch (s->type) {

                case SOURCE_IO:
                        r = source_io_register(s, m, s->io.events);
                        if (r < 0)
                                return r;

                        s->enabled = m;
                        break;

                case SOURCE_TIME_REALTIME:
                case SOURCE_TIME_BOOTTIME:
                case SOURCE_TIME_MONOTONIC:
                case SOURCE_TIME_REALTIME_ALARM:
                case SOURCE_TIME_BOOTTIME_ALARM: {
                        struct clock_data *d;

                        s->enabled = m;
                        d = event_get_clock_data(s->event, s->type);
                        assert(d);

                        prioq_reshuffle(d->earliest, s, &s->time.earliest_index);
                        prioq_reshuffle(d->latest, s, &s->time.latest_index);
                        d->needs_rearm = true;
                        break;
                }

                case SOURCE_SIGNAL:

                        s->enabled = m;

                        r = event_make_signal_data(s->event, s->signal.sig, NULL);
                        if (r < 0) {
                                s->enabled = SD_EVENT_OFF;
                                event_gc_signal_data(s->event, &s->priority, s->signal.sig);
                                return r;
                        }

                        break;

                case SOURCE_CHILD:

                        if (s->enabled == SD_EVENT_OFF)
                                s->event->n_enabled_child_sources++;

                        s->enabled = m;

                        r = event_make_signal_data(s->event, SIGCHLD, NULL);
                        if (r < 0) {
                                s->enabled = SD_EVENT_OFF;
                                s->event->n_enabled_child_sources--;
                                event_gc_signal_data(s->event, &s->priority, SIGCHLD);
                                return r;
                        }

                        break;

                case SOURCE_EXIT:
                        s->enabled = m;
                        prioq_reshuffle(s->event->exit, s, &s->exit.prioq_index);
                        break;

                case SOURCE_DEFER:
                case SOURCE_POST:
                case SOURCE_INOTIFY:
                        s->enabled = m;
                        break;

                default:
                        assert_not_reached("Wut? I shouldn't exist.");
                }
        }

        if (s->pending)
                prioq_reshuffle(s->event->pending, s, &s->pending_index);

        if (s->prepare)
                prioq_reshuffle(s->event->prepare, s, &s->prepare_index);

        return 0;
}

_public_ int sd_event_source_get_time(sd_event_source *s, uint64_t *usec) {
        assert_return(s, -EINVAL);
        assert_return(usec, -EINVAL);
        assert_return(EVENT_SOURCE_IS_TIME(s->type), -EDOM);
        assert_return(!event_pid_changed(s->event), -ECHILD);

        *usec = s->time.next;
        return 0;
}

_public_ int sd_event_source_set_time(sd_event_source *s, uint64_t usec) {
        struct clock_data *d;
        int r;

        assert_return(s, -EINVAL);
        assert_return(EVENT_SOURCE_IS_TIME(s->type), -EDOM);
        assert_return(s->event->state != SD_EVENT_FINISHED, -ESTALE);
        assert_return(!event_pid_changed(s->event), -ECHILD);

        r = source_set_pending(s, false);
        if (r < 0)
                return r;

        s->time.next = usec;

        d = event_get_clock_data(s->event, s->type);
        assert(d);

        prioq_reshuffle(d->earliest, s, &s->time.earliest_index);
        prioq_reshuffle(d->latest, s, &s->time.latest_index);
        d->needs_rearm = true;

        return 0;
}

_public_ int sd_event_source_get_time_accuracy(sd_event_source *s, uint64_t *usec) {
        assert_return(s, -EINVAL);
        assert_return(usec, -EINVAL);
        assert_return(EVENT_SOURCE_IS_TIME(s->type), -EDOM);
        assert_return(!event_pid_changed(s->event), -ECHILD);

        *usec = s->time.accuracy;
        return 0;
}

_public_ int sd_event_source_set_time_accuracy(sd_event_source *s, uint64_t usec) {
        struct clock_data *d;
        int r;

        assert_return(s, -EINVAL);
        assert_return(usec != (uint64_t) -1, -EINVAL);
        assert_return(EVENT_SOURCE_IS_TIME(s->type), -EDOM);
        assert_return(s->event->state != SD_EVENT_FINISHED, -ESTALE);
        assert_return(!event_pid_changed(s->event), -ECHILD);

        r = source_set_pending(s, false);
        if (r < 0)
                return r;

        if (usec == 0)
                usec = DEFAULT_ACCURACY_USEC;

        s->time.accuracy = usec;

        d = event_get_clock_data(s->event, s->type);
        assert(d);

        prioq_reshuffle(d->latest, s, &s->time.latest_index);
        d->needs_rearm = true;

        return 0;
}

_public_ int sd_event_source_get_time_clock(sd_event_source *s, clockid_t *clock) {
        assert_return(s, -EINVAL);
        assert_return(clock, -EINVAL);
        assert_return(EVENT_SOURCE_IS_TIME(s->type), -EDOM);
        assert_return(!event_pid_changed(s->event), -ECHILD);

        *clock = event_source_type_to_clock(s->type);
        return 0;
}

_public_ int sd_event_source_get_child_pid(sd_event_source *s, pid_t *pid) {
        assert_return(s, -EINVAL);
        assert_return(pid, -EINVAL);
        assert_return(s->type == SOURCE_CHILD, -EDOM);
        assert_return(!event_pid_changed(s->event), -ECHILD);

        *pid = s->child.pid;
        return 0;
}

_public_ int sd_event_source_get_inotify_mask(sd_event_source *s, uint32_t *mask) {
        assert_return(s, -EINVAL);
        assert_return(mask, -EINVAL);
        assert_return(s->type == SOURCE_INOTIFY, -EDOM);
        assert_return(!event_pid_changed(s->event), -ECHILD);

        *mask = s->inotify.mask;
        return 0;
}

_public_ int sd_event_source_set_prepare(sd_event_source *s, sd_event_handler_t callback) {
        int r;

        assert_return(s, -EINVAL);
        assert_return(s->type != SOURCE_EXIT, -EDOM);
        assert_return(s->event->state != SD_EVENT_FINISHED, -ESTALE);
        assert_return(!event_pid_changed(s->event), -ECHILD);

        if (s->prepare == callback)
                return 0;

        if (callback && s->prepare) {
                s->prepare = callback;
                return 0;
        }

        r = prioq_ensure_allocated(&s->event->prepare, prepare_prioq_compare);
        if (r < 0)
                return r;

        s->prepare = callback;

        if (callback) {
                r = prioq_put(s->event->prepare, s, &s->prepare_index);
                if (r < 0)
                        return r;
        } else
                prioq_remove(s->event->prepare, s, &s->prepare_index);

        return 0;
}

_public_ void* sd_event_source_get_userdata(sd_event_source *s) {
        assert_return(s, NULL);

        return s->userdata;
}

_public_ void *sd_event_source_set_userdata(sd_event_source *s, void *userdata) {
        void *ret;

        assert_return(s, NULL);

        ret = s->userdata;
        s->userdata = userdata;

        return ret;
}

static usec_t sleep_between(sd_event *e, usec_t a, usec_t b) {
        usec_t c;
        assert(e);
        assert(a <= b);

        if (a <= 0)
                return 0;
        if (a >= USEC_INFINITY)
                return USEC_INFINITY;

        if (b <= a + 1)
                return a;

        initialize_perturb(e);

        /*
          Find a good time to wake up again between times a and b. We
          have two goals here:

          a) We want to wake up as seldom as possible, hence prefer
             later times over earlier times.

          b) But if we have to wake up, then let's make sure to
             dispatch as much as possible on the entire system.

          We implement this by waking up everywhere at the same time
          within any given minute if we can, synchronised via the
          perturbation value determined from the boot ID. If we can't,
          then we try to find the same spot in every 10s, then 1s and
          then 250ms step. Otherwise, we pick the last possible time
          to wake up.
        */

        c = (b / USEC_PER_MINUTE) * USEC_PER_MINUTE + e->perturb;
        if (c >= b) {
                if (_unlikely_(c < USEC_PER_MINUTE))
                        return b;

                c -= USEC_PER_MINUTE;
        }

        if (c >= a)
                return c;

        c = (b / (USEC_PER_SEC*10)) * (USEC_PER_SEC*10) + (e->perturb % (USEC_PER_SEC*10));
        if (c >= b) {
                if (_unlikely_(c < USEC_PER_SEC*10))
                        return b;

                c -= USEC_PER_SEC*10;
        }

        if (c >= a)
                return c;

        c = (b / USEC_PER_SEC) * USEC_PER_SEC + (e->perturb % USEC_PER_SEC);
        if (c >= b) {
                if (_unlikely_(c < USEC_PER_SEC))
                        return b;

                c -= USEC_PER_SEC;
        }

        if (c >= a)
                return c;

        c = (b / (USEC_PER_MSEC*250)) * (USEC_PER_MSEC*250) + (e->perturb % (USEC_PER_MSEC*250));
        if (c >= b) {
                if (_unlikely_(c < USEC_PER_MSEC*250))
                        return b;

                c -= USEC_PER_MSEC*250;
        }

        if (c >= a)
                return c;

        return b;
}

static int event_arm_timer(
                sd_event *e,
                struct clock_data *d) {

        struct itimerspec its = {};
        sd_event_source *a, *b;
        usec_t t;
        int r;

        assert(e);
        assert(d);

        if (!d->needs_rearm)
                return 0;
        else
                d->needs_rearm = false;

        a = prioq_peek(d->earliest);
        if (!a || a->enabled == SD_EVENT_OFF || a->time.next == USEC_INFINITY) {

                if (d->fd < 0)
                        return 0;

                if (d->next == USEC_INFINITY)
                        return 0;

                /* disarm */
                r = timerfd_settime(d->fd, TFD_TIMER_ABSTIME, &its, NULL);
                if (r < 0)
                        return r;

                d->next = USEC_INFINITY;
                return 0;
        }

        b = prioq_peek(d->latest);
        assert_se(b && b->enabled != SD_EVENT_OFF);

        t = sleep_between(e, a->time.next, time_event_source_latest(b));
        if (d->next == t)
                return 0;

        assert_se(d->fd >= 0);

        if (t == 0) {
                /* We don' want to disarm here, just mean some time looooong ago. */
                its.it_value.tv_sec = 0;
                its.it_value.tv_nsec = 1;
        } else
                timespec_store(&its.it_value, t);

        r = timerfd_settime(d->fd, TFD_TIMER_ABSTIME, &its, NULL);
        if (r < 0)
                return -errno;

        d->next = t;
        return 0;
}

static int process_io(sd_event *e, sd_event_source *s, uint32_t revents) {
        assert(e);
        assert(s);
        assert(s->type == SOURCE_IO);

        /* If the event source was already pending, we just OR in the
         * new revents, otherwise we reset the value. The ORing is
         * necessary to handle EPOLLONESHOT events properly where
         * readability might happen independently of writability, and
         * we need to keep track of both */

        if (s->pending)
                s->io.revents |= revents;
        else
                s->io.revents = revents;

        return source_set_pending(s, true);
}

static int flush_timer(sd_event *e, int fd, uint32_t events, usec_t *next) {
        uint64_t x;
        ssize_t ss;

        assert(e);
        assert(fd >= 0);

        assert_return(events == EPOLLIN, -EIO);

        ss = read(fd, &x, sizeof(x));
        if (ss < 0) {
                if (IN_SET(errno, EAGAIN, EINTR))
                        return 0;

                return -errno;
        }

        if (_unlikely_(ss != sizeof(x)))
                return -EIO;

        if (next)
                *next = USEC_INFINITY;

        return 0;
}

static int process_timer(
                sd_event *e,
                usec_t n,
                struct clock_data *d) {

        sd_event_source *s;
        int r;

        assert(e);
        assert(d);

        for (;;) {
                s = prioq_peek(d->earliest);
                if (!s ||
                    s->time.next > n ||
                    s->enabled == SD_EVENT_OFF ||
                    s->pending)
                        break;

                r = source_set_pending(s, true);
                if (r < 0)
                        return r;

                prioq_reshuffle(d->earliest, s, &s->time.earliest_index);
                prioq_reshuffle(d->latest, s, &s->time.latest_index);
                d->needs_rearm = true;
        }

        return 0;
}

static int process_child(sd_event *e) {
        sd_event_source *s;
        Iterator i;
        int r;

        assert(e);

        e->need_process_child = false;

        /*
           So, this is ugly. We iteratively invoke waitid() with P_PID
           + WNOHANG for each PID we wait for, instead of using
           P_ALL. This is because we only want to get child
           information of very specific child processes, and not all
           of them. We might not have processed the SIGCHLD even of a
           previous invocation and we don't want to maintain a
           unbounded *per-child* event queue, hence we really don't
           want anything flushed out of the kernel's queue that we
           don't care about. Since this is O(n) this means that if you
           have a lot of processes you probably want to handle SIGCHLD
           yourself.

           We do not reap the children here (by using WNOWAIT), this
           is only done after the event source is dispatched so that
           the callback still sees the process as a zombie.
        */

        HASHMAP_FOREACH(s, e->child_sources, i) {
                assert(s->type == SOURCE_CHILD);

                if (s->pending)
                        continue;

                if (s->enabled == SD_EVENT_OFF)
                        continue;

                zero(s->child.siginfo);
                r = waitid(P_PID, s->child.pid, &s->child.siginfo,
                           WNOHANG | (s->child.options & WEXITED ? WNOWAIT : 0) | s->child.options);
                if (r < 0)
                        return -errno;

                if (s->child.siginfo.si_pid != 0) {
                        bool zombie = IN_SET(s->child.siginfo.si_code, CLD_EXITED, CLD_KILLED, CLD_DUMPED);

                        if (!zombie && (s->child.options & WEXITED)) {
                                /* If the child isn't dead then let's
                                 * immediately remove the state change
                                 * from the queue, since there's no
                                 * benefit in leaving it queued */

                                assert(s->child.options & (WSTOPPED|WCONTINUED));
                                waitid(P_PID, s->child.pid, &s->child.siginfo, WNOHANG|(s->child.options & (WSTOPPED|WCONTINUED)));
                        }

                        r = source_set_pending(s, true);
                        if (r < 0)
                                return r;
                }
        }

        return 0;
}

static int process_signal(sd_event *e, struct signal_data *d, uint32_t events) {
        bool read_one = false;
        int r;

        assert(e);
        assert(d);
        assert_return(events == EPOLLIN, -EIO);

        /* If there's a signal queued on this priority and SIGCHLD is
           on this priority too, then make sure to recheck the
           children we watch. This is because we only ever dequeue
           the first signal per priority, and if we dequeue one, and
           SIGCHLD might be enqueued later we wouldn't know, but we
           might have higher priority children we care about hence we
           need to check that explicitly. */

        if (sigismember(&d->sigset, SIGCHLD))
                e->need_process_child = true;

        /* If there's already an event source pending for this
         * priority we don't read another */
        if (d->current)
                return 0;

        for (;;) {
                struct signalfd_siginfo si;
                ssize_t n;
                sd_event_source *s = NULL;

                n = read(d->fd, &si, sizeof(si));
                if (n < 0) {
                        if (IN_SET(errno, EAGAIN, EINTR))
                                return read_one;

                        return -errno;
                }

                if (_unlikely_(n != sizeof(si)))
                        return -EIO;

                assert(SIGNAL_VALID(si.ssi_signo));

                read_one = true;

                if (e->signal_sources)
                        s = e->signal_sources[si.ssi_signo];
                if (!s)
                        continue;
                if (s->pending)
                        continue;

                s->signal.siginfo = si;
                d->current = s;

                r = source_set_pending(s, true);
                if (r < 0)
                        return r;

                return 1;
        }
}

static int event_inotify_data_read(sd_event *e, struct inotify_data *d, uint32_t revents) {
        ssize_t n;

        assert(e);
        assert(d);

        assert_return(revents == EPOLLIN, -EIO);

        /* If there's already an event source pending for this priority, don't read another */
        if (d->n_pending > 0)
                return 0;

        /* Is the read buffer non-empty? If so, let's not read more */
        if (d->buffer_filled > 0)
                return 0;

        n = read(d->fd, &d->buffer, sizeof(d->buffer));
        if (n < 0) {
                if (IN_SET(errno, EAGAIN, EINTR))
                        return 0;

                return -errno;
        }

        assert(n > 0);
        d->buffer_filled = (size_t) n;
        LIST_PREPEND(buffered, e->inotify_data_buffered, d);

        return 1;
}

static void event_inotify_data_drop(sd_event *e, struct inotify_data *d, size_t sz) {
        assert(e);
        assert(d);
        assert(sz <= d->buffer_filled);

        if (sz == 0)
                return;

        /* Move the rest to the buffer to the front, in order to get things properly aligned again */
        memmove(d->buffer.raw, d->buffer.raw + sz, d->buffer_filled - sz);
        d->buffer_filled -= sz;

        if (d->buffer_filled == 0)
                LIST_REMOVE(buffered, e->inotify_data_buffered, d);
}

static int event_inotify_data_process(sd_event *e, struct inotify_data *d) {
        int r;

        assert(e);
        assert(d);

        /* If there's already an event source pending for this priority, don't read another */
        if (d->n_pending > 0)
                return 0;

        while (d->buffer_filled > 0) {
                size_t sz;

                /* Let's validate that the event structures are complete */
                if (d->buffer_filled < offsetof(struct inotify_event, name))
                        return -EIO;

                sz = offsetof(struct inotify_event, name) + d->buffer.ev.len;
                if (d->buffer_filled < sz)
                        return -EIO;

                if (d->buffer.ev.mask & IN_Q_OVERFLOW) {
                        struct inode_data *inode_data;
                        Iterator i;

                        /* The queue overran, let's pass this event to all event sources connected to this inotify
                         * object */

                        HASHMAP_FOREACH(inode_data, d->inodes, i) {
                                sd_event_source *s;

                                LIST_FOREACH(inotify.by_inode_data, s, inode_data->event_sources) {

                                        if (s->enabled == SD_EVENT_OFF)
                                                continue;

                                        r = source_set_pending(s, true);
                                        if (r < 0)
                                                return r;
                                }
                        }
                } else {
                        struct inode_data *inode_data;
                        sd_event_source *s;

                        /* Find the inode object for this watch descriptor. If IN_IGNORED is set we also remove it from
                         * our watch descriptor table. */
                        if (d->buffer.ev.mask & IN_IGNORED) {

                                inode_data = hashmap_remove(d->wd, INT_TO_PTR(d->buffer.ev.wd));
                                if (!inode_data) {
                                        event_inotify_data_drop(e, d, sz);
                                        continue;
                                }

                                /* The watch descriptor was removed by the kernel, let's drop it here too */
                                inode_data->wd = -1;
                        } else {
                                inode_data = hashmap_get(d->wd, INT_TO_PTR(d->buffer.ev.wd));
                                if (!inode_data) {
                                        event_inotify_data_drop(e, d, sz);
                                        continue;
                                }
                        }

                        /* Trigger all event sources that are interested in these events. Also trigger all event
                         * sources if IN_IGNORED or IN_UNMOUNT is set. */
                        LIST_FOREACH(inotify.by_inode_data, s, inode_data->event_sources) {

                                if (s->enabled == SD_EVENT_OFF)
                                        continue;

                                if ((d->buffer.ev.mask & (IN_IGNORED|IN_UNMOUNT)) == 0 &&
                                    (s->inotify.mask & d->buffer.ev.mask & IN_ALL_EVENTS) == 0)
                                        continue;

                                r = source_set_pending(s, true);
                                if (r < 0)
                                        return r;
                        }
                }

                /* Something pending now? If so, let's finish, otherwise let's read more. */
                if (d->n_pending > 0)
                        return 1;
        }

        return 0;
}

static int process_inotify(sd_event *e) {
        struct inotify_data *d;
        int r, done = 0;

        assert(e);

        LIST_FOREACH(buffered, d, e->inotify_data_buffered) {
                r = event_inotify_data_process(e, d);
                if (r < 0)
                        return r;
                if (r > 0)
                        done ++;
        }

        return done;
}

static int source_dispatch(sd_event_source *s) {
        EventSourceType saved_type;
        int r = 0;

        assert(s);
        assert(s->pending || s->type == SOURCE_EXIT);

        /* Save the event source type, here, so that we still know it after the event callback which might invalidate
         * the event. */
        saved_type = s->type;

        if (!IN_SET(s->type, SOURCE_DEFER, SOURCE_EXIT)) {
                r = source_set_pending(s, false);
                if (r < 0)
                        return r;
        }

        if (s->type != SOURCE_POST) {
                sd_event_source *z;
                Iterator i;

                /* If we execute a non-post source, let's mark all
                 * post sources as pending */

                SET_FOREACH(z, s->event->post_sources, i) {
                        if (z->enabled == SD_EVENT_OFF)
                                continue;

                        r = source_set_pending(z, true);
                        if (r < 0)
                                return r;
                }
        }

        if (s->enabled == SD_EVENT_ONESHOT) {
                r = sd_event_source_set_enabled(s, SD_EVENT_OFF);
                if (r < 0)
                        return r;
        }

        s->dispatching = true;

        switch (s->type) {

        case SOURCE_IO:
                r = s->io.callback(s, s->io.fd, s->io.revents, s->userdata);
                break;

        case SOURCE_TIME_REALTIME:
        case SOURCE_TIME_BOOTTIME:
        case SOURCE_TIME_MONOTONIC:
        case SOURCE_TIME_REALTIME_ALARM:
        case SOURCE_TIME_BOOTTIME_ALARM:
                r = s->time.callback(s, s->time.next, s->userdata);
                break;

        case SOURCE_SIGNAL:
                r = s->signal.callback(s, &s->signal.siginfo, s->userdata);
                break;

        case SOURCE_CHILD: {
                bool zombie;

                zombie = IN_SET(s->child.siginfo.si_code, CLD_EXITED, CLD_KILLED, CLD_DUMPED);

                r = s->child.callback(s, &s->child.siginfo, s->userdata);

                /* Now, reap the PID for good. */
                if (zombie)
                        (void) waitid(P_PID, s->child.pid, &s->child.siginfo, WNOHANG|WEXITED);

                break;
        }

        case SOURCE_DEFER:
                r = s->defer.callback(s, s->userdata);
                break;

        case SOURCE_POST:
                r = s->post.callback(s, s->userdata);
                break;

        case SOURCE_EXIT:
                r = s->exit.callback(s, s->userdata);
                break;

        case SOURCE_INOTIFY: {
                struct sd_event *e = s->event;
                struct inotify_data *d;
                size_t sz;

                assert(s->inotify.inode_data);
                assert_se(d = s->inotify.inode_data->inotify_data);

                assert(d->buffer_filled >= offsetof(struct inotify_event, name));
                sz = offsetof(struct inotify_event, name) + d->buffer.ev.len;
                assert(d->buffer_filled >= sz);

                r = s->inotify.callback(s, &d->buffer.ev, s->userdata);

                /* When no event is pending anymore on this inotify object, then let's drop the event from the
                 * buffer. */
                if (d->n_pending == 0)
                        event_inotify_data_drop(e, d, sz);

                break;
        }

        case SOURCE_WATCHDOG:
        case _SOURCE_EVENT_SOURCE_TYPE_MAX:
        case _SOURCE_EVENT_SOURCE_TYPE_INVALID:
                assert_not_reached("Wut? I shouldn't exist.");
        }

        s->dispatching = false;

        if (r < 0)
                log_debug_errno(r, "Event source %s (type %s) returned error, disabling: %m",
                                strna(s->description), event_source_type_to_string(saved_type));

        if (s->n_ref == 0)
                source_free(s);
        else if (r < 0)
                sd_event_source_set_enabled(s, SD_EVENT_OFF);

        return 1;
}

static int event_prepare(sd_event *e) {
        int r;

        assert(e);

        for (;;) {
                sd_event_source *s;

                s = prioq_peek(e->prepare);
                if (!s || s->prepare_iteration == e->iteration || s->enabled == SD_EVENT_OFF)
                        break;

                s->prepare_iteration = e->iteration;
                r = prioq_reshuffle(e->prepare, s, &s->prepare_index);
                if (r < 0)
                        return r;

                assert(s->prepare);

                s->dispatching = true;
                r = s->prepare(s, s->userdata);
                s->dispatching = false;

                if (r < 0)
                        log_debug_errno(r, "Prepare callback of event source %s (type %s) returned error, disabling: %m",
                                        strna(s->description), event_source_type_to_string(s->type));

                if (s->n_ref == 0)
                        source_free(s);
                else if (r < 0)
                        sd_event_source_set_enabled(s, SD_EVENT_OFF);
        }

        return 0;
}

static int dispatch_exit(sd_event *e) {
        sd_event_source *p;
        _cleanup_(sd_event_unrefp) sd_event *ref = NULL;
        int r;

        assert(e);

        p = prioq_peek(e->exit);
        if (!p || p->enabled == SD_EVENT_OFF) {
                e->state = SD_EVENT_FINISHED;
                return 0;
        }

        ref = sd_event_ref(e);
        e->iteration++;
        e->state = SD_EVENT_EXITING;
        r = source_dispatch(p);
        e->state = SD_EVENT_INITIAL;
        return r;
}

static sd_event_source* event_next_pending(sd_event *e) {
        sd_event_source *p;

        assert(e);

        p = prioq_peek(e->pending);
        if (!p)
                return NULL;

        if (p->enabled == SD_EVENT_OFF)
                return NULL;

        return p;
}

static int arm_watchdog(sd_event *e) {
        struct itimerspec its = {};
        usec_t t;
        int r;

        assert(e);
        assert(e->watchdog_fd >= 0);

        t = sleep_between(e,
                          e->watchdog_last + (e->watchdog_period / 2),
                          e->watchdog_last + (e->watchdog_period * 3 / 4));

        timespec_store(&its.it_value, t);

        /* Make sure we never set the watchdog to 0, which tells the
         * kernel to disable it. */
        if (its.it_value.tv_sec == 0 && its.it_value.tv_nsec == 0)
                its.it_value.tv_nsec = 1;

        r = timerfd_settime(e->watchdog_fd, TFD_TIMER_ABSTIME, &its, NULL);
        if (r < 0)
                return -errno;

        return 0;
}

static int process_watchdog(sd_event *e) {
        assert(e);

        if (!e->watchdog)
                return 0;

        /* Don't notify watchdog too often */
        if (e->watchdog_last + e->watchdog_period / 4 > e->timestamp.monotonic)
                return 0;

        sd_notify(false, "WATCHDOG=1");
        e->watchdog_last = e->timestamp.monotonic;

        return arm_watchdog(e);
}

static void event_close_inode_data_fds(sd_event *e) {
        struct inode_data *d;

        assert(e);

        /* Close the fds pointing to the inodes to watch now. We need to close them as they might otherwise pin
         * filesystems. But we can't close them right-away as we need them as long as the user still wants to make
         * adjustments to the even source, such as changing the priority (which requires us to remove and readd a watch
         * for the inode). Hence, let's close them when entering the first iteration after they were added, as a
         * compromise. */

        while ((d = e->inode_data_to_close)) {
                assert(d->fd >= 0);
                d->fd = safe_close(d->fd);

                LIST_REMOVE(to_close, e->inode_data_to_close, d);
        }
}

_public_ int sd_event_prepare(sd_event *e) {
        int r;

        assert_return(e, -EINVAL);
        assert_return(e = event_resolve(e), -ENOPKG);
        assert_return(!event_pid_changed(e), -ECHILD);
        assert_return(e->state != SD_EVENT_FINISHED, -ESTALE);
        assert_return(e->state == SD_EVENT_INITIAL, -EBUSY);

        if (e->exit_requested)
                goto pending;

        e->iteration++;

        e->state = SD_EVENT_PREPARING;
        r = event_prepare(e);
        e->state = SD_EVENT_INITIAL;
        if (r < 0)
                return r;

        r = event_arm_timer(e, &e->realtime);
        if (r < 0)
                return r;

        r = event_arm_timer(e, &e->boottime);
        if (r < 0)
                return r;

        r = event_arm_timer(e, &e->monotonic);
        if (r < 0)
                return r;

        r = event_arm_timer(e, &e->realtime_alarm);
        if (r < 0)
                return r;

        r = event_arm_timer(e, &e->boottime_alarm);
        if (r < 0)
                return r;

        event_close_inode_data_fds(e);

        if (event_next_pending(e) || e->need_process_child)
                goto pending;

        e->state = SD_EVENT_ARMED;

        return 0;

pending:
        e->state = SD_EVENT_ARMED;
        r = sd_event_wait(e, 0);
        if (r == 0)
                e->state = SD_EVENT_ARMED;

        return r;
}

_public_ int sd_event_wait(sd_event *e, uint64_t timeout) {
        struct epoll_event *ev_queue;
        unsigned ev_queue_max;
        int r, m, i;

        assert_return(e, -EINVAL);
        assert_return(e = event_resolve(e), -ENOPKG);
        assert_return(!event_pid_changed(e), -ECHILD);
        assert_return(e->state != SD_EVENT_FINISHED, -ESTALE);
        assert_return(e->state == SD_EVENT_ARMED, -EBUSY);

        if (e->exit_requested) {
                e->state = SD_EVENT_PENDING;
                return 1;
        }

        ev_queue_max = MAX(e->n_sources, 1u);
        ev_queue = newa(struct epoll_event, ev_queue_max);

        /* If we still have inotify data buffered, then query the other fds, but don't wait on it */
        if (e->inotify_data_buffered)
                timeout = 0;

        m = epoll_wait(e->epoll_fd, ev_queue, ev_queue_max,
                       timeout == (uint64_t) -1 ? -1 : (int) ((timeout + USEC_PER_MSEC - 1) / USEC_PER_MSEC));
        if (m < 0) {
                if (errno == EINTR) {
                        e->state = SD_EVENT_PENDING;
                        return 1;
                }

                r = -errno;
                goto finish;
        }

        triple_timestamp_get(&e->timestamp);

        for (i = 0; i < m; i++) {

                if (ev_queue[i].data.ptr == INT_TO_PTR(SOURCE_WATCHDOG))
                        r = flush_timer(e, e->watchdog_fd, ev_queue[i].events, NULL);
                else {
                        WakeupType *t = ev_queue[i].data.ptr;

                        switch (*t) {

                        case WAKEUP_EVENT_SOURCE:
                                r = process_io(e, ev_queue[i].data.ptr, ev_queue[i].events);
                                break;

                        case WAKEUP_CLOCK_DATA: {
                                struct clock_data *d = ev_queue[i].data.ptr;
                                r = flush_timer(e, d->fd, ev_queue[i].events, &d->next);
                                break;
                        }

                        case WAKEUP_SIGNAL_DATA:
                                r = process_signal(e, ev_queue[i].data.ptr, ev_queue[i].events);
                                break;

                        case WAKEUP_INOTIFY_DATA:
                                r = event_inotify_data_read(e, ev_queue[i].data.ptr, ev_queue[i].events);
                                break;

                        default:
                                assert_not_reached("Invalid wake-up pointer");
                        }
                }
                if (r < 0)
                        goto finish;
        }

        r = process_watchdog(e);
        if (r < 0)
                goto finish;

        r = process_timer(e, e->timestamp.realtime, &e->realtime);
        if (r < 0)
                goto finish;

        r = process_timer(e, e->timestamp.boottime, &e->boottime);
        if (r < 0)
                goto finish;

        r = process_timer(e, e->timestamp.monotonic, &e->monotonic);
        if (r < 0)
                goto finish;

        r = process_timer(e, e->timestamp.realtime, &e->realtime_alarm);
        if (r < 0)
                goto finish;

        r = process_timer(e, e->timestamp.boottime, &e->boottime_alarm);
        if (r < 0)
                goto finish;

        if (e->need_process_child) {
                r = process_child(e);
                if (r < 0)
                        goto finish;
        }

        r = process_inotify(e);
        if (r < 0)
                goto finish;

        if (event_next_pending(e)) {
                e->state = SD_EVENT_PENDING;

                return 1;
        }

        r = 0;

finish:
        e->state = SD_EVENT_INITIAL;

        return r;
}

_public_ int sd_event_dispatch(sd_event *e) {
        sd_event_source *p;
        int r;

        assert_return(e, -EINVAL);
        assert_return(e = event_resolve(e), -ENOPKG);
        assert_return(!event_pid_changed(e), -ECHILD);
        assert_return(e->state != SD_EVENT_FINISHED, -ESTALE);
        assert_return(e->state == SD_EVENT_PENDING, -EBUSY);

        if (e->exit_requested)
                return dispatch_exit(e);

        p = event_next_pending(e);
        if (p) {
                _cleanup_(sd_event_unrefp) sd_event *ref = NULL;

                ref = sd_event_ref(e);
                e->state = SD_EVENT_RUNNING;
                r = source_dispatch(p);
                e->state = SD_EVENT_INITIAL;
                return r;
        }

        e->state = SD_EVENT_INITIAL;

        return 1;
}

static void event_log_delays(sd_event *e) {
        char b[ELEMENTSOF(e->delays) * DECIMAL_STR_MAX(unsigned) + 1];
        unsigned i;
        int o;

        for (i = o = 0; i < ELEMENTSOF(e->delays); i++) {
                o += snprintf(&b[o], sizeof(b) - o, "%u ", e->delays[i]);
                e->delays[i] = 0;
        }
        log_debug("Event loop iterations: %.*s", o, b);
}

_public_ int sd_event_run(sd_event *e, uint64_t timeout) {
        int r;

        assert_return(e, -EINVAL);
        assert_return(e = event_resolve(e), -ENOPKG);
        assert_return(!event_pid_changed(e), -ECHILD);
        assert_return(e->state != SD_EVENT_FINISHED, -ESTALE);
        assert_return(e->state == SD_EVENT_INITIAL, -EBUSY);

        if (e->profile_delays && e->last_run) {
                usec_t this_run;
                unsigned l;

                this_run = now(CLOCK_MONOTONIC);

                l = u64log2(this_run - e->last_run);
                assert(l < sizeof(e->delays));
                e->delays[l]++;

                if (this_run - e->last_log >= 5*USEC_PER_SEC) {
                        event_log_delays(e);
                        e->last_log = this_run;
                }
        }

        r = sd_event_prepare(e);
        if (r == 0)
                /* There was nothing? Then wait... */
                r = sd_event_wait(e, timeout);

        if (e->profile_delays)
                e->last_run = now(CLOCK_MONOTONIC);

        if (r > 0) {
                /* There's something now, then let's dispatch it */
                r = sd_event_dispatch(e);
                if (r < 0)
                        return r;

                return 1;
        }

        return r;
}

_public_ int sd_event_loop(sd_event *e) {
        _cleanup_(sd_event_unrefp) sd_event *ref = NULL;
        int r;

        assert_return(e, -EINVAL);
        assert_return(e = event_resolve(e), -ENOPKG);
        assert_return(!event_pid_changed(e), -ECHILD);
        assert_return(e->state == SD_EVENT_INITIAL, -EBUSY);

        ref = sd_event_ref(e);

        while (e->state != SD_EVENT_FINISHED) {
                r = sd_event_run(e, (uint64_t) -1);
                if (r < 0)
                        return r;
        }

        return e->exit_code;
}

_public_ int sd_event_get_fd(sd_event *e) {

        assert_return(e, -EINVAL);
        assert_return(e = event_resolve(e), -ENOPKG);
        assert_return(!event_pid_changed(e), -ECHILD);

        return e->epoll_fd;
}

_public_ int sd_event_get_state(sd_event *e) {
        assert_return(e, -EINVAL);
        assert_return(e = event_resolve(e), -ENOPKG);
        assert_return(!event_pid_changed(e), -ECHILD);

        return e->state;
}

_public_ int sd_event_get_exit_code(sd_event *e, int *code) {
        assert_return(e, -EINVAL);
        assert_return(e = event_resolve(e), -ENOPKG);
        assert_return(code, -EINVAL);
        assert_return(!event_pid_changed(e), -ECHILD);

        if (!e->exit_requested)
                return -ENODATA;

        *code = e->exit_code;
        return 0;
}

_public_ int sd_event_exit(sd_event *e, int code) {
        assert_return(e, -EINVAL);
        assert_return(e = event_resolve(e), -ENOPKG);
        assert_return(e->state != SD_EVENT_FINISHED, -ESTALE);
        assert_return(!event_pid_changed(e), -ECHILD);

        e->exit_requested = true;
        e->exit_code = code;

        return 0;
}

_public_ int sd_event_now(sd_event *e, clockid_t clock, uint64_t *usec) {
        assert_return(e, -EINVAL);
        assert_return(e = event_resolve(e), -ENOPKG);
        assert_return(usec, -EINVAL);
        assert_return(!event_pid_changed(e), -ECHILD);

        if (!TRIPLE_TIMESTAMP_HAS_CLOCK(clock))
                return -EOPNOTSUPP;

        /* Generate a clean error in case CLOCK_BOOTTIME is not available. Note that don't use clock_supported() here,
         * for a reason: there are systems where CLOCK_BOOTTIME is supported, but CLOCK_BOOTTIME_ALARM is not, but for
         * the purpose of getting the time this doesn't matter. */
        if (IN_SET(clock, CLOCK_BOOTTIME, CLOCK_BOOTTIME_ALARM) && !clock_boottime_supported())
                return -EOPNOTSUPP;

        if (!triple_timestamp_is_set(&e->timestamp)) {
                /* Implicitly fall back to now() if we never ran
                 * before and thus have no cached time. */
                *usec = now(clock);
                return 1;
        }

        *usec = triple_timestamp_by_clock(&e->timestamp, clock);
        return 0;
}

_public_ int sd_event_default(sd_event **ret) {
        sd_event *e = NULL;
        int r;

        if (!ret)
                return !!default_event;

        if (default_event) {
                *ret = sd_event_ref(default_event);
                return 0;
        }

        r = sd_event_new(&e);
        if (r < 0)
                return r;

        e->default_event_ptr = &default_event;
        e->tid = gettid();
        default_event = e;

        *ret = e;
        return 1;
}

#if 0 /* NM_IGNORED */
_public_ int sd_event_get_tid(sd_event *e, pid_t *tid) {
        assert_return(e, -EINVAL);
        assert_return(e = event_resolve(e), -ENOPKG);
        assert_return(tid, -EINVAL);
        assert_return(!event_pid_changed(e), -ECHILD);

        if (e->tid != 0) {
                *tid = e->tid;
                return 0;
        }

        return -ENXIO;
}

_public_ int sd_event_set_watchdog(sd_event *e, int b) {
        int r;

        assert_return(e, -EINVAL);
        assert_return(e = event_resolve(e), -ENOPKG);
        assert_return(!event_pid_changed(e), -ECHILD);

        if (e->watchdog == !!b)
                return e->watchdog;

        if (b) {
                struct epoll_event ev;

                r = sd_watchdog_enabled(false, &e->watchdog_period);
                if (r <= 0)
                        return r;

                /* Issue first ping immediately */
                sd_notify(false, "WATCHDOG=1");
                e->watchdog_last = now(CLOCK_MONOTONIC);

                e->watchdog_fd = timerfd_create(CLOCK_MONOTONIC, TFD_NONBLOCK|TFD_CLOEXEC);
                if (e->watchdog_fd < 0)
                        return -errno;

                r = arm_watchdog(e);
                if (r < 0)
                        goto fail;

                ev = (struct epoll_event) {
                        .events = EPOLLIN,
                        .data.ptr = INT_TO_PTR(SOURCE_WATCHDOG),
                };

                r = epoll_ctl(e->epoll_fd, EPOLL_CTL_ADD, e->watchdog_fd, &ev);
                if (r < 0) {
                        r = -errno;
                        goto fail;
                }

        } else {
                if (e->watchdog_fd >= 0) {
                        epoll_ctl(e->epoll_fd, EPOLL_CTL_DEL, e->watchdog_fd, NULL);
                        e->watchdog_fd = safe_close(e->watchdog_fd);
                }
        }

        e->watchdog = !!b;
        return e->watchdog;

fail:
        e->watchdog_fd = safe_close(e->watchdog_fd);
        return r;
}

_public_ int sd_event_get_watchdog(sd_event *e) {
        assert_return(e, -EINVAL);
        assert_return(e = event_resolve(e), -ENOPKG);
        assert_return(!event_pid_changed(e), -ECHILD);

        return e->watchdog;
}

_public_ int sd_event_get_iteration(sd_event *e, uint64_t *ret) {
        assert_return(e, -EINVAL);
        assert_return(e = event_resolve(e), -ENOPKG);
        assert_return(!event_pid_changed(e), -ECHILD);

        *ret = e->iteration;
        return 0;
}

_public_ int sd_event_source_set_destroy_callback(sd_event_source *s, sd_event_destroy_t callback) {
        assert_return(s, -EINVAL);

        s->destroy_callback = callback;
        return 0;
}

_public_ int sd_event_source_get_destroy_callback(sd_event_source *s, sd_event_destroy_t *ret) {
        assert_return(s, -EINVAL);

        if (ret)
                *ret = s->destroy_callback;

        return !!s->destroy_callback;
}
<<<<<<< HEAD
#endif /* NM_IGNORED */
=======

_public_ int sd_event_source_get_floating(sd_event_source *s) {
        assert_return(s, -EINVAL);

        return s->floating;
}

_public_ int sd_event_source_set_floating(sd_event_source *s, int b) {
        assert_return(s, -EINVAL);

        if (s->floating == !!b)
                return 0;

        if (!s->event) /* Already disconnected */
                return -ESTALE;

        s->floating = b;

        if (b) {
                sd_event_source_ref(s);
                sd_event_unref(s->event);
        } else {
                sd_event_ref(s->event);
                sd_event_source_unref(s);
        }

        return 1;
}
>>>>>>> 48d64de1
<|MERGE_RESOLUTION|>--- conflicted
+++ resolved
@@ -3517,9 +3517,6 @@
 
         return !!s->destroy_callback;
 }
-<<<<<<< HEAD
-#endif /* NM_IGNORED */
-=======
 
 _public_ int sd_event_source_get_floating(sd_event_source *s) {
         assert_return(s, -EINVAL);
@@ -3548,4 +3545,4 @@
 
         return 1;
 }
->>>>>>> 48d64de1
+#endif /* NM_IGNORED */