--- conflicted
+++ resolved
@@ -774,451 +774,6 @@
 }
 
 /*******************************************************************/
-<<<<<<< HEAD
-=======
-/* User settings stuff via D-Bus                                   */
-/*******************************************************************/
-
-static void
-user_proxy_cleanup (NMManager *self, gboolean resync_bt)
-{
-	NMManagerPrivate *priv = NM_MANAGER_GET_PRIVATE (self);
-
-	if (priv->user_connections) {
-		g_hash_table_foreach (priv->user_connections, emit_removed, self);
-		g_hash_table_remove_all (priv->user_connections);
-	}
-
-	priv->user_net_perm = NM_AUTH_CALL_RESULT_UNKNOWN;
-	priv->user_con_perm = NM_AUTH_CALL_RESULT_UNKNOWN;
-
-	if (priv->user_proxy) {
-		g_object_unref (priv->user_proxy);
-		priv->user_proxy = NULL;
-	}
-
-	if (resync_bt) {
-		/* Resync BT devices since they are generated from connections */
-		bluez_manager_resync_devices (self);
-	}
-}
-
-typedef struct GetSettingsInfo {
-	NMManager *manager;
-	NMConnection *connection;
-	DBusGProxy *proxy;
-	guint32 *calls;
-} GetSettingsInfo;
-
-static void
-free_get_settings_info (gpointer data)
-{
-	GetSettingsInfo *info = (GetSettingsInfo *) data;
-
-	/* If this was the last pending call for a batch of GetSettings calls,
-	 * send out the connections-added signal.
-	 */
-	if (info->calls) {
-		(*info->calls)--;
-		if (*info->calls == 0) {
-			g_slice_free (guint32, (gpointer) info->calls);
-			g_signal_emit (info->manager, signals[CONNECTIONS_ADDED], 0, NM_CONNECTION_SCOPE_USER);
-
-			/* Update the Bluetooth connections for all the new connections */
-			bluez_manager_resync_devices (info->manager);
-		}
-	}
-
-	if (info->manager) {
-		g_object_unref (info->manager);
-		info->manager = NULL;
-	}
-	if (info->connection) {
-		g_object_unref (info->connection);
-		info->connection = NULL;
-	}
-	if (info->proxy) {
-		g_object_unref (info->proxy);
-		info->proxy = NULL;
-	}
-
-	g_slice_free (GetSettingsInfo, data);	
-}
-
-static void
-user_connection_get_settings_cb  (DBusGProxy *proxy,
-                                  DBusGProxyCall *call_id,
-                                  gpointer user_data)
-{
-	GetSettingsInfo *info = (GetSettingsInfo *) user_data;
-	GError *err = NULL;
-	GHashTable *settings = NULL;
-	NMConnection *connection;
-	NMManager *manager;
-
-	g_return_if_fail (info != NULL);
-
-	if (!dbus_g_proxy_end_call (proxy, call_id, &err,
-	                            DBUS_TYPE_G_MAP_OF_MAP_OF_VARIANT, &settings,
-	                            G_TYPE_INVALID)) {
-		nm_log_info (LOGD_USER_SET, "couldn't retrieve connection settings: %s.",
-		             err && err->message ? err->message : "(unknown)");
-		g_error_free (err);
-		goto out;
-	}
-
-	manager = info->manager;
-	connection = info->connection;
- 	if (connection == NULL) {
-		const char *path = dbus_g_proxy_get_path (proxy);
-		NMManagerPrivate *priv;
-		GError *error = NULL;
-		NMConnection *existing = NULL;
-
-		connection = nm_connection_new_from_hash (settings, &error);
-		if (connection == NULL) {
-			nm_log_warn (LOGD_USER_SET, "invalid connection: '%s' / '%s' invalid: %d",
-			             g_type_name (nm_connection_lookup_setting_type_by_quark (error->domain)),
-			             error->message, error->code);
-			g_error_free (error);
-			goto out;
-		}
-
-		nm_connection_set_path (connection, path);
-		nm_connection_set_scope (connection, NM_CONNECTION_SCOPE_USER);
-
-		/* Add the new connection to the internal hashes only if the same
-		 * connection isn't already there.
-		 */
-		priv = NM_MANAGER_GET_PRIVATE (manager);
-
-		existing = g_hash_table_lookup (priv->user_connections, path);
-		if (!existing || !nm_connection_compare (existing, connection, NM_SETTING_COMPARE_FLAG_EXACT)) {
-			g_hash_table_insert (priv->user_connections,
-			                     g_strdup (path),
-			                     connection);
-			existing = NULL;
-
-			/* Attach the D-Bus proxy representing the remote NMConnection
-			 * to the local NMConnection object to ensure it stays alive to
-			 * continue delivering signals.  It'll be destroyed once the
-			 * NMConnection is destroyed.
-			 */
-			g_object_set_data_full (G_OBJECT (connection),
-			                        "proxy",
-			                        g_object_ref (info->proxy),
-									g_object_unref);
-		} else
-			g_object_unref (connection);
-
-		/* If the connection-added signal is supposed to be batched, don't
-		 * emit the single connection-added here.  Also, don't emit the signal
-		 * if the connection wasn't actually added to the system or user hashes.
-		 */
-		if (!info->calls && !existing) {
-			g_signal_emit (manager, signals[CONNECTION_ADDED], 0, connection, NM_CONNECTION_SCOPE_USER);
-			/* Update the Bluetooth connections for that single new connection */
-			bluez_manager_resync_devices (manager);
-		}
-	} else {
-		// FIXME: merge settings? or just replace?
-		nm_log_dbg (LOGD_USER_SET, "implement merge settings");
-	}
-
-out:
-	if (settings)
-		g_hash_table_destroy (settings);
-
-	return;
-}
-
-static void
-user_connection_removed_cb (DBusGProxy *proxy, gpointer user_data)
-{
-	NMManager *manager = NM_MANAGER (user_data);
-	NMManagerPrivate *priv = NM_MANAGER_GET_PRIVATE (manager);
-	NMConnection *connection = NULL;
-	const char *path;
-
-	path = dbus_g_proxy_get_path (proxy);
-	if (path) {
-		connection = g_hash_table_lookup (priv->user_connections, path);
-		if (connection)
-			remove_connection (manager, connection, priv->user_connections);
-	}
-}
-
-static void
-user_connection_updated_cb (DBusGProxy *proxy,
-                            GHashTable *settings,
-                            gpointer user_data)
-{
-	NMManager *manager = NM_MANAGER (user_data);
-	NMManagerPrivate *priv = NM_MANAGER_GET_PRIVATE (manager);
-	NMConnection *new_connection;
-	NMConnection *old_connection = NULL;
-	gboolean valid = FALSE;
-	GError *error = NULL;
-	const char *path;
-
-	path = dbus_g_proxy_get_path (proxy);
-	if (path)
-		old_connection = g_hash_table_lookup (priv->user_connections, path);
-
-	g_return_if_fail (old_connection != NULL);
-
-	new_connection = nm_connection_new_from_hash (settings, &error);
-	if (!new_connection) {
-		/* New connection invalid, remove existing connection */
-		nm_log_warn (LOGD_USER_SET, "invalid connection: '%s' / '%s' invalid: %d",
-		             g_type_name (nm_connection_lookup_setting_type_by_quark (error->domain)),
-		             error->message, error->code);
-		g_error_free (error);
-		remove_connection (manager, old_connection, priv->user_connections);
-		return;
-	}
-	g_object_unref (new_connection);
-
-	valid = nm_connection_replace_settings (old_connection, settings, NULL);
-	if (valid) {
-		g_signal_emit (manager, signals[CONNECTION_UPDATED], 0,
-		               old_connection,
-		               nm_connection_get_scope (old_connection));
-
-		bluez_manager_resync_devices (manager);
-	} else {
-		remove_connection (manager, old_connection, priv->user_connections);
-	}
-}
-
-static void
-user_internal_new_connection_cb (NMManager *manager,
-                                 const char *path,
-                                 guint32 *counter)
-{
-	GetSettingsInfo *info;
-	DBusGProxy *con_proxy;
-	DBusGConnection *g_connection;
-	NMManagerPrivate *priv = NM_MANAGER_GET_PRIVATE (manager);
-
-	g_connection = nm_dbus_manager_get_connection (priv->dbus_mgr);
-	con_proxy = dbus_g_proxy_new_for_name (g_connection,
-	                                       NM_DBUS_SERVICE_USER_SETTINGS,
-	                                       path,
-	                                       NM_DBUS_IFACE_SETTINGS_CONNECTION);
-	if (!con_proxy) {
-		nm_log_err (LOGD_USER_SET, "could not init user connection proxy");
-		return;
-	}
-
-	dbus_g_proxy_add_signal (con_proxy, "Updated",
-	                         DBUS_TYPE_G_MAP_OF_MAP_OF_VARIANT,
-	                         G_TYPE_INVALID);
-	dbus_g_proxy_connect_signal (con_proxy, "Updated",
-	                             G_CALLBACK (user_connection_updated_cb),
-	                             manager,
-	                             NULL);
-
-	dbus_g_proxy_add_signal (con_proxy, "Removed", G_TYPE_INVALID, G_TYPE_INVALID);
-	dbus_g_proxy_connect_signal (con_proxy, "Removed",
-	                             G_CALLBACK (user_connection_removed_cb),
-	                             manager,
-	                             NULL);
-
-	info = g_slice_new0 (GetSettingsInfo);
-	info->manager = g_object_ref (manager);
-	info->proxy = con_proxy;
-	if (counter) {
-		info->calls = counter;
-		(*info->calls)++;
-	}
-	dbus_g_proxy_begin_call (con_proxy, "GetSettings",
-	                         user_connection_get_settings_cb,
-	                         info,
-	                         free_get_settings_info,
-	                         G_TYPE_INVALID);
-}
-
-static void
-user_list_connections_cb  (DBusGProxy *proxy,
-                           DBusGProxyCall *call_id,
-                           gpointer user_data)
-{
-	NMManager *manager = NM_MANAGER (user_data);
-	GError *err = NULL;
-	GPtrArray *ops;
-	guint32 *counter = NULL;
-	int i;
-
-	if (!dbus_g_proxy_end_call (proxy, call_id, &err,
-	                            DBUS_TYPE_G_ARRAY_OF_OBJECT_PATH, &ops,
-	                            G_TYPE_INVALID)) {
-		nm_log_warn (LOGD_USER_SET, "couldn't retrieve connections: %s",
-		             err && err->message ? err->message : "(unknown)");
-		g_clear_error (&err);
-		return;
-	}
-
-	/* Keep track of all calls made here; don't want to emit connection-added for
-	 * each one, but emit connections-added when they are all done.
-	 */
-	counter = g_slice_new0 (guint32);
-	for (i = 0; i < ops->len; i++) {
-		char *op = g_ptr_array_index (ops, i);
-
-		user_internal_new_connection_cb (manager, op, counter);
-		g_free (op);
-	}
-	g_ptr_array_free (ops, TRUE);
-}
-
-static void
-user_proxy_destroyed_cb (DBusGProxy *proxy, NMManager *self)
-{
-	nm_log_dbg (LOGD_USER_SET, "Removing user connections...");
-
-	/* At this point the user proxy is already being disposed */
-	NM_MANAGER_GET_PRIVATE (self)->user_proxy = NULL;
-
-	/* User Settings service disappeared; throw away user connections */
-	user_proxy_cleanup (self, TRUE);
-}
-
-static void
-user_new_connection_cb (DBusGProxy *proxy, const char *path, gpointer user_data)
-{
-	user_internal_new_connection_cb (NM_MANAGER (user_data), path, NULL);
-}
-
-static gboolean
-user_settings_authorized (NMManager *self, NMAuthChain *chain)
-{
-	NMManagerPrivate *priv = NM_MANAGER_GET_PRIVATE (self);
-	NMAuthCallResult old_net_perm = priv->user_net_perm;
-	NMAuthCallResult old_con_perm = priv->user_con_perm;
-
-	/* If the user could potentially get authorization to use networking and/or
-	 * to use user connections, the user settings service is authorized.
-	 */
-	priv->user_net_perm = GPOINTER_TO_UINT (nm_auth_chain_get_data (chain, NM_AUTH_PERMISSION_NETWORK_CONTROL));
-	priv->user_con_perm = GPOINTER_TO_UINT (nm_auth_chain_get_data (chain, NM_AUTH_PERMISSION_USE_USER_CONNECTIONS));
-
-	nm_log_dbg (LOGD_USER_SET, "User connections permissions: net %d, con %d",
-	            priv->user_net_perm, priv->user_con_perm);
-
-	if (old_net_perm != priv->user_net_perm || old_con_perm != priv->user_con_perm)
-		g_signal_emit (self, signals[USER_PERMISSIONS_CHANGED], 0);
-
-	/* If the user can't control the network they certainly aren't allowed
-	 * to provide user connections.
-	 */
-	if (   priv->user_net_perm == NM_AUTH_CALL_RESULT_UNKNOWN
-	    || priv->user_net_perm == NM_AUTH_CALL_RESULT_NO)
-		return FALSE;
-
-	/* And of course if they aren't allowed to use user connections, they can't
-	 * provide them either.
-	 */
-	if (   priv->user_con_perm == NM_AUTH_CALL_RESULT_UNKNOWN
-	    || priv->user_con_perm == NM_AUTH_CALL_RESULT_NO)
-		return FALSE;
-
-	return TRUE;
-}
-
-static void
-user_proxy_auth_done (NMAuthChain *chain,
-                      GError *error,
-                      DBusGMethodInvocation *context,
-                      gpointer user_data)
-{
-	NMManager *self = NM_MANAGER (user_data);
-	NMManagerPrivate *priv = NM_MANAGER_GET_PRIVATE (self);
-	gboolean authorized = FALSE;
-
-	priv->auth_chains = g_slist_remove (priv->auth_chains, chain);
-
-	if (error) {
-		nm_log_warn (LOGD_USER_SET, "User connections unavailable: (%d) %s",
-		             error->code, error->message ? error->message : "(unknown)");
-	} else
-		authorized = user_settings_authorized (self, chain);
-
-	if (authorized) {
-		/* If authorized, finish setting up the user settings service proxy */
-		nm_log_dbg (LOGD_USER_SET, "Requesting user connections...");
-
-		authorized = TRUE;
-
-		dbus_g_proxy_add_signal (priv->user_proxy,
-			                     "NewConnection",
-			                     DBUS_TYPE_G_OBJECT_PATH,
-			                     G_TYPE_INVALID);
-		dbus_g_proxy_connect_signal (priv->user_proxy, "NewConnection",
-			                         G_CALLBACK (user_new_connection_cb),
-			                         self,
-			                         NULL);
-
-		/* Clean up when the user settings proxy goes away */
-		g_signal_connect (priv->user_proxy, "destroy",
-			              G_CALLBACK (user_proxy_destroyed_cb),
-			              self);
-
-		/* Request user connections */
-		dbus_g_proxy_begin_call (priv->user_proxy, "ListConnections",
-			                     user_list_connections_cb,
-			                     self,
-			                     NULL,
-			                     G_TYPE_INVALID);
-	} else {
-		/* Otherwise, we ignore the user settings service completely */
-		user_proxy_cleanup (self, TRUE);
-	}
-
-	nm_auth_chain_unref (chain);
-}
-
-static void
-user_proxy_init (NMManager *self)
-{
-	NMManagerPrivate *priv = NM_MANAGER_GET_PRIVATE (self);
-	DBusGConnection *bus;
-	NMAuthChain *chain;
-	GError *error = NULL;
-
-	g_return_if_fail (self != NULL);
-	g_return_if_fail (priv->user_proxy == NULL);
-
-	bus = nm_dbus_manager_get_connection (priv->dbus_mgr);
-	priv->user_proxy = dbus_g_proxy_new_for_name_owner (bus,
-	                                                    NM_DBUS_SERVICE_USER_SETTINGS,
-	                                                    NM_DBUS_PATH_SETTINGS,
-	                                                    NM_DBUS_IFACE_SETTINGS,
-	                                                    &error);
-	if (!priv->user_proxy) {
-		nm_log_err (LOGD_USER_SET, "could not init user settings proxy: (%d) %s",
-		            error ? error->code : -1,
-		            error && error->message ? error->message : "(unknown)");
-		g_clear_error (&error);
-		return;
-	}
-
-	/* Kick off some PolicyKit authorization requests to figure out what
-	 * permissions this user settings service has.
-	 */
-	chain = nm_auth_chain_new (priv->authority,
-	                           NULL,
-	                           priv->user_proxy,
-	                           user_proxy_auth_done,
-	                           self);
-	priv->auth_chains = g_slist_prepend (priv->auth_chains, chain);
-
-	nm_auth_chain_add_call (chain, NM_AUTH_PERMISSION_USE_USER_CONNECTIONS, FALSE);
-	nm_auth_chain_add_call (chain, NM_AUTH_PERMISSION_NETWORK_CONTROL, FALSE);
-}
-
-/*******************************************************************/
->>>>>>> b368b8fe
 /* System settings stuff via NMSysconfigSettings                   */
 /*******************************************************************/
 
