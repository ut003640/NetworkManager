/* SPDX-License-Identifier: LGPL-2.1-or-later */
#pragma once

#include <errno.h>
#include <sched.h>
#include <signal.h>
#include <stdbool.h>
#include <stddef.h>
#include <stdio.h>
#include <string.h>
#include <sys/resource.h>
#include <sys/types.h>

#include "alloc-util.h"
#include "format-util.h"
#include "macro.h"
#include "pidref.h"
#include "time-util.h"

#define procfs_file_alloca(pid, field)                                  \
        ({                                                              \
                pid_t _pid_ = (pid);                                    \
                const char *_field_ = (field);                          \
                char *_r_;                                              \
                if (_pid_ == 0) {                                       \
                        _r_ = newa(char, STRLEN("/proc/self/") + strlen(_field_) + 1); \
                        strcpy(stpcpy(_r_, "/proc/self/"), _field_);    \
                } else {                                                \
                        _r_ = newa(char, STRLEN("/proc/") + DECIMAL_STR_MAX(pid_t) + 1 + strlen(_field_) + 1); \
                        sprintf(_r_, "/proc/" PID_FMT "/%s", _pid_, _field_); \
                }                                                       \
                (const char*) _r_;                                      \
        })

typedef enum ProcessCmdlineFlags {
        PROCESS_CMDLINE_COMM_FALLBACK = 1 << 0,
        PROCESS_CMDLINE_USE_LOCALE    = 1 << 1,
        PROCESS_CMDLINE_QUOTE         = 1 << 2,
        PROCESS_CMDLINE_QUOTE_POSIX   = 1 << 3,
} ProcessCmdlineFlags;

int pid_get_comm(pid_t pid, char **ret);
int pidref_get_comm(const PidRef *pid, char **ret);
int pid_get_cmdline(pid_t pid, size_t max_columns, ProcessCmdlineFlags flags, char **ret);
int pidref_get_cmdline(const PidRef *pid, size_t max_columns, ProcessCmdlineFlags flags, char **ret);
int pid_get_cmdline_strv(pid_t pid, ProcessCmdlineFlags flags, char ***ret);
int pidref_get_cmdline_strv(const PidRef *pid, ProcessCmdlineFlags flags, char ***ret);
int get_process_exe(pid_t pid, char **ret);
int pid_get_uid(pid_t pid, uid_t *ret);
int pidref_get_uid(const PidRef *pid, uid_t *ret);
int get_process_gid(pid_t pid, gid_t *ret);
int get_process_cwd(pid_t pid, char **ret);
int get_process_root(pid_t pid, char **ret);
int get_process_environ(pid_t pid, char **ret);
int pid_get_ppid(pid_t pid, pid_t *ret);
int pidref_get_ppid(const PidRef *pidref, pid_t *ret);
int pidref_get_ppid_as_pidref(const PidRef *pidref, PidRef *ret);
int pid_get_start_time(pid_t pid, usec_t *ret);
int pidref_get_start_time(const PidRef *pid, usec_t *ret);
int get_process_umask(pid_t pid, mode_t *ret);

int container_get_leader(const char *machine, pid_t *pid);

int wait_for_terminate(pid_t pid, siginfo_t *status);

typedef enum WaitFlags {
        WAIT_LOG_ABNORMAL             = 1 << 0,
        WAIT_LOG_NON_ZERO_EXIT_STATUS = 1 << 1,

        /* A shortcut for requesting the most complete logging */
        WAIT_LOG = WAIT_LOG_ABNORMAL|WAIT_LOG_NON_ZERO_EXIT_STATUS,
} WaitFlags;

int wait_for_terminate_and_check(const char *name, pid_t pid, WaitFlags flags);
int wait_for_terminate_with_timeout(pid_t pid, usec_t timeout);

void sigkill_wait(pid_t pid);
void sigkill_waitp(pid_t *pid);
void sigterm_wait(pid_t pid);
void sigkill_nowait(pid_t pid);
void sigkill_nowaitp(pid_t *pid);

int kill_and_sigcont(pid_t pid, int sig);

int pid_is_kernel_thread(pid_t pid);
int pidref_is_kernel_thread(const PidRef *pid);

int getenv_for_pid(pid_t pid, const char *field, char **_value);

int pid_is_alive(pid_t pid);
int pidref_is_alive(const PidRef *pidref);
int pid_is_unwaited(pid_t pid);
int pidref_is_unwaited(PidRef *pidref);
int pid_is_my_child(pid_t pid);
int pidref_is_my_child(PidRef *pidref);
int pidref_from_same_root_fs(PidRef *a, PidRef *b);

bool is_main_thread(void);

bool oom_score_adjust_is_valid(int oa);

#ifndef PERSONALITY_INVALID
/* personality(2) documents that 0xFFFFFFFFUL is used for querying the
 * current personality, hence let's use that here as error
 * indicator. */
#define PERSONALITY_INVALID 0xFFFFFFFFUL
#endif

/* The personality() syscall returns a 32-bit value where the top three bytes are reserved for flags that
 * emulate historical or architectural quirks, and only the least significant byte reflects the actual
 * personality we're interested in. */
#define OPINIONATED_PERSONALITY_MASK 0xFFUL

unsigned long personality_from_string(const char *p);
const char* personality_to_string(unsigned long);

int safe_personality(unsigned long p);
int opinionated_personality(unsigned long *ret);

const char* sigchld_code_to_string(int i) _const_;
int sigchld_code_from_string(const char *s) _pure_;

int sched_policy_to_string_alloc(int i, char **s);
int sched_policy_from_string(const char *s);

static inline pid_t PTR_TO_PID(const void *p) {
        return (pid_t) ((uintptr_t) p);
}

static inline void* PID_TO_PTR(pid_t pid) {
        return (void*) ((uintptr_t) pid);
}

void valgrind_summary_hack(void);

int pid_compare_func(const pid_t *a, const pid_t *b);

#if 0 /* NM_IGNORED */
static inline bool nice_is_valid(int n) {
        return n >= PRIO_MIN && n < PRIO_MAX;
}

static inline bool sched_policy_is_valid(int i) {
        return IN_SET(i, SCHED_OTHER, SCHED_BATCH, SCHED_IDLE, SCHED_FIFO, SCHED_RR);
}

static inline bool sched_priority_is_valid(int i) {
        return i >= 0 && i <= sched_get_priority_max(SCHED_RR);
}

#define PID_AUTOMATIC ((pid_t) INT_MIN) /* special value indicating "acquire pid from connection peer" */

static inline bool pid_is_valid(pid_t p) {
        return p > 0;
}
#endif /* NM_IGNORED */

static inline bool pid_is_automatic(pid_t p) {
        return p == PID_AUTOMATIC;
}

pid_t getpid_cached(void);
void reset_cached_pid(void);

int must_be_root(void);

pid_t clone_with_nested_stack(int (*fn)(void *), int flags, void *userdata);

/* 💣 Note that FORK_NEW_USERNS, FORK_NEW_MOUNTNS, FORK_NEW_NETNS or FORK_NEW_PIDNS should not be called in threaded
 * programs, because they cause us to use raw_clone() which does not synchronize the glibc malloc() locks,
 * and thus will cause deadlocks if the parent uses threads and the child does memory allocations. Hence: if
 * the parent is threaded these flags may not be used. These flags cannot be used if the parent uses threads
 * or the child uses malloc(). 💣 */
typedef enum ForkFlags {
        FORK_RESET_SIGNALS      = 1 <<  0, /* Reset all signal handlers and signal mask */
        FORK_CLOSE_ALL_FDS      = 1 <<  1, /* Close all open file descriptors in the child, except for 0,1,2 */
        FORK_DEATHSIG_SIGTERM   = 1 <<  2, /* Set PR_DEATHSIG in the child to SIGTERM */
        FORK_DEATHSIG_SIGINT    = 1 <<  3, /* Set PR_DEATHSIG in the child to SIGINT */
        FORK_DEATHSIG_SIGKILL   = 1 <<  4, /* Set PR_DEATHSIG in the child to SIGKILL */
        FORK_REARRANGE_STDIO    = 1 <<  5, /* Connect 0,1,2 to specified fds or /dev/null */
        FORK_REOPEN_LOG         = 1 <<  6, /* Reopen log connection */
        FORK_LOG                = 1 <<  7, /* Log above LOG_DEBUG log level about failures */
        FORK_WAIT               = 1 <<  8, /* Wait until child exited */
<<<<<<< HEAD
        FORK_NEW_MOUNTNS        = 1 <<  9, /* Run child in its own mount namespace                               💣 DO NOT USE IN THREADED PROGRAMS! 💣 */
        FORK_MOUNTNS_SLAVE      = 1 << 10, /* Make child's mount namespace MS_SLAVE */
        FORK_PRIVATE_TMP        = 1 << 11, /* Mount new /tmp/ in the child (combine with FORK_NEW_MOUNTNS!) */
        FORK_RLIMIT_NOFILE_SAFE = 1 << 12, /* Set RLIMIT_NOFILE soft limit to 1K for select() compat */
        FORK_STDOUT_TO_STDERR   = 1 << 13, /* Make stdout a copy of stderr */
        FORK_FLUSH_STDIO        = 1 << 14, /* fflush() stdout (and stderr) before forking */
        FORK_NEW_USERNS         = 1 << 15, /* Run child in its own user namespace                                💣 DO NOT USE IN THREADED PROGRAMS! 💣 */
        FORK_CLOEXEC_OFF        = 1 << 16, /* In the child: turn off O_CLOEXEC on all fds in except_fds[] */
        FORK_KEEP_NOTIFY_SOCKET = 1 << 17, /* Unless this specified, $NOTIFY_SOCKET will be unset. */
        FORK_DETACH             = 1 << 18, /* Double fork if needed to ensure PID1/subreaper is parent */
        FORK_NEW_NETNS          = 1 << 19, /* Run child in its own network namespace                             💣 DO NOT USE IN THREADED PROGRAMS! 💣 */
        FORK_PACK_FDS           = 1 << 20, /* Rearrange the passed FDs to be FD 3,4,5,etc. Updates the array in place (combine with FORK_CLOSE_ALL_FDS!) */
=======
        FORK_MOUNTNS_SLAVE      = 1 <<  9, /* Make child's mount namespace MS_SLAVE */
        FORK_PRIVATE_TMP        = 1 << 10, /* Mount new /tmp/ in the child (combine with FORK_NEW_MOUNTNS!) */
        FORK_RLIMIT_NOFILE_SAFE = 1 << 11, /* Set RLIMIT_NOFILE soft limit to 1K for select() compat */
        FORK_STDOUT_TO_STDERR   = 1 << 12, /* Make stdout a copy of stderr */
        FORK_FLUSH_STDIO        = 1 << 13, /* fflush() stdout (and stderr) before forking */
        FORK_CLOEXEC_OFF        = 1 << 14, /* In the child: turn off O_CLOEXEC on all fds in except_fds[] */
        FORK_KEEP_NOTIFY_SOCKET = 1 << 15, /* Unless this specified, $NOTIFY_SOCKET will be unset. */
        FORK_DETACH             = 1 << 16, /* Double fork if needed to ensure PID1/subreaper is parent */
        FORK_PACK_FDS           = 1 << 17, /* Rearrange the passed FDs to be FD 3,4,5,etc. Updates the array in place (combine with FORK_CLOSE_ALL_FDS!) */
        FORK_NEW_MOUNTNS        = 1 << 18, /* Run child in its own mount namespace                               💣 DO NOT USE IN THREADED PROGRAMS! 💣 */
        FORK_NEW_USERNS         = 1 << 19, /* Run child in its own user namespace                                💣 DO NOT USE IN THREADED PROGRAMS! 💣 */
        FORK_NEW_NETNS          = 1 << 20, /* Run child in its own network namespace                             💣 DO NOT USE IN THREADED PROGRAMS! 💣 */
        FORK_NEW_PIDNS          = 1 << 21, /* Run child in its own PID namespace                                 💣 DO NOT USE IN THREADED PROGRAMS! 💣 */
        FORK_FREEZE             = 1 << 22, /* Don't return in child, just call freeze() instead */
>>>>>>> 9282f93f
} ForkFlags;

int safe_fork_full(
                const char *name,
                const int stdio_fds[3],
                int except_fds[],
                size_t n_except_fds,
                ForkFlags flags,
                pid_t *ret_pid);

static inline int safe_fork(const char *name, ForkFlags flags, pid_t *ret_pid) {
        return safe_fork_full(name, NULL, NULL, 0, flags, ret_pid);
}

int pidref_safe_fork_full(
                const char *name,
                const int stdio_fds[3],
                int except_fds[],
                size_t n_except_fds,
                ForkFlags flags,
                PidRef *ret_pid);

static inline int pidref_safe_fork(const char *name, ForkFlags flags, PidRef *ret_pid) {
        return pidref_safe_fork_full(name, NULL, NULL, 0, flags, ret_pid);
}

int namespace_fork(
                const char *outer_name,
                const char *inner_name,
                int except_fds[],
                size_t n_except_fds,
                ForkFlags flags,
                int pidns_fd,
                int mntns_fd,
                int netns_fd,
                int userns_fd,
                int root_fd,
                pid_t *ret_pid);

int set_oom_score_adjust(int value);
int get_oom_score_adjust(int *ret);

/* The highest possibly (theoretic) pid_t value on this architecture. */
#define PID_T_MAX ((pid_t) INT32_MAX)
/* The maximum number of concurrent processes Linux allows on this architecture, as well as the highest valid PID value
 * the kernel will potentially assign. This reflects a value compiled into the kernel (PID_MAX_LIMIT), and sets the
 * upper boundary on what may be written to the /proc/sys/kernel/pid_max sysctl (but do note that the sysctl is off by
 * 1, since PID 0 can never exist and there can hence only be one process less than the limit would suggest). Since
 * these values are documented in proc(5) we feel quite confident that they are stable enough for the near future at
 * least to define them here too. */
#define TASKS_MAX 4194303U

assert_cc(TASKS_MAX <= (unsigned long) PID_T_MAX);

/* Like TAKE_PTR() but for pid_t, resetting them to 0 */
#define TAKE_PID(pid) TAKE_GENERIC(pid, pid_t, 0)

int setpriority_closest(int priority);

_noreturn_ void freeze(void);

int get_process_threads(pid_t pid);

int is_reaper_process(void);
int make_reaper_process(bool b);

int posix_spawn_wrapper(
                const char *path,
                char * const *argv,
                char * const *envp,
                const char *cgroup,
                PidRef *ret_pidref);

int proc_dir_open(DIR **ret);
int proc_dir_read(DIR *d, pid_t *ret);
int proc_dir_read_pidref(DIR *d, PidRef *ret);

_noreturn_ void report_errno_and_exit(int errno_fd, int error);
int read_errno(int errno_fd);<|MERGE_RESOLUTION|>--- conflicted
+++ resolved
@@ -153,11 +153,11 @@
 static inline bool pid_is_valid(pid_t p) {
         return p > 0;
 }
-#endif /* NM_IGNORED */
 
 static inline bool pid_is_automatic(pid_t p) {
         return p == PID_AUTOMATIC;
 }
+#endif /* NM_IGNORED */
 
 pid_t getpid_cached(void);
 void reset_cached_pid(void);
@@ -181,20 +181,6 @@
         FORK_REOPEN_LOG         = 1 <<  6, /* Reopen log connection */
         FORK_LOG                = 1 <<  7, /* Log above LOG_DEBUG log level about failures */
         FORK_WAIT               = 1 <<  8, /* Wait until child exited */
-<<<<<<< HEAD
-        FORK_NEW_MOUNTNS        = 1 <<  9, /* Run child in its own mount namespace                               💣 DO NOT USE IN THREADED PROGRAMS! 💣 */
-        FORK_MOUNTNS_SLAVE      = 1 << 10, /* Make child's mount namespace MS_SLAVE */
-        FORK_PRIVATE_TMP        = 1 << 11, /* Mount new /tmp/ in the child (combine with FORK_NEW_MOUNTNS!) */
-        FORK_RLIMIT_NOFILE_SAFE = 1 << 12, /* Set RLIMIT_NOFILE soft limit to 1K for select() compat */
-        FORK_STDOUT_TO_STDERR   = 1 << 13, /* Make stdout a copy of stderr */
-        FORK_FLUSH_STDIO        = 1 << 14, /* fflush() stdout (and stderr) before forking */
-        FORK_NEW_USERNS         = 1 << 15, /* Run child in its own user namespace                                💣 DO NOT USE IN THREADED PROGRAMS! 💣 */
-        FORK_CLOEXEC_OFF        = 1 << 16, /* In the child: turn off O_CLOEXEC on all fds in except_fds[] */
-        FORK_KEEP_NOTIFY_SOCKET = 1 << 17, /* Unless this specified, $NOTIFY_SOCKET will be unset. */
-        FORK_DETACH             = 1 << 18, /* Double fork if needed to ensure PID1/subreaper is parent */
-        FORK_NEW_NETNS          = 1 << 19, /* Run child in its own network namespace                             💣 DO NOT USE IN THREADED PROGRAMS! 💣 */
-        FORK_PACK_FDS           = 1 << 20, /* Rearrange the passed FDs to be FD 3,4,5,etc. Updates the array in place (combine with FORK_CLOSE_ALL_FDS!) */
-=======
         FORK_MOUNTNS_SLAVE      = 1 <<  9, /* Make child's mount namespace MS_SLAVE */
         FORK_PRIVATE_TMP        = 1 << 10, /* Mount new /tmp/ in the child (combine with FORK_NEW_MOUNTNS!) */
         FORK_RLIMIT_NOFILE_SAFE = 1 << 11, /* Set RLIMIT_NOFILE soft limit to 1K for select() compat */
@@ -209,7 +195,6 @@
         FORK_NEW_NETNS          = 1 << 20, /* Run child in its own network namespace                             💣 DO NOT USE IN THREADED PROGRAMS! 💣 */
         FORK_NEW_PIDNS          = 1 << 21, /* Run child in its own PID namespace                                 💣 DO NOT USE IN THREADED PROGRAMS! 💣 */
         FORK_FREEZE             = 1 << 22, /* Don't return in child, just call freeze() instead */
->>>>>>> 9282f93f
 } ForkFlags;
 
 int safe_fork_full(
