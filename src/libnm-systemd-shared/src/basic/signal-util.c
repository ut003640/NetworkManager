--- conflicted
+++ resolved
@@ -17,13 +17,6 @@
 
 #if 0 /* NM_IGNORED */
 int reset_all_signal_handlers(void) {
-<<<<<<< HEAD
-        static const struct sigaction sa = {
-                .sa_handler = SIG_DFL,
-                .sa_flags = SA_RESTART,
-        };
-=======
->>>>>>> 9282f93f
         int ret = 0, r;
 
         for (int sig = 1; sig < _NSIG; sig++) {
@@ -34,11 +27,7 @@
 
                 /* On Linux the first two RT signals are reserved by glibc, and sigaction() will return
                  * EINVAL for them. */
-<<<<<<< HEAD
-                r = RET_NERRNO(sigaction(sig, &sa, NULL));
-=======
                 r = RET_NERRNO(sigaction(sig, &sigaction_default, NULL));
->>>>>>> 9282f93f
                 if (r != -EINVAL)
                         RET_GATHER(ret, r);
         }
@@ -305,9 +294,6 @@
         if (rt_tgsigqueueinfo(p, gettid(), sig, siginfo) < 0)
                 assert_se(kill(p, sig) >= 0);
 }
-<<<<<<< HEAD
-#endif /* NM_IGNORED */
-=======
 
 const struct sigaction sigaction_ignore = {
         .sa_handler = SIG_IGN,
@@ -339,4 +325,4 @@
 
         return 0;
 }
->>>>>>> 9282f93f
+#endif /* NM_IGNORED */