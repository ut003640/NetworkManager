/* SPDX-License-Identifier: LGPL-2.1-or-later */

<<<<<<< HEAD
#include "nm-sd-adapt-shared.h"

#if defined(__i386__) || defined(__x86_64__)
#include <cpuid.h>
#endif

=======
>>>>>>> a3460730
#include <elf.h>
#include <errno.h>
#include <fcntl.h>
#include <linux/random.h>
#include <pthread.h>
#include <stdbool.h>
#include <stdint.h>
#include <stdlib.h>
#include <string.h>
#include <sys/ioctl.h>
#include <sys/time.h>

#if HAVE_SYS_AUXV_H
#  include <sys/auxv.h>
#endif

#include "alloc-util.h"
#include "env-util.h"
#include "errno-util.h"
#include "fd-util.h"
#include "fileio.h"
#include "io-util.h"
#include "missing_random.h"
#include "missing_syscall.h"
#include "parse-util.h"
#include "random-util.h"
#include "sha256.h"
#include "time-util.h"

/* This is a "best effort" kind of thing, but has no real security value.  So, this should only be used by
 * random_bytes(), which is not meant for crypto. This could be made better, but we're *not* trying to roll a
 * userspace prng here, or even have forward secrecy, but rather just do the shortest thing that is at least
 * better than libc rand(). */
static void fallback_random_bytes(void *p, size_t n) {
        static thread_local uint64_t fallback_counter = 0;
        struct {
                char label[32];
                uint64_t call_id, block_id;
                usec_t stamp_mono, stamp_real;
                pid_t pid, tid;
                uint8_t auxval[16];
        } state = {
                /* Arbitrary domain separation to prevent other usage of AT_RANDOM from clashing. */
                .label = "systemd fallback random bytes v1",
                .call_id = fallback_counter++,
                .stamp_mono = now(CLOCK_MONOTONIC),
                .stamp_real = now(CLOCK_REALTIME),
                .pid = getpid(),
                .tid = gettid(),
        };

#if HAVE_SYS_AUXV_H
        memcpy(state.auxval, ULONG_TO_PTR(getauxval(AT_RANDOM)), sizeof(state.auxval));
#endif

        while (n > 0) {
                struct sha256_ctx ctx;

                sha256_init_ctx(&ctx);
                sha256_process_bytes(&state, sizeof(state), &ctx);
                if (n < SHA256_DIGEST_SIZE) {
                        uint8_t partial[SHA256_DIGEST_SIZE];
                        sha256_finish_ctx(&ctx, partial);
                        memcpy(p, partial, n);
                        break;
                }
                sha256_finish_ctx(&ctx, p);
                p = (uint8_t *) p + SHA256_DIGEST_SIZE;
                n -= SHA256_DIGEST_SIZE;
                ++state.block_id;
        }
}

void random_bytes(void *p, size_t n) {
        static bool have_getrandom = true, have_grndinsecure = true;
        _cleanup_close_ int fd = -1;

        if (n == 0)
                return;

        for (;;) {
                ssize_t l;

                if (!have_getrandom)
                        break;

                l = getrandom(p, n, have_grndinsecure ? GRND_INSECURE : GRND_NONBLOCK);
                if (l > 0) {
                        if ((size_t) l == n)
                                return; /* Done reading, success. */
                        p = (uint8_t *) p + l;
                        n -= l;
                        continue; /* Interrupted by a signal; keep going. */
                } else if (l == 0)
                        break; /* Weird, so fallback to /dev/urandom. */
                else if (ERRNO_IS_NOT_SUPPORTED(errno)) {
                        have_getrandom = false;
                        break; /* No syscall, so fallback to /dev/urandom. */
                } else if (errno == EINVAL && have_grndinsecure) {
                        have_grndinsecure = false;
                        continue; /* No GRND_INSECURE; fallback to GRND_NONBLOCK. */
                } else if (errno == EAGAIN && !have_grndinsecure)
                        break; /* Will block, but no GRND_INSECURE, so fallback to /dev/urandom. */

                break; /* Unexpected, so just give up and fallback to /dev/urandom. */
        }

        fd = open("/dev/urandom", O_RDONLY|O_CLOEXEC|O_NOCTTY);
        if (fd >= 0 && loop_read_exact(fd, p, n, false) == 0)
                return;

        /* This is a terrible fallback. Oh well. */
        fallback_random_bytes(p, n);
}

int crypto_random_bytes(void *p, size_t n) {
        static bool have_getrandom = true, seen_initialized = false;
        _cleanup_close_ int fd = -1;

        if (n == 0)
                return 0;

        for (;;) {
                ssize_t l;

                if (!have_getrandom)
                        break;

                l = getrandom(p, n, 0);
                if (l > 0) {
                        if ((size_t) l == n)
                                return 0; /* Done reading, success. */
                        p = (uint8_t *) p + l;
                        n -= l;
                        continue; /* Interrupted by a signal; keep going. */
                } else if (l == 0)
                        return -EIO; /* Weird, should never happen. */
                else if (ERRNO_IS_NOT_SUPPORTED(errno)) {
                        have_getrandom = false;
                        break; /* No syscall, so fallback to /dev/urandom. */
                }
                return -errno;
        }

        if (!seen_initialized) {
                _cleanup_close_ int ready_fd = -1;
                int r;

                ready_fd = open("/dev/random", O_RDONLY|O_CLOEXEC|O_NOCTTY);
                if (ready_fd < 0)
                        return -errno;
                r = fd_wait_for_event(ready_fd, POLLIN, USEC_INFINITY);
                if (r < 0)
                        return r;
                seen_initialized = true;
        }

        fd = open("/dev/urandom", O_RDONLY|O_CLOEXEC|O_NOCTTY);
        if (fd < 0)
                return -errno;
        return loop_read_exact(fd, p, n, false);
}

#if 0 /* NM_IGNORED */
size_t random_pool_size(void) {
        _cleanup_free_ char *s = NULL;
        int r;

        /* Read pool size, if possible */
        r = read_one_line_file("/proc/sys/kernel/random/poolsize", &s);
        if (r < 0)
                log_debug_errno(r, "Failed to read pool size from kernel: %m");
        else {
                unsigned sz;

                r = safe_atou(s, &sz);
                if (r < 0)
                        log_debug_errno(r, "Failed to parse pool size: %s", s);
                else
                        /* poolsize is in bits on 2.6, but we want bytes */
                        return CLAMP(sz / 8, RANDOM_POOL_SIZE_MIN, RANDOM_POOL_SIZE_MAX);
        }

        /* Use the minimum as default, if we can't retrieve the correct value */
        return RANDOM_POOL_SIZE_MIN;
}

int random_write_entropy(int fd, const void *seed, size_t size, bool credit) {
        _cleanup_close_ int opened_fd = -1;
        int r;

        assert(seed || size == 0);

        if (size == 0)
                return 0;

        if (fd < 0) {
                opened_fd = open("/dev/urandom", O_WRONLY|O_CLOEXEC|O_NOCTTY);
                if (opened_fd < 0)
                        return -errno;

                fd = opened_fd;
        }

        if (credit) {
                _cleanup_free_ struct rand_pool_info *info = NULL;

                /* The kernel API only accepts "int" as entropy count (which is in bits), let's avoid any
                 * chance for confusion here. */
                if (size > INT_MAX / 8)
                        return -EOVERFLOW;

                info = malloc(offsetof(struct rand_pool_info, buf) + size);
                if (!info)
                        return -ENOMEM;

                info->entropy_count = size * 8;
                info->buf_size = size;
                memcpy(info->buf, seed, size);

                if (ioctl(fd, RNDADDENTROPY, info) < 0)
                        return -errno;
        } else {
                r = loop_write(fd, seed, size, false);
                if (r < 0)
                        return r;
        }

        return 1;
}
#endif /* NM_IGNORED */

uint64_t random_u64_range(uint64_t m) {
        uint64_t x, remainder;

        /* Generates a random number in the range 0…m-1, unbiased. (Java's algorithm) */

        if (m == 0) /* Let's take m == 0 as special case to return an integer from the full range */
                return random_u64();
        if (m == 1)
                return 0;

        remainder = UINT64_MAX % m;

        do {
                x = random_u64();
        } while (x >= UINT64_MAX - remainder);

        return x % m;
}<|MERGE_RESOLUTION|>--- conflicted
+++ resolved
@@ -1,14 +1,7 @@
 /* SPDX-License-Identifier: LGPL-2.1-or-later */
 
-<<<<<<< HEAD
 #include "nm-sd-adapt-shared.h"
 
-#if defined(__i386__) || defined(__x86_64__)
-#include <cpuid.h>
-#endif
-
-=======
->>>>>>> a3460730
 #include <elf.h>
 #include <errno.h>
 #include <fcntl.h>
