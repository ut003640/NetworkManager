--- conflicted
+++ resolved
@@ -1,12 +1,9 @@
 /* SPDX-License-Identifier: LGPL-2.1-or-later */
 
-<<<<<<< HEAD
 #include "nm-sd-adapt-shared.h"
 
-=======
 /* Make sure the net/if.h header is included before any linux/ one */
 #include <net/if.h>
->>>>>>> 9282f93f
 #include <arpa/inet.h>
 #include <errno.h>
 #include <limits.h>
@@ -1811,9 +1808,6 @@
 
         return 0;
 }
-<<<<<<< HEAD
-#endif /* NM_IGNORED */
-=======
 
 int netlink_socket_get_multicast_groups(int fd, size_t *ret_len, uint32_t **ret_groups) {
         _cleanup_free_ uint32_t *groups = NULL;
@@ -1849,4 +1843,4 @@
 
         return 0;
 }
->>>>>>> 9282f93f
+#endif /* NM_IGNORED */