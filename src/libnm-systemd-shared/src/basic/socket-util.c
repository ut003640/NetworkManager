--- conflicted
+++ resolved
@@ -1181,9 +1181,6 @@
         return NULL;
 }
 
-<<<<<<< HEAD
-#if 0 /* NM_IGNORED */
-=======
 void* cmsg_find_and_copy_data(struct msghdr *mh, int level, int type, void *buf, size_t buf_len) {
         struct cmsghdr *cmsg;
 
@@ -1202,7 +1199,7 @@
         return memcpy_safe(buf, CMSG_DATA(cmsg), buf_len);
 }
 
->>>>>>> cf6b7bb0
+#if 0 /* NM_IGNORED */
 int socket_ioctl_fd(void) {
         int fd;
 
@@ -1340,12 +1337,8 @@
         return n;
 }
 
-<<<<<<< HEAD
 #if 0 /* NM_IGNORED */
-int socket_get_family(int fd, int *ret) {
-=======
 int socket_get_family(int fd) {
->>>>>>> cf6b7bb0
         int af;
         socklen_t sl = sizeof(af);
 
