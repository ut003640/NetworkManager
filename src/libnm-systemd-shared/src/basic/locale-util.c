/* SPDX-License-Identifier: LGPL-2.1-or-later */

#include "nm-sd-adapt-shared.h"

#include <errno.h>
#include <fcntl.h>
#include <langinfo.h>
#include <libintl.h>
#include <stddef.h>
#include <stdint.h>
#include <stdlib.h>
#include <sys/mman.h>
#include <sys/stat.h>

#include "constants.h"
#include "dirent-util.h"
#include "env-util.h"
#include "fd-util.h"
#include "fileio.h"
#include "hashmap.h"
#include "locale-util.h"
#include "missing_syscall.h"
#include "path-util.h"
#include "set.h"
#include "string-table.h"
#include "string-util.h"
#include "strv.h"
#include "utf8.h"

#if 0 /* NM_IGNORED */
static char *normalize_locale(const char *name) {
        const char *e;

        /* Locale names are weird: glibc has some magic rules when looking for the charset name on disk: it
         * lowercases everything, and removes most special chars. This means the official .UTF-8 suffix
         * becomes .utf8 when looking things up on disk. When enumerating locales, let's do the reverse
         * operation, and go back to ".UTF-8" which appears to be the more commonly accepted name. We only do
         * that for UTF-8 however, since it's kinda the only charset that matters. */

        e = endswith(name, ".utf8");
        if (e) {
                _cleanup_free_ char *prefix = NULL;

                prefix = strndup(name, e - name);
                if (!prefix)
                        return NULL;

                return strjoin(prefix, ".UTF-8");
        }

        e = strstr(name, ".utf8@");
        if (e) {
                _cleanup_free_ char *prefix = NULL;

                prefix = strndup(name, e - name);
                if (!prefix)
                        return NULL;

                return strjoin(prefix, ".UTF-8@", e + 6);
        }

        return strdup(name);
}

static int add_locales_from_archive(Set *locales) {
        /* Stolen from glibc... */

        struct locarhead {
                uint32_t magic;
                /* Serial number.  */
                uint32_t serial;
                /* Name hash table.  */
                uint32_t namehash_offset;
                uint32_t namehash_used;
                uint32_t namehash_size;
                /* String table.  */
                uint32_t string_offset;
                uint32_t string_used;
                uint32_t string_size;
                /* Table with locale records.  */
                uint32_t locrectab_offset;
                uint32_t locrectab_used;
                uint32_t locrectab_size;
                /* MD5 sum hash table.  */
                uint32_t sumhash_offset;
                uint32_t sumhash_used;
                uint32_t sumhash_size;
        };

        struct namehashent {
                /* Hash value of the name.  */
                uint32_t hashval;
                /* Offset of the name in the string table.  */
                uint32_t name_offset;
                /* Offset of the locale record.  */
                uint32_t locrec_offset;
        };

        const struct locarhead *h;
        const struct namehashent *e;
        const void *p = MAP_FAILED;
        _cleanup_close_ int fd = -EBADF;
        size_t sz = 0;
        struct stat st;
        int r;

        fd = open("/usr/lib/locale/locale-archive", O_RDONLY|O_NOCTTY|O_CLOEXEC);
        if (fd < 0)
                return errno == ENOENT ? 0 : -errno;

        if (fstat(fd, &st) < 0)
                return -errno;

        if (!S_ISREG(st.st_mode))
                return -EBADMSG;

        if (st.st_size < (off_t) sizeof(struct locarhead))
                return -EBADMSG;

        if (file_offset_beyond_memory_size(st.st_size))
                return -EFBIG;

        p = mmap(NULL, st.st_size, PROT_READ, MAP_SHARED, fd, 0);
        if (p == MAP_FAILED)
                return -errno;

        h = (const struct locarhead *) p;
        if (h->magic != 0xde020109 ||
            h->namehash_offset + h->namehash_size > st.st_size ||
            h->string_offset + h->string_size > st.st_size ||
            h->locrectab_offset + h->locrectab_size > st.st_size ||
            h->sumhash_offset + h->sumhash_size > st.st_size) {
                r = -EBADMSG;
                goto finish;
        }

        e = (const struct namehashent*) ((const uint8_t*) p + h->namehash_offset);
        for (size_t i = 0; i < h->namehash_size; i++) {
                char *z;

                if (e[i].locrec_offset == 0)
                        continue;

                if (!utf8_is_valid((char*) p + e[i].name_offset))
                        continue;

                z = normalize_locale((char*) p + e[i].name_offset);
                if (!z) {
                        r = -ENOMEM;
                        goto finish;
                }

                r = set_consume(locales, z);
                if (r < 0)
                        goto finish;
        }

        r = 0;

 finish:
        if (p != MAP_FAILED)
                munmap((void*) p, sz);

        return r;
}

static int add_locales_from_libdir(Set *locales) {
        _cleanup_closedir_ DIR *dir = NULL;
        int r;

        dir = opendir("/usr/lib/locale");
        if (!dir)
                return errno == ENOENT ? 0 : -errno;

        FOREACH_DIRENT(de, dir, return -errno) {
                char *z;

                if (de->d_type != DT_DIR)
                        continue;

                z = normalize_locale(de->d_name);
                if (!z)
                        return -ENOMEM;

                r = set_consume(locales, z);
                if (r < 0 && r != -EEXIST)
                        return r;
        }

        return 0;
}

int get_locales(char ***ret) {
        _cleanup_set_free_free_ Set *locales = NULL;
        _cleanup_strv_free_ char **l = NULL;
        int r;

        locales = set_new(&string_hash_ops);
        if (!locales)
                return -ENOMEM;

        r = add_locales_from_archive(locales);
        if (r < 0 && r != -ENOENT)
                return r;

        r = add_locales_from_libdir(locales);
        if (r < 0)
                return r;

        char *locale;
        SET_FOREACH(locale, locales) {
                r = locale_is_installed(locale);
                if (r < 0)
                        return r;
                if (r == 0)
                        free(set_remove(locales, locale));
        }

        l = set_get_strv(locales);
        if (!l)
                return -ENOMEM;

        /* Now, all elements are owned by strv 'l'. Hence, do not call set_free_free(). */
        locales = set_free(locales);

        r = getenv_bool("SYSTEMD_LIST_NON_UTF8_LOCALES");
        if (IN_SET(r, -ENXIO, 0)) {
                char **a, **b;

                /* Filter out non-UTF-8 locales, because it's 2019, by default */
                for (a = b = l; *a; a++) {

                        if (endswith(*a, "UTF-8") ||
                            strstr(*a, ".UTF-8@"))
                                *(b++) = *a;
                        else
                                free(*a);
                }

                *b = NULL;

        } else if (r < 0)
                log_debug_errno(r, "Failed to parse $SYSTEMD_LIST_NON_UTF8_LOCALES as boolean");

        strv_sort(l);

        *ret = TAKE_PTR(l);

        return 0;
}

bool locale_is_valid(const char *name) {

        if (isempty(name))
                return false;

        if (strlen(name) >= 128)
                return false;

        if (!utf8_is_valid(name))
                return false;

        if (!filename_is_valid(name))
                return false;

        if (!string_is_safe(name))
                return false;

        return true;
}

int locale_is_installed(const char *name) {
        if (!locale_is_valid(name))
                return false;

        if (STR_IN_SET(name, "C", "POSIX")) /* These ones are always OK */
                return true;

        _cleanup_(freelocalep) locale_t loc =
                newlocale(LC_ALL_MASK, name, 0);
        if (loc == (locale_t) 0)
                return errno == ENOMEM ? -ENOMEM : false;

        return true;
}

<<<<<<< HEAD
void init_gettext(void) {
        setlocale(LC_ALL, "");
        textdomain(GETTEXT_PACKAGE);
}
#endif /* NM_IGNORED */

=======
>>>>>>> a14a033e
bool is_locale_utf8(void) {
        static int cached_answer = -1;
        const char *set;
        int r;

        /* Note that we default to 'true' here, since today UTF8 is
         * pretty much supported everywhere. */

        if (cached_answer >= 0)
                goto out;

        r = getenv_bool_secure("SYSTEMD_UTF8");
        if (r >= 0) {
                cached_answer = r;
                goto out;
        } else if (r != -ENXIO)
                log_debug_errno(r, "Failed to parse $SYSTEMD_UTF8, ignoring: %m");

        /* This function may be called from libsystemd, and setlocale() is not thread safe. Assuming yes. */
        if (gettid() != raw_getpid()) {
                cached_answer = true;
                goto out;
        }

        if (!setlocale(LC_ALL, "")) {
                cached_answer = true;
                goto out;
        }

        set = nl_langinfo(CODESET);
        if (!set) {
                cached_answer = true;
                goto out;
        }

        if (streq(set, "UTF-8")) {
                cached_answer = true;
                goto out;
        }

        /* For LC_CTYPE=="C" return true, because CTYPE is effectively
         * unset and everything can do to UTF-8 nowadays. */
        set = setlocale(LC_CTYPE, NULL);
        if (!set) {
                cached_answer = true;
                goto out;
        }

        /* Check result, but ignore the result if C was set
         * explicitly. */
        cached_answer =
                STR_IN_SET(set, "C", "POSIX") &&
                !getenv("LC_ALL") &&
                !getenv("LC_CTYPE") &&
                !getenv("LANG");

out:
        return (bool) cached_answer;
}

#if 0 /* NM_IGNORED */
void locale_variables_free(char *l[_VARIABLE_LC_MAX]) {
        free_many_charp(l, _VARIABLE_LC_MAX);
}

void locale_variables_simplify(char *l[_VARIABLE_LC_MAX]) {
        assert(l);

        for (LocaleVariable p = 0; p < _VARIABLE_LC_MAX; p++) {
                if (p == VARIABLE_LANG)
                        continue;
                if (isempty(l[p]) || streq_ptr(l[VARIABLE_LANG], l[p]))
                        l[p] = mfree(l[p]);
        }
}

static const char * const locale_variable_table[_VARIABLE_LC_MAX] = {
        [VARIABLE_LANG]              = "LANG",
        [VARIABLE_LANGUAGE]          = "LANGUAGE",
        [VARIABLE_LC_CTYPE]          = "LC_CTYPE",
        [VARIABLE_LC_NUMERIC]        = "LC_NUMERIC",
        [VARIABLE_LC_TIME]           = "LC_TIME",
        [VARIABLE_LC_COLLATE]        = "LC_COLLATE",
        [VARIABLE_LC_MONETARY]       = "LC_MONETARY",
        [VARIABLE_LC_MESSAGES]       = "LC_MESSAGES",
        [VARIABLE_LC_PAPER]          = "LC_PAPER",
        [VARIABLE_LC_NAME]           = "LC_NAME",
        [VARIABLE_LC_ADDRESS]        = "LC_ADDRESS",
        [VARIABLE_LC_TELEPHONE]      = "LC_TELEPHONE",
        [VARIABLE_LC_MEASUREMENT]    = "LC_MEASUREMENT",
        [VARIABLE_LC_IDENTIFICATION] = "LC_IDENTIFICATION"
};

DEFINE_STRING_TABLE_LOOKUP(locale_variable, LocaleVariable);
#endif /* NM_IGNORED */<|MERGE_RESOLUTION|>--- conflicted
+++ resolved
@@ -283,16 +283,8 @@
 
         return true;
 }
-
-<<<<<<< HEAD
-void init_gettext(void) {
-        setlocale(LC_ALL, "");
-        textdomain(GETTEXT_PACKAGE);
-}
 #endif /* NM_IGNORED */
 
-=======
->>>>>>> a14a033e
 bool is_locale_utf8(void) {
         static int cached_answer = -1;
         const char *set;
