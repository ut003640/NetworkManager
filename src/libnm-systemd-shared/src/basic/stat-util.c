--- conflicted
+++ resolved
@@ -27,19 +27,12 @@
 #include "stat-util.h"
 #include "string-util.h"
 
-<<<<<<< HEAD
-#if 0 /* NM_IGNORED */
-int is_symlink(const char *path) {
-        struct stat info;
-=======
 static int verify_stat_at(
                 int fd,
                 const char *path,
                 bool follow,
                 int (*verify_func)(const struct stat *st),
                 bool verify) {
->>>>>>> cd87004d
-
         struct stat st;
         int r;
 
@@ -54,7 +47,6 @@
         r = verify_func(&st);
         return verify ? r : r >= 0;
 }
-#endif /* NM_IGNORED */
 
 int stat_verify_regular(const struct stat *st) {
         assert(st);
@@ -74,15 +66,9 @@
         return 0;
 }
 
-<<<<<<< HEAD
-#if 0 /* NM_IGNORED */
-int is_device_node(const char *path) {
-        struct stat info;
-=======
 int verify_regular_at(int fd, const char *path, bool follow) {
         return verify_stat_at(fd, path, follow, stat_verify_regular, true);
 }
->>>>>>> cd87004d
 
 int fd_verify_regular(int fd) {
         assert(fd >= 0);
@@ -161,6 +147,7 @@
         return 0;
 }
 
+#if 0 /* NM_IGNORED */
 int is_device_node(const char *path) {
         assert(!isempty(path));
         return verify_stat_at(AT_FDCWD, path, false, stat_verify_device_node, false);
@@ -365,75 +352,6 @@
 }
 #endif /* NM_IGNORED */
 
-<<<<<<< HEAD
-int stat_verify_regular(const struct stat *st) {
-        assert(st);
-
-        /* Checks whether the specified stat() structure refers to a regular file. If not returns an appropriate error
-         * code. */
-
-        if (S_ISDIR(st->st_mode))
-                return -EISDIR;
-
-        if (S_ISLNK(st->st_mode))
-                return -ELOOP;
-
-        if (!S_ISREG(st->st_mode))
-                return -EBADFD;
-
-        return 0;
-}
-
-int fd_verify_regular(int fd) {
-        struct stat st;
-
-        assert(fd >= 0);
-
-        if (fstat(fd, &st) < 0)
-                return -errno;
-
-        return stat_verify_regular(&st);
-}
-
-#if 0 /* NM_IGNORED */
-int verify_regular_at(int dir_fd, const char *path, bool follow) {
-        struct stat st;
-
-        assert(dir_fd >= 0 || dir_fd == AT_FDCWD);
-        assert(path);
-
-        if (fstatat(dir_fd, path, &st, (isempty(path) ? AT_EMPTY_PATH : 0) | (follow ? 0 : AT_SYMLINK_NOFOLLOW)) < 0)
-                return -errno;
-
-        return stat_verify_regular(&st);
-}
-
-int stat_verify_directory(const struct stat *st) {
-        assert(st);
-
-        if (S_ISLNK(st->st_mode))
-                return -ELOOP;
-
-        if (!S_ISDIR(st->st_mode))
-                return -ENOTDIR;
-
-        return 0;
-}
-
-int fd_verify_directory(int fd) {
-        struct stat st;
-
-        assert(fd >= 0);
-
-        if (fstat(fd, &st) < 0)
-                return -errno;
-
-        return stat_verify_directory(&st);
-}
-#endif /* NM_IGNORED */
-
-=======
->>>>>>> cd87004d
 int proc_mounted(void) {
         int r;
 
