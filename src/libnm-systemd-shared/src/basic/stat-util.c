/* SPDX-License-Identifier: LGPL-2.1-or-later */

#include "nm-sd-adapt-shared.h"

#include <errno.h>
#include <fcntl.h>
#include <sched.h>
#include <sys/statvfs.h>
#include <sys/types.h>
#include <unistd.h>

#include "alloc-util.h"
#include "chase-symlinks.h"
#include "dirent-util.h"
#include "errno-util.h"
#include "fd-util.h"
#include "fileio.h"
#include "filesystems.h"
#include "fs-util.h"
#include "macro.h"
#include "missing_fs.h"
#include "missing_magic.h"
#include "missing_syscall.h"
#include "nulstr-util.h"
#include "parse-util.h"
#include "stat-util.h"
#include "string-util.h"

#if 0 /* NM_IGNORED */
int is_symlink(const char *path) {
        struct stat info;

        assert(path);

        if (lstat(path, &info) < 0)
                return -errno;

        return !!S_ISLNK(info.st_mode);
}
#endif /* NM_IGNORED */

int is_dir(const char* path, bool follow) {
        struct stat st;
        int r;

        assert(path);

        if (follow)
                r = stat(path, &st);
        else
                r = lstat(path, &st);
        if (r < 0)
                return -errno;

        return !!S_ISDIR(st.st_mode);
}

#if 0 /* NM_IGNORED */
int is_dir_fd(int fd) {
        struct stat st;

        if (fstat(fd, &st) < 0)
                return -errno;

        return !!S_ISDIR(st.st_mode);
}

int is_device_node(const char *path) {
        struct stat info;

        assert(path);

        if (lstat(path, &info) < 0)
                return -errno;

        return !!(S_ISBLK(info.st_mode) || S_ISCHR(info.st_mode));
}

int dir_is_empty_at(int dir_fd, const char *path, bool ignore_hidden_or_backup) {
        _cleanup_close_ int fd = -1;
        struct dirent *buf;
        size_t m;

        if (path) {
                assert(dir_fd >= 0 || dir_fd == AT_FDCWD);

                fd = openat(dir_fd, path, O_RDONLY|O_DIRECTORY|O_CLOEXEC);
                if (fd < 0)
                        return -errno;
        } else if (dir_fd == AT_FDCWD) {
                fd = open(".", O_RDONLY|O_DIRECTORY|O_CLOEXEC);
                if (fd < 0)
                        return -errno;
        } else {
                /* Note that DUPing is not enough, as the internal pointer would still be shared and moved
                 * getedents64(). */
                assert(dir_fd >= 0);

                fd = fd_reopen(dir_fd, O_RDONLY|O_DIRECTORY|O_CLOEXEC);
                if (fd < 0)
                        return fd;
        }

        /* Allocate space for at least 3 full dirents, since every dir has at least two entries ("."  +
         * ".."), and only once we have seen if there's a third we know whether the dir is empty or not. If
         * 'ignore_hidden_or_backup' is true we'll allocate a bit more, since we might skip over a bunch of
         * entries that we end up ignoring. */
        m = (ignore_hidden_or_backup ? 16 : 3) * DIRENT_SIZE_MAX;
        buf = alloca(m);

        for (;;) {
                struct dirent *de;
                ssize_t n;

                n = getdents64(fd, buf, m);
                if (n < 0)
                        return -errno;
                if (n == 0)
                        break;

                assert((size_t) n <= m);
                msan_unpoison(buf, n);

                FOREACH_DIRENT_IN_BUFFER(de, buf, n)
                        if (!(ignore_hidden_or_backup ? hidden_or_backup_file(de->d_name) : dot_or_dot_dot(de->d_name)))
                                return 0;
        }

        return 1;
}

bool null_or_empty(struct stat *st) {
        assert(st);

        if (S_ISREG(st->st_mode) && st->st_size <= 0)
                return true;

        /* We don't want to hardcode the major/minor of /dev/null, hence we do a simpler "is this a character
         * device node?" check. */

        if (S_ISCHR(st->st_mode))
                return true;

        return false;
}

int null_or_empty_path_with_root(const char *fn, const char *root) {
        struct stat st;
        int r;

        assert(fn);

        /* A symlink to /dev/null or an empty file?
         * When looking under root_dir, we can't expect /dev/ to be mounted,
         * so let's see if the path is a (possibly dangling) symlink to /dev/null. */

        if (path_equal_ptr(path_startswith(fn, root ?: "/"), "dev/null"))
                return true;

        r = chase_symlinks_and_stat(fn, root, CHASE_PREFIX_ROOT, NULL, &st, NULL);
        if (r < 0)
                return r;

        return null_or_empty(&st);
}

int null_or_empty_fd(int fd) {
        struct stat st;

        assert(fd >= 0);

        if (fstat(fd, &st) < 0)
                return -errno;

        return null_or_empty(&st);
}

int path_is_read_only_fs(const char *path) {
        struct statvfs st;

        assert(path);

        if (statvfs(path, &st) < 0)
                return -errno;

        if (st.f_flag & ST_RDONLY)
                return true;

        /* On NFS, statvfs() might not reflect whether we can actually
         * write to the remote share. Let's try again with
         * access(W_OK) which is more reliable, at least sometimes. */
        if (access(path, W_OK) < 0 && errno == EROFS)
                return true;

        return false;
}
#endif /* NM_IGNORED */

int files_same(const char *filea, const char *fileb, int flags) {
        struct stat a, b;

        assert(filea);
        assert(fileb);

        if (fstatat(AT_FDCWD, filea, &a, flags) < 0)
                return -errno;

        if (fstatat(AT_FDCWD, fileb, &b, flags) < 0)
                return -errno;

        return stat_inode_same(&a, &b);
}

bool is_fs_type(const struct statfs *s, statfs_f_type_t magic_value) {
        assert(s);
        assert_cc(sizeof(statfs_f_type_t) >= sizeof(s->f_type));

        return F_TYPE_EQUAL(s->f_type, magic_value);
}

#if 0 /* NM_IGNORED */
int fd_is_fs_type(int fd, statfs_f_type_t magic_value) {
        struct statfs s;

        if (fstatfs(fd, &s) < 0)
                return -errno;

        return is_fs_type(&s, magic_value);
}
#endif /* NM_IGNORED */

int path_is_fs_type(const char *path, statfs_f_type_t magic_value) {
        struct statfs s;

        if (statfs(path, &s) < 0)
                return -errno;

        return is_fs_type(&s, magic_value);
}

#if 0 /* NM_IGNORED */
bool is_temporary_fs(const struct statfs *s) {
        return fs_in_group(s, FILESYSTEM_SET_TEMPORARY);
}

bool is_network_fs(const struct statfs *s) {
        return fs_in_group(s, FILESYSTEM_SET_NETWORK);
}

int fd_is_temporary_fs(int fd) {
        struct statfs s;

        if (fstatfs(fd, &s) < 0)
                return -errno;

        return is_temporary_fs(&s);
}

int fd_is_network_fs(int fd) {
        struct statfs s;

        if (fstatfs(fd, &s) < 0)
                return -errno;

        return is_network_fs(&s);
}

int path_is_temporary_fs(const char *path) {
        struct statfs s;

        if (statfs(path, &s) < 0)
                return -errno;

        return is_temporary_fs(&s);
}

int path_is_network_fs(const char *path) {
        struct statfs s;

        if (statfs(path, &s) < 0)
                return -errno;

        return is_network_fs(&s);
}
#endif /* NM_IGNORED */

int stat_verify_regular(const struct stat *st) {
        assert(st);

        /* Checks whether the specified stat() structure refers to a regular file. If not returns an appropriate error
         * code. */

        if (S_ISDIR(st->st_mode))
                return -EISDIR;

        if (S_ISLNK(st->st_mode))
                return -ELOOP;

        if (!S_ISREG(st->st_mode))
                return -EBADFD;

        return 0;
}

int fd_verify_regular(int fd) {
        struct stat st;

        assert(fd >= 0);

        if (fstat(fd, &st) < 0)
                return -errno;

        return stat_verify_regular(&st);
}

#if 0 /* NM_IGNORED */
int stat_verify_directory(const struct stat *st) {
        assert(st);

        if (S_ISLNK(st->st_mode))
                return -ELOOP;

        if (!S_ISDIR(st->st_mode))
                return -ENOTDIR;

        return 0;
}

int fd_verify_directory(int fd) {
        struct stat st;

        assert(fd >= 0);

        if (fstat(fd, &st) < 0)
                return -errno;

        return stat_verify_directory(&st);
}

<<<<<<< HEAD
int device_path_make_major_minor(mode_t mode, dev_t devno, char **ret) {
        const char *t;

        /* Generates the /dev/{char|block}/MAJOR:MINOR path for a dev_t */

        if (S_ISCHR(mode))
                t = "char";
        else if (S_ISBLK(mode))
                t = "block";
        else
                return -ENODEV;

        if (asprintf(ret, "/dev/%s/%u:%u", t, major(devno), minor(devno)) < 0)
                return -ENOMEM;

        return 0;
}

int device_path_make_canonical(mode_t mode, dev_t devno, char **ret) {
        _cleanup_free_ char *p = NULL;
        int r;

        /* Finds the canonical path for a device, i.e. resolves the /dev/{char|block}/MAJOR:MINOR path to the end. */

        assert(ret);

        if (major(devno) == 0 && minor(devno) == 0) {
                char *s;

                /* A special hack to make sure our 'inaccessible' device nodes work. They won't have symlinks in
                 * /dev/block/ and /dev/char/, hence we handle them specially here. */

                if (S_ISCHR(mode))
                        s = strdup("/run/systemd/inaccessible/chr");
                else if (S_ISBLK(mode))
                        s = strdup("/run/systemd/inaccessible/blk");
                else
                        return -ENODEV;

                if (!s)
                        return -ENOMEM;

                *ret = s;
                return 0;
        }

        r = device_path_make_major_minor(mode, devno, &p);
        if (r < 0)
                return r;

        return chase_symlinks(p, NULL, 0, ret, NULL);
}

int device_path_parse_major_minor(const char *path, mode_t *ret_mode, dev_t *ret_devno) {
        mode_t mode;
        dev_t devno;
        int r;

        /* Tries to extract the major/minor directly from the device path if we can. Handles /dev/block/ and /dev/char/
         * paths, as well out synthetic inaccessible device nodes. Never goes to disk. Returns -ENODEV if the device
         * path cannot be parsed like this.  */

        if (path_equal(path, "/run/systemd/inaccessible/chr")) {
                mode = S_IFCHR;
                devno = makedev(0, 0);
        } else if (path_equal(path, "/run/systemd/inaccessible/blk")) {
                mode = S_IFBLK;
                devno = makedev(0, 0);
        } else {
                const char *w;

                w = path_startswith(path, "/dev/block/");
                if (w)
                        mode = S_IFBLK;
                else {
                        w = path_startswith(path, "/dev/char/");
                        if (!w)
                                return -ENODEV;

                        mode = S_IFCHR;
                }

                r = parse_dev(w, &devno);
                if (r < 0)
                        return r;
        }

        if (ret_mode)
                *ret_mode = mode;
        if (ret_devno)
                *ret_devno = devno;

        return 0;
}
#endif /* NM_IGNORED */

=======
>>>>>>> 3a603c87
int proc_mounted(void) {
        int r;

        /* A quick check of procfs is properly mounted */

        r = path_is_fs_type("/proc/", PROC_SUPER_MAGIC);
        if (r == -ENOENT) /* not mounted at all */
                return false;

        return r;
}

bool stat_inode_same(const struct stat *a, const struct stat *b) {

        /* Returns if the specified stat structure references the same (though possibly modified) inode. Does
         * a thorough check, comparing inode nr, backing device and if the inode is still of the same type. */

        return a && b &&
                (a->st_mode & S_IFMT) != 0 && /* We use the check for .st_mode if the structure was ever initialized */
                ((a->st_mode ^ b->st_mode) & S_IFMT) == 0 &&  /* same inode type */
                a->st_dev == b->st_dev &&
                a->st_ino == b->st_ino;
}

#if 0 /* NM_IGNORED */
bool stat_inode_unmodified(const struct stat *a, const struct stat *b) {

        /* Returns if the specified stat structures reference the same, unmodified inode. This check tries to
         * be reasonably careful when detecting changes: we check both inode and mtime, to cater for file
         * systems where mtimes are fixed to 0 (think: ostree/nixos type installations). We also check file
         * size, backing device, inode type and if this refers to a device not the major/minor.
         *
         * Note that we don't care if file attributes such as ownership or access mode change, this here is
         * about contents of the file. The purpose here is to detect file contents changes, and nothing
         * else. */

        return stat_inode_same(a, b) &&
                a->st_mtim.tv_sec == b->st_mtim.tv_sec &&
                a->st_mtim.tv_nsec == b->st_mtim.tv_nsec &&
                (!S_ISREG(a->st_mode) || a->st_size == b->st_size) && /* if regular file, compare file size */
                (!(S_ISCHR(a->st_mode) || S_ISBLK(a->st_mode)) || a->st_rdev == b->st_rdev); /* if device node, also compare major/minor, because we can */
}

int statx_fallback(int dfd, const char *path, int flags, unsigned mask, struct statx *sx) {
        static bool avoid_statx = false;
        struct stat st;

        if (!avoid_statx) {
                if (statx(dfd, path, flags, mask, sx) < 0) {
                        if (!ERRNO_IS_NOT_SUPPORTED(errno) && errno != EPERM)
                                return -errno;

                        /* If statx() is not supported or if we see EPERM (which might indicate seccomp
                         * filtering or so), let's do a fallback. Not that on EACCES we'll not fall back,
                         * since that is likely an indication of fs access issues, which we should
                         * propagate */
                } else
                        return 0;

                avoid_statx = true;
        }

        /* Only do fallback if fstatat() supports the flag too, or if it's one of the sync flags, which are
         * OK to ignore */
        if ((flags & ~(AT_EMPTY_PATH|AT_NO_AUTOMOUNT|AT_SYMLINK_NOFOLLOW|
                      AT_STATX_SYNC_AS_STAT|AT_STATX_FORCE_SYNC|AT_STATX_DONT_SYNC)) != 0)
                return -EOPNOTSUPP;

        if (fstatat(dfd, path, &st, flags & (AT_EMPTY_PATH|AT_NO_AUTOMOUNT|AT_SYMLINK_NOFOLLOW)) < 0)
                return -errno;

        *sx = (struct statx) {
                .stx_mask = STATX_TYPE|STATX_MODE|
                STATX_NLINK|STATX_UID|STATX_GID|
                STATX_ATIME|STATX_MTIME|STATX_CTIME|
                STATX_INO|STATX_SIZE|STATX_BLOCKS,
                .stx_blksize = st.st_blksize,
                .stx_nlink = st.st_nlink,
                .stx_uid = st.st_uid,
                .stx_gid = st.st_gid,
                .stx_mode = st.st_mode,
                .stx_ino = st.st_ino,
                .stx_size = st.st_size,
                .stx_blocks = st.st_blocks,
                .stx_rdev_major = major(st.st_rdev),
                .stx_rdev_minor = minor(st.st_rdev),
                .stx_dev_major = major(st.st_dev),
                .stx_dev_minor = minor(st.st_dev),
                .stx_atime.tv_sec = st.st_atim.tv_sec,
                .stx_atime.tv_nsec = st.st_atim.tv_nsec,
                .stx_mtime.tv_sec = st.st_mtim.tv_sec,
                .stx_mtime.tv_nsec = st.st_mtim.tv_nsec,
                .stx_ctime.tv_sec = st.st_ctim.tv_sec,
                .stx_ctime.tv_nsec = st.st_ctim.tv_nsec,
        };

        return 0;
}
#endif /* NM_IGNORED */<|MERGE_RESOLUTION|>--- conflicted
+++ resolved
@@ -336,106 +336,8 @@
 
         return stat_verify_directory(&st);
 }
-
-<<<<<<< HEAD
-int device_path_make_major_minor(mode_t mode, dev_t devno, char **ret) {
-        const char *t;
-
-        /* Generates the /dev/{char|block}/MAJOR:MINOR path for a dev_t */
-
-        if (S_ISCHR(mode))
-                t = "char";
-        else if (S_ISBLK(mode))
-                t = "block";
-        else
-                return -ENODEV;
-
-        if (asprintf(ret, "/dev/%s/%u:%u", t, major(devno), minor(devno)) < 0)
-                return -ENOMEM;
-
-        return 0;
-}
-
-int device_path_make_canonical(mode_t mode, dev_t devno, char **ret) {
-        _cleanup_free_ char *p = NULL;
-        int r;
-
-        /* Finds the canonical path for a device, i.e. resolves the /dev/{char|block}/MAJOR:MINOR path to the end. */
-
-        assert(ret);
-
-        if (major(devno) == 0 && minor(devno) == 0) {
-                char *s;
-
-                /* A special hack to make sure our 'inaccessible' device nodes work. They won't have symlinks in
-                 * /dev/block/ and /dev/char/, hence we handle them specially here. */
-
-                if (S_ISCHR(mode))
-                        s = strdup("/run/systemd/inaccessible/chr");
-                else if (S_ISBLK(mode))
-                        s = strdup("/run/systemd/inaccessible/blk");
-                else
-                        return -ENODEV;
-
-                if (!s)
-                        return -ENOMEM;
-
-                *ret = s;
-                return 0;
-        }
-
-        r = device_path_make_major_minor(mode, devno, &p);
-        if (r < 0)
-                return r;
-
-        return chase_symlinks(p, NULL, 0, ret, NULL);
-}
-
-int device_path_parse_major_minor(const char *path, mode_t *ret_mode, dev_t *ret_devno) {
-        mode_t mode;
-        dev_t devno;
-        int r;
-
-        /* Tries to extract the major/minor directly from the device path if we can. Handles /dev/block/ and /dev/char/
-         * paths, as well out synthetic inaccessible device nodes. Never goes to disk. Returns -ENODEV if the device
-         * path cannot be parsed like this.  */
-
-        if (path_equal(path, "/run/systemd/inaccessible/chr")) {
-                mode = S_IFCHR;
-                devno = makedev(0, 0);
-        } else if (path_equal(path, "/run/systemd/inaccessible/blk")) {
-                mode = S_IFBLK;
-                devno = makedev(0, 0);
-        } else {
-                const char *w;
-
-                w = path_startswith(path, "/dev/block/");
-                if (w)
-                        mode = S_IFBLK;
-                else {
-                        w = path_startswith(path, "/dev/char/");
-                        if (!w)
-                                return -ENODEV;
-
-                        mode = S_IFCHR;
-                }
-
-                r = parse_dev(w, &devno);
-                if (r < 0)
-                        return r;
-        }
-
-        if (ret_mode)
-                *ret_mode = mode;
-        if (ret_devno)
-                *ret_devno = devno;
-
-        return 0;
-}
 #endif /* NM_IGNORED */
 
-=======
->>>>>>> 3a603c87
 int proc_mounted(void) {
         int r;
 
