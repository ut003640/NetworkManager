--- conflicted
+++ resolved
@@ -186,7 +186,6 @@
 
         return false;
 }
-#endif /* NM_IGNORED */
 
 int path_is_read_only_fs(const char *path) {
         _cleanup_close_ int fd = -EBADF;
@@ -199,6 +198,7 @@
 
         return fd_is_read_only_fs(fd);
 }
+#endif /* NM_IGNORED */
 
 int files_same(const char *filea, const char *fileb, int flags) {
         struct stat a, b;
@@ -466,9 +466,6 @@
 
         return 0;
 }
-<<<<<<< HEAD
-#endif /* NM_IGNORED */
-=======
 
 void inode_hash_func(const struct stat *q, struct siphash *state) {
         siphash24_compress(&q->st_dev, sizeof(q->st_dev), state);
@@ -486,4 +483,4 @@
 }
 
 DEFINE_HASH_OPS_WITH_KEY_DESTRUCTOR(inode_hash_ops, struct stat, inode_hash_func, inode_compare_func, free);
->>>>>>> a300809f
+#endif /* NM_IGNORED */