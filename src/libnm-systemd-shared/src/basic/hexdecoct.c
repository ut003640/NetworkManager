/* SPDX-License-Identifier: LGPL-2.1-or-later */

#include "nm-sd-adapt-shared.h"

#include <ctype.h>
#include <errno.h>
#include <stdint.h>
#include <stdlib.h>

#include "alloc-util.h"
#include "hexdecoct.h"
#include "macro.h"
#include "memory-util.h"
#include "string-util.h"

char octchar(int x) {
        return '0' + (x & 7);
}

int unoctchar(char c) {

        if (c >= '0' && c <= '7')
                return c - '0';

        return -EINVAL;
}

char decchar(int x) {
        return '0' + (x % 10);
}

int undecchar(char c) {

        if (c >= '0' && c <= '9')
                return c - '0';

        return -EINVAL;
}

char hexchar(int x) {
        static const char table[16] = "0123456789abcdef";

        return table[x & 15];
}

int unhexchar(char c) {

        if (c >= '0' && c <= '9')
                return c - '0';

        if (c >= 'a' && c <= 'f')
                return c - 'a' + 10;

        if (c >= 'A' && c <= 'F')
                return c - 'A' + 10;

        return -EINVAL;
}

char *hexmem(const void *p, size_t l) {
        const uint8_t *x;
        char *r, *z;

        z = r = new(char, l * 2 + 1);
        if (!r)
                return NULL;

        for (x = p; x < (const uint8_t*) p + l; x++) {
                *(z++) = hexchar(*x >> 4);
                *(z++) = hexchar(*x & 15);
        }

        *z = 0;
        return r;
}

static int unhex_next(const char **p, size_t *l) {
        int r;

        assert(p);
        assert(l);

        /* Find the next non-whitespace character, and decode it. We
         * greedily skip all preceding and all following whitespace. */

        for (;;) {
                if (*l == 0)
                        return -EPIPE;

                if (!strchr(WHITESPACE, **p))
                        break;

                /* Skip leading whitespace */
                (*p)++, (*l)--;
        }

        r = unhexchar(**p);
        if (r < 0)
                return r;

        for (;;) {
                (*p)++, (*l)--;

                if (*l == 0 || !strchr(WHITESPACE, **p))
                        break;

                /* Skip following whitespace */
        }

        return r;
}

int unhexmem_full(const char *p, size_t l, bool secure, void **ret, size_t *ret_len) {
        _cleanup_free_ uint8_t *buf = NULL;
        size_t buf_size;
        const char *x;
        uint8_t *z;
        int r;

        assert(p || l == 0);

        if (l == SIZE_MAX)
                l = strlen(p);

        /* Note that the calculation of memory size is an upper boundary, as we ignore whitespace while decoding */
        buf_size = (l + 1) / 2 + 1;
        buf = malloc(buf_size);
        if (!buf)
                return -ENOMEM;

        for (x = p, z = buf;;) {
                int a, b;

                a = unhex_next(&x, &l);
                if (a == -EPIPE) /* End of string */
                        break;
                if (a < 0) {
                        r = a;
                        goto on_failure;
                }

                b = unhex_next(&x, &l);
                if (b < 0) {
                        r = b;
                        goto on_failure;
                }

                *(z++) = (uint8_t) a << 4 | (uint8_t) b;
        }

        *z = 0;

        if (ret_len)
                *ret_len = (size_t) (z - buf);
        if (ret)
                *ret = TAKE_PTR(buf);

        return 0;

on_failure:
        if (secure)
                explicit_bzero_safe(buf, buf_size);

        return r;
}

#if 0 /* NM_IGNORED */
/* https://tools.ietf.org/html/rfc4648#section-6
 * Notice that base32hex differs from base32 in the alphabet it uses.
 * The distinction is that the base32hex representation preserves the
 * order of the underlying data when compared as bytestrings, this is
 * useful when representing NSEC3 hashes, as one can then verify the
 * order of hashes directly from their representation. */
char base32hexchar(int x) {
        static const char table[32] = "0123456789"
                                      "ABCDEFGHIJKLMNOPQRSTUV";

        return table[x & 31];
}

int unbase32hexchar(char c) {
        unsigned offset;

        if (c >= '0' && c <= '9')
                return c - '0';

        offset = '9' - '0' + 1;

        if (c >= 'A' && c <= 'V')
                return c - 'A' + offset;

        return -EINVAL;
}

char *base32hexmem(const void *p, size_t l, bool padding) {
        char *r, *z;
        const uint8_t *x;
        size_t len;

        assert(p || l == 0);

        if (padding)
                /* five input bytes makes eight output bytes, padding is added so we must round up */
                len = 8 * (l + 4) / 5;
        else {
                /* same, but round down as there is no padding */
                len = 8 * l / 5;

                switch (l % 5) {
                case 4:
                        len += 7;
                        break;
                case 3:
                        len += 5;
                        break;
                case 2:
                        len += 4;
                        break;
                case 1:
                        len += 2;
                        break;
                }
        }

        z = r = malloc(len + 1);
        if (!r)
                return NULL;

        for (x = p; x < (const uint8_t*) p + (l / 5) * 5; x += 5) {
                /* x[0] == XXXXXXXX; x[1] == YYYYYYYY; x[2] == ZZZZZZZZ
                 * x[3] == QQQQQQQQ; x[4] == WWWWWWWW */
                *(z++) = base32hexchar(x[0] >> 3);                    /* 000XXXXX */
                *(z++) = base32hexchar((x[0] & 7) << 2 | x[1] >> 6);  /* 000XXXYY */
                *(z++) = base32hexchar((x[1] & 63) >> 1);             /* 000YYYYY */
                *(z++) = base32hexchar((x[1] & 1) << 4 | x[2] >> 4);  /* 000YZZZZ */
                *(z++) = base32hexchar((x[2] & 15) << 1 | x[3] >> 7); /* 000ZZZZQ */
                *(z++) = base32hexchar((x[3] & 127) >> 2);            /* 000QQQQQ */
                *(z++) = base32hexchar((x[3] & 3) << 3 | x[4] >> 5);  /* 000QQWWW */
                *(z++) = base32hexchar((x[4] & 31));                  /* 000WWWWW */
        }

        switch (l % 5) {
        case 4:
                *(z++) = base32hexchar(x[0] >> 3);                    /* 000XXXXX */
                *(z++) = base32hexchar((x[0] & 7) << 2 | x[1] >> 6);  /* 000XXXYY */
                *(z++) = base32hexchar((x[1] & 63) >> 1);             /* 000YYYYY */
                *(z++) = base32hexchar((x[1] & 1) << 4 | x[2] >> 4);   /* 000YZZZZ */
                *(z++) = base32hexchar((x[2] & 15) << 1 | x[3] >> 7); /* 000ZZZZQ */
                *(z++) = base32hexchar((x[3] & 127) >> 2);            /* 000QQQQQ */
                *(z++) = base32hexchar((x[3] & 3) << 3);              /* 000QQ000 */
                if (padding)
                        *(z++) = '=';

                break;

        case 3:
                *(z++) = base32hexchar(x[0] >> 3);                   /* 000XXXXX */
                *(z++) = base32hexchar((x[0] & 7) << 2 | x[1] >> 6); /* 000XXXYY */
                *(z++) = base32hexchar((x[1] & 63) >> 1);            /* 000YYYYY */
                *(z++) = base32hexchar((x[1] & 1) << 4 | x[2] >> 4); /* 000YZZZZ */
                *(z++) = base32hexchar((x[2] & 15) << 1);            /* 000ZZZZ0 */
                if (padding) {
                        *(z++) = '=';
                        *(z++) = '=';
                        *(z++) = '=';
                }

                break;

        case 2:
                *(z++) = base32hexchar(x[0] >> 3);                   /* 000XXXXX */
                *(z++) = base32hexchar((x[0] & 7) << 2 | x[1] >> 6); /* 000XXXYY */
                *(z++) = base32hexchar((x[1] & 63) >> 1);            /* 000YYYYY */
                *(z++) = base32hexchar((x[1] & 1) << 4);             /* 000Y0000 */
                if (padding) {
                        *(z++) = '=';
                        *(z++) = '=';
                        *(z++) = '=';
                        *(z++) = '=';
                }

                break;

        case 1:
                *(z++) = base32hexchar(x[0] >> 3);       /* 000XXXXX */
                *(z++) = base32hexchar((x[0] & 7) << 2); /* 000XXX00 */
                if (padding) {
                        *(z++) = '=';
                        *(z++) = '=';
                        *(z++) = '=';
                        *(z++) = '=';
                        *(z++) = '=';
                        *(z++) = '=';
                }

                break;
        }

        *z = 0;
        return r;
}

int unbase32hexmem(const char *p, size_t l, bool padding, void **mem, size_t *_len) {
        _cleanup_free_ uint8_t *r = NULL;
        int a, b, c, d, e, f, g, h;
        uint8_t *z;
        const char *x;
        size_t len;
        unsigned pad = 0;

        assert(p || l == 0);
        assert(mem);
        assert(_len);

        if (l == SIZE_MAX)
                l = strlen(p);

        /* padding ensures any base32hex input has input divisible by 8 */
        if (padding && l % 8 != 0)
                return -EINVAL;

        if (padding) {
                /* strip the padding */
                while (l > 0 && p[l - 1] == '=' && pad < 7) {
                        pad++;
                        l--;
                }
        }

        /* a group of eight input bytes needs five output bytes, in case of
         * padding we need to add some extra bytes */
        len = (l / 8) * 5;

        switch (l % 8) {
        case 7:
                len += 4;
                break;
        case 5:
                len += 3;
                break;
        case 4:
                len += 2;
                break;
        case 2:
                len += 1;
                break;
        case 0:
                break;
        default:
                return -EINVAL;
        }

        z = r = malloc(len + 1);
        if (!r)
                return -ENOMEM;

        for (x = p; x < p + (l / 8) * 8; x += 8) {
                /* a == 000XXXXX; b == 000YYYYY; c == 000ZZZZZ; d == 000WWWWW
                 * e == 000SSSSS; f == 000QQQQQ; g == 000VVVVV; h == 000RRRRR */
                a = unbase32hexchar(x[0]);
                if (a < 0)
                        return -EINVAL;

                b = unbase32hexchar(x[1]);
                if (b < 0)
                        return -EINVAL;

                c = unbase32hexchar(x[2]);
                if (c < 0)
                        return -EINVAL;

                d = unbase32hexchar(x[3]);
                if (d < 0)
                        return -EINVAL;

                e = unbase32hexchar(x[4]);
                if (e < 0)
                        return -EINVAL;

                f = unbase32hexchar(x[5]);
                if (f < 0)
                        return -EINVAL;

                g = unbase32hexchar(x[6]);
                if (g < 0)
                        return -EINVAL;

                h = unbase32hexchar(x[7]);
                if (h < 0)
                        return -EINVAL;

                *(z++) = (uint8_t) a << 3 | (uint8_t) b >> 2;                    /* XXXXXYYY */
                *(z++) = (uint8_t) b << 6 | (uint8_t) c << 1 | (uint8_t) d >> 4; /* YYZZZZZW */
                *(z++) = (uint8_t) d << 4 | (uint8_t) e >> 1;                    /* WWWWSSSS */
                *(z++) = (uint8_t) e << 7 | (uint8_t) f << 2 | (uint8_t) g >> 3; /* SQQQQQVV */
                *(z++) = (uint8_t) g << 5 | (uint8_t) h;                         /* VVVRRRRR */
        }

        switch (l % 8) {
        case 7:
                a = unbase32hexchar(x[0]);
                if (a < 0)
                        return -EINVAL;

                b = unbase32hexchar(x[1]);
                if (b < 0)
                        return -EINVAL;

                c = unbase32hexchar(x[2]);
                if (c < 0)
                        return -EINVAL;

                d = unbase32hexchar(x[3]);
                if (d < 0)
                        return -EINVAL;

                e = unbase32hexchar(x[4]);
                if (e < 0)
                        return -EINVAL;

                f = unbase32hexchar(x[5]);
                if (f < 0)
                        return -EINVAL;

                g = unbase32hexchar(x[6]);
                if (g < 0)
                        return -EINVAL;

                /* g == 000VV000 */
                if (g & 7)
                        return -EINVAL;

                *(z++) = (uint8_t) a << 3 | (uint8_t) b >> 2;                    /* XXXXXYYY */
                *(z++) = (uint8_t) b << 6 | (uint8_t) c << 1 | (uint8_t) d >> 4; /* YYZZZZZW */
                *(z++) = (uint8_t) d << 4 | (uint8_t) e >> 1;                    /* WWWWSSSS */
                *(z++) = (uint8_t) e << 7 | (uint8_t) f << 2 | (uint8_t) g >> 3; /* SQQQQQVV */

                break;
        case 5:
                a = unbase32hexchar(x[0]);
                if (a < 0)
                        return -EINVAL;

                b = unbase32hexchar(x[1]);
                if (b < 0)
                        return -EINVAL;

                c = unbase32hexchar(x[2]);
                if (c < 0)
                        return -EINVAL;

                d = unbase32hexchar(x[3]);
                if (d < 0)
                        return -EINVAL;

                e = unbase32hexchar(x[4]);
                if (e < 0)
                        return -EINVAL;

                /* e == 000SSSS0 */
                if (e & 1)
                        return -EINVAL;

                *(z++) = (uint8_t) a << 3 | (uint8_t) b >> 2;                    /* XXXXXYYY */
                *(z++) = (uint8_t) b << 6 | (uint8_t) c << 1 | (uint8_t) d >> 4; /* YYZZZZZW */
                *(z++) = (uint8_t) d << 4 | (uint8_t) e >> 1;                    /* WWWWSSSS */

                break;
        case 4:
                a = unbase32hexchar(x[0]);
                if (a < 0)
                        return -EINVAL;

                b = unbase32hexchar(x[1]);
                if (b < 0)
                        return -EINVAL;

                c = unbase32hexchar(x[2]);
                if (c < 0)
                        return -EINVAL;

                d = unbase32hexchar(x[3]);
                if (d < 0)
                        return -EINVAL;

                /* d == 000W0000 */
                if (d & 15)
                        return -EINVAL;

                *(z++) = (uint8_t) a << 3 | (uint8_t) b >> 2;                    /* XXXXXYYY */
                *(z++) = (uint8_t) b << 6 | (uint8_t) c << 1 | (uint8_t) d >> 4; /* YYZZZZZW */

                break;
        case 2:
                a = unbase32hexchar(x[0]);
                if (a < 0)
                        return -EINVAL;

                b = unbase32hexchar(x[1]);
                if (b < 0)
                        return -EINVAL;

                /* b == 000YYY00 */
                if (b & 3)
                        return -EINVAL;

                *(z++) = (uint8_t) a << 3 | (uint8_t) b >> 2; /* XXXXXYYY */

                break;
        case 0:
                break;
        default:
                return -EINVAL;
        }

        *z = 0;

        *mem = TAKE_PTR(r);
        *_len = len;

        return 0;
}

/* https://tools.ietf.org/html/rfc4648#section-4 */
char base64char(int x) {
        static const char table[64] = "ABCDEFGHIJKLMNOPQRSTUVWXYZ"
                                      "abcdefghijklmnopqrstuvwxyz"
                                      "0123456789+/";
        return table[x & 63];
}
#endif /* NM_IGNORED */

/* This is almost base64char(), but not entirely, as it uses the "url and filename safe" alphabet,
 * since we don't want "/" appear in interface names (since interfaces appear in sysfs as filenames).
 * See section #5 of RFC 4648. */
char urlsafe_base64char(int x) {
        static const char table[64] = "ABCDEFGHIJKLMNOPQRSTUVWXYZ"
                                      "abcdefghijklmnopqrstuvwxyz"
                                      "0123456789-_";
        return table[x & 63];
}

int unbase64char(char c) {
        unsigned offset;

        if (c >= 'A' && c <= 'Z')
                return c - 'A';

        offset = 'Z' - 'A' + 1;

        if (c >= 'a' && c <= 'z')
                return c - 'a' + offset;

        offset += 'z' - 'a' + 1;

        if (c >= '0' && c <= '9')
                return c - '0' + offset;

        offset += '9' - '0' + 1;

        if (c == '+')
                return offset;

        offset++;

        if (c == '/')
                return offset;

        return -EINVAL;
}

<<<<<<< HEAD
#if 0 /* NM_IGNORED */
ssize_t base64mem(const void *p, size_t l, char **out) {
        char *r, *z;
=======
static void maybe_line_break(char **x, char *start, size_t line_break) {
        size_t n;

        assert(x);
        assert(*x);
        assert(start);
        assert(*x >= start);

        if (line_break == SIZE_MAX)
                return;

        n = *x - start;

        if (n % (line_break + 1) == line_break)
                *((*x)++) = '\n';
}

ssize_t base64mem_full(
                const void *p,
                size_t l,
                size_t line_break,
                char **out) {

>>>>>>> 08ee0a83
        const uint8_t *x;
        char *r, *z;
        size_t m;

        assert(p || l == 0);
        assert(out);
        assert(line_break > 0);

        /* three input bytes makes four output bytes, padding is added so we must round up */
        m = 4 * (l + 2) / 3 + 1;

        if (line_break != SIZE_MAX)
                m += m / line_break;

        z = r = malloc(m);
        if (!r)
                return -ENOMEM;

        for (x = p; x < (const uint8_t*) p + (l / 3) * 3; x += 3) {
                /* x[0] == XXXXXXXX; x[1] == YYYYYYYY; x[2] == ZZZZZZZZ */
                maybe_line_break(&z, r, line_break);
                *(z++) = base64char(x[0] >> 2);                    /* 00XXXXXX */
                maybe_line_break(&z, r, line_break);
                *(z++) = base64char((x[0] & 3) << 4 | x[1] >> 4);  /* 00XXYYYY */
                maybe_line_break(&z, r, line_break);
                *(z++) = base64char((x[1] & 15) << 2 | x[2] >> 6); /* 00YYYYZZ */
                maybe_line_break(&z, r, line_break);
                *(z++) = base64char(x[2] & 63);                    /* 00ZZZZZZ */
        }

        switch (l % 3) {
        case 2:
                maybe_line_break(&z, r, line_break);
                *(z++) = base64char(x[0] >> 2);                   /* 00XXXXXX */
                maybe_line_break(&z, r, line_break);
                *(z++) = base64char((x[0] & 3) << 4 | x[1] >> 4); /* 00XXYYYY */
                maybe_line_break(&z, r, line_break);
                *(z++) = base64char((x[1] & 15) << 2);            /* 00YYYY00 */
                maybe_line_break(&z, r, line_break);
                *(z++) = '=';

                break;
        case 1:
                maybe_line_break(&z, r, line_break);
                *(z++) = base64char(x[0] >> 2);        /* 00XXXXXX */
                maybe_line_break(&z, r, line_break);
                *(z++) = base64char((x[0] & 3) << 4);  /* 00XX0000 */
                maybe_line_break(&z, r, line_break);
                *(z++) = '=';
                maybe_line_break(&z, r, line_break);
                *(z++) = '=';

                break;
        }

        *z = 0;
        *out = r;
        assert(z >= r); /* Let static analyzers know that the answer is non-negative. */
        return z - r;
}

static int base64_append_width(
                char **prefix, int plen,
                char sep, int indent,
                const void *p, size_t l,
                int width) {

        _cleanup_free_ char *x = NULL;
        char *t, *s;
        ssize_t len, avail, line, lines;

        len = base64mem(p, l, &x);
        if (len <= 0)
                return len;

        lines = DIV_ROUND_UP(len, width);

        if ((size_t) plen >= SSIZE_MAX - 1 - 1 ||
            lines > (SSIZE_MAX - plen - 1 - 1) / (indent + width + 1))
                return -ENOMEM;

        t = realloc(*prefix, (ssize_t) plen + 1 + 1 + (indent + width + 1) * lines);
        if (!t)
                return -ENOMEM;

        t[plen] = sep;

        for (line = 0, s = t + plen + 1, avail = len; line < lines; line++) {
                int act = MIN(width, avail);

                if (line > 0 || sep == '\n') {
                        memset(s, ' ', indent);
                        s += indent;
                }

                memcpy(s, x + width * line, act);
                s += act;
                *(s++) = line < lines - 1 ? '\n' : '\0';
                avail -= act;
        }
        assert(avail == 0);

        *prefix = t;
        return 0;
}

int base64_append(
                char **prefix, int plen,
                const void *p, size_t l,
                int indent, int width) {

        if (plen > width / 2 || plen + indent > width)
                /* leave indent on the left, keep last column free */
                return base64_append_width(prefix, plen, '\n', indent, p, l, width - indent - 1);
        else
                /* leave plen on the left, keep last column free */
                return base64_append_width(prefix, plen, ' ', plen + 1, p, l, width - plen - 1);
}
#endif /* NM_IGNORED */

static int unbase64_next(const char **p, size_t *l) {
        int ret;

        assert(p);
        assert(l);

        /* Find the next non-whitespace character, and decode it. If we find padding, we return it as INT_MAX. We
         * greedily skip all preceding and all following whitespace. */

        for (;;) {
                if (*l == 0)
                        return -EPIPE;

                if (!strchr(WHITESPACE, **p))
                        break;

                /* Skip leading whitespace */
                (*p)++, (*l)--;
        }

        if (**p == '=')
                ret = INT_MAX; /* return padding as INT_MAX */
        else {
                ret = unbase64char(**p);
                if (ret < 0)
                        return ret;
        }

        for (;;) {
                (*p)++, (*l)--;

                if (*l == 0)
                        break;
                if (!strchr(WHITESPACE, **p))
                        break;

                /* Skip following whitespace */
        }

        return ret;
}

int unbase64mem_full(const char *p, size_t l, bool secure, void **ret, size_t *ret_size) {
        _cleanup_free_ uint8_t *buf = NULL;
        const char *x;
        uint8_t *z;
        size_t len;
        int r;

        assert(p || l == 0);

        if (l == SIZE_MAX)
                l = strlen(p);

        /* A group of four input bytes needs three output bytes, in case of padding we need to add two or three extra
         * bytes. Note that this calculation is an upper boundary, as we ignore whitespace while decoding */
        len = (l / 4) * 3 + (l % 4 != 0 ? (l % 4) - 1 : 0);

        buf = malloc(len + 1);
        if (!buf)
                return -ENOMEM;

        for (x = p, z = buf;;) {
                int a, b, c, d; /* a == 00XXXXXX; b == 00YYYYYY; c == 00ZZZZZZ; d == 00WWWWWW */

                a = unbase64_next(&x, &l);
                if (a == -EPIPE) /* End of string */
                        break;
                if (a < 0) {
                        r = a;
                        goto on_failure;
                }
                if (a == INT_MAX) { /* Padding is not allowed at the beginning of a 4ch block */
                        r = -EINVAL;
                        goto on_failure;
                }

                b = unbase64_next(&x, &l);
                if (b < 0) {
                        r = b;
                        goto on_failure;
                }
                if (b == INT_MAX) { /* Padding is not allowed at the second character of a 4ch block either */
                        r = -EINVAL;
                        goto on_failure;
                }

                c = unbase64_next(&x, &l);
                if (c < 0) {
                        r = c;
                        goto on_failure;
                }

                d = unbase64_next(&x, &l);
                if (d < 0) {
                        r = d;
                        goto on_failure;
                }

                if (c == INT_MAX) { /* Padding at the third character */

                        if (d != INT_MAX) { /* If the third character is padding, the fourth must be too */
                                r = -EINVAL;
                                goto on_failure;
                        }

                        /* b == 00YY0000 */
                        if (b & 15) {
                                r = -EINVAL;
                                goto on_failure;
                        }

                        if (l > 0) { /* Trailing rubbish? */
                                r = -ENAMETOOLONG;
                                goto on_failure;
                        }

                        *(z++) = (uint8_t) a << 2 | (uint8_t) (b >> 4); /* XXXXXXYY */
                        break;
                }

                if (d == INT_MAX) {
                        /* c == 00ZZZZ00 */
                        if (c & 3) {
                                r = -EINVAL;
                                goto on_failure;
                        }

                        if (l > 0) { /* Trailing rubbish? */
                                r = -ENAMETOOLONG;
                                goto on_failure;
                        }

                        *(z++) = (uint8_t) a << 2 | (uint8_t) b >> 4; /* XXXXXXYY */
                        *(z++) = (uint8_t) b << 4 | (uint8_t) c >> 2; /* YYYYZZZZ */
                        break;
                }

                *(z++) = (uint8_t) a << 2 | (uint8_t) b >> 4; /* XXXXXXYY */
                *(z++) = (uint8_t) b << 4 | (uint8_t) c >> 2; /* YYYYZZZZ */
                *(z++) = (uint8_t) c << 6 | (uint8_t) d;      /* ZZWWWWWW */
        }

        *z = 0;

        if (ret_size)
                *ret_size = (size_t) (z - buf);
        if (ret)
                *ret = TAKE_PTR(buf);

        return 0;

on_failure:
        if (secure)
                explicit_bzero_safe(buf, len);

        return r;
}

#if 0 /* NM_IGNORED */
void hexdump(FILE *f, const void *p, size_t s) {
        const uint8_t *b = p;
        unsigned n = 0;

        assert(b || s == 0);

        if (!f)
                f = stdout;

        while (s > 0) {
                size_t i;

                fprintf(f, "%04x  ", n);

                for (i = 0; i < 16; i++) {

                        if (i >= s)
                                fputs("   ", f);
                        else
                                fprintf(f, "%02x ", b[i]);

                        if (i == 7)
                                fputc(' ', f);
                }

                fputc(' ', f);

                for (i = 0; i < 16; i++) {

                        if (i >= s)
                                fputc(' ', f);
                        else
                                fputc(isprint(b[i]) ? (char) b[i] : '.', f);
                }

                fputc('\n', f);

                if (s < 16)
                        break;

                n += 16;
                b += 16;
                s -= 16;
        }
}
#endif /* NM_IGNORED */<|MERGE_RESOLUTION|>--- conflicted
+++ resolved
@@ -569,11 +569,7 @@
         return -EINVAL;
 }
 
-<<<<<<< HEAD
 #if 0 /* NM_IGNORED */
-ssize_t base64mem(const void *p, size_t l, char **out) {
-        char *r, *z;
-=======
 static void maybe_line_break(char **x, char *start, size_t line_break) {
         size_t n;
 
@@ -597,7 +593,6 @@
                 size_t line_break,
                 char **out) {
 
->>>>>>> 08ee0a83
         const uint8_t *x;
         char *r, *z;
         size_t m;
