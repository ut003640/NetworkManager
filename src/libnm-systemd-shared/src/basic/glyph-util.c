/* SPDX-License-Identifier: LGPL-2.1-or-later */

#include "nm-sd-adapt-shared.h"

#include "env-util.h"
#include "glyph-util.h"
#include "locale-util.h"
#include "strv.h"

bool emoji_enabled(void) {
        static int cached_emoji_enabled = -1;

        if (cached_emoji_enabled < 0) {
                int val = getenv_bool("SYSTEMD_EMOJI");
                if (val >= 0)
                        return (cached_emoji_enabled = val);

                const char *term = getenv("TERM");
                if (!term || STR_IN_SET(term, "dumb", "linux"))
                        return (cached_emoji_enabled = false);

                cached_emoji_enabled = is_locale_utf8();
        }

        return cached_emoji_enabled;
}

const char* special_glyph_full(SpecialGlyph code, bool force_utf) {

        /* A list of a number of interesting unicode glyphs we can use to decorate our output. It's probably wise to be
         * conservative here, and primarily stick to the glyphs defined in the eurlatgr font, so that display still
         * works reasonably well on the Linux console. For details see:
         *
         * http://git.altlinux.org/people/legion/packages/kbd.git?p=kbd.git;a=blob;f=data/consolefonts/README.eurlatgr
         */

        static const char* const draw_table[2][_SPECIAL_GLYPH_MAX] = {
                /* ASCII fallback */
                [false] = {
                        [SPECIAL_GLYPH_TREE_VERTICAL]           = "| ",
                        [SPECIAL_GLYPH_TREE_BRANCH]             = "|-",
                        [SPECIAL_GLYPH_TREE_RIGHT]              = "`-",
                        [SPECIAL_GLYPH_TREE_SPACE]              = "  ",
                        [SPECIAL_GLYPH_TREE_TOP]                = ",-",
                        [SPECIAL_GLYPH_VERTICAL_DOTTED]         = ":",
                        [SPECIAL_GLYPH_HORIZONTAL_DOTTED]       = "-",
                        [SPECIAL_GLYPH_HORIZONTAL_FAT]          = "=",
                        [SPECIAL_GLYPH_TRIANGULAR_BULLET]       = ">",
                        [SPECIAL_GLYPH_BLACK_CIRCLE]            = "*",
                        [SPECIAL_GLYPH_WHITE_CIRCLE]            = "*",
                        [SPECIAL_GLYPH_MULTIPLICATION_SIGN]     = "x",
                        [SPECIAL_GLYPH_CIRCLE_ARROW]            = "*",
                        [SPECIAL_GLYPH_BULLET]                  = "*",
                        [SPECIAL_GLYPH_MU]                      = "u",
                        [SPECIAL_GLYPH_CHECK_MARK]              = "+",
                        [SPECIAL_GLYPH_CROSS_MARK]              = "-",
                        [SPECIAL_GLYPH_LIGHT_SHADE]             = "-",
                        [SPECIAL_GLYPH_DARK_SHADE]              = "X",
                        [SPECIAL_GLYPH_FULL_BLOCK]              = "#",
                        [SPECIAL_GLYPH_SIGMA]                   = "S",
                        [SPECIAL_GLYPH_ARROW_UP]                = "^",
                        [SPECIAL_GLYPH_ARROW_DOWN]              = "v",
                        [SPECIAL_GLYPH_ARROW_LEFT]              = "<-",
                        [SPECIAL_GLYPH_ARROW_RIGHT]             = "->",
                        [SPECIAL_GLYPH_ELLIPSIS]                = "...",
                        [SPECIAL_GLYPH_EXTERNAL_LINK]           = "[LNK]",
                        [SPECIAL_GLYPH_ECSTATIC_SMILEY]         = ":-]",
                        [SPECIAL_GLYPH_HAPPY_SMILEY]            = ":-}",
                        [SPECIAL_GLYPH_SLIGHTLY_HAPPY_SMILEY]   = ":-)",
                        [SPECIAL_GLYPH_NEUTRAL_SMILEY]          = ":-|",
                        [SPECIAL_GLYPH_SLIGHTLY_UNHAPPY_SMILEY] = ":-(",
                        [SPECIAL_GLYPH_UNHAPPY_SMILEY]          = ":-{",
                        [SPECIAL_GLYPH_DEPRESSED_SMILEY]        = ":-[",
                        [SPECIAL_GLYPH_LOCK_AND_KEY]            = "o-,",
                        [SPECIAL_GLYPH_TOUCH]                   = "O=",    /* Yeah, not very convincing, can you do it better? */
                        [SPECIAL_GLYPH_RECYCLING]               = "~",
                        [SPECIAL_GLYPH_DOWNLOAD]                = "\\",
                        [SPECIAL_GLYPH_SPARKLES]                = "*",
                        [SPECIAL_GLYPH_LOW_BATTERY]             = "!",
                        [SPECIAL_GLYPH_WARNING_SIGN]            = "!",
                        [SPECIAL_GLYPH_RED_CIRCLE]              = "o",
                        [SPECIAL_GLYPH_YELLOW_CIRCLE]           = "o",
                        [SPECIAL_GLYPH_BLUE_CIRCLE]             = "o",
                        [SPECIAL_GLYPH_GREEN_CIRCLE]            = "o",
<<<<<<< HEAD
=======
                        [SPECIAL_GLYPH_SUPERHERO]               = "S",
                        [SPECIAL_GLYPH_IDCARD]                  = "@",
>>>>>>> 9282f93f
                },

                /* UTF-8 */
                [true] = {
                        /* The following are multiple glyphs in both ASCII and in UNICODE */
                        [SPECIAL_GLYPH_TREE_VERTICAL]           = u8"│ ",
                        [SPECIAL_GLYPH_TREE_BRANCH]             = u8"├─",
                        [SPECIAL_GLYPH_TREE_RIGHT]              = u8"└─",
                        [SPECIAL_GLYPH_TREE_SPACE]              = u8"  ",
                        [SPECIAL_GLYPH_TREE_TOP]                = u8"┌─",

                        /* Single glyphs in both cases */
                        [SPECIAL_GLYPH_VERTICAL_DOTTED]         = u8"┆",
                        [SPECIAL_GLYPH_HORIZONTAL_DOTTED]       = u8"┄",
                        [SPECIAL_GLYPH_HORIZONTAL_FAT]          = u8"━",
                        [SPECIAL_GLYPH_TRIANGULAR_BULLET]       = u8"‣",
                        [SPECIAL_GLYPH_BLACK_CIRCLE]            = u8"●",
                        [SPECIAL_GLYPH_WHITE_CIRCLE]            = u8"○",
                        [SPECIAL_GLYPH_MULTIPLICATION_SIGN]     = u8"×",
                        [SPECIAL_GLYPH_CIRCLE_ARROW]            = u8"↻",
                        [SPECIAL_GLYPH_BULLET]                  = u8"•",
                        [SPECIAL_GLYPH_MU]                      = u8"μ",       /* actually called: GREEK SMALL LETTER MU */
                        [SPECIAL_GLYPH_CHECK_MARK]              = u8"✓",
                        [SPECIAL_GLYPH_CROSS_MARK]              = u8"✗",        /* actually called: BALLOT X */
                        [SPECIAL_GLYPH_LIGHT_SHADE]             = u8"░",
                        [SPECIAL_GLYPH_DARK_SHADE]              = u8"▒",
                        [SPECIAL_GLYPH_FULL_BLOCK]              = u8"█",
                        [SPECIAL_GLYPH_SIGMA]                   = u8"Σ",
                        [SPECIAL_GLYPH_ARROW_UP]                = u8"↑",       /* actually called: UPWARDS ARROW */
                        [SPECIAL_GLYPH_ARROW_DOWN]              = u8"↓",       /* actually called: DOWNWARDS ARROW */

                        /* Single glyph in Unicode, two in ASCII */
                        [SPECIAL_GLYPH_ARROW_LEFT]              = u8"←",       /* actually called: LEFTWARDS ARROW */
                        [SPECIAL_GLYPH_ARROW_RIGHT]             = u8"→",       /* actually called: RIGHTWARDS ARROW */

                        /* Single glyph in Unicode, three in ASCII */
                        [SPECIAL_GLYPH_ELLIPSIS]                = u8"…",       /* actually called: HORIZONTAL ELLIPSIS */

                        /* Three glyphs in Unicode, five in ASCII */
                        [SPECIAL_GLYPH_EXTERNAL_LINK]           = u8"[🡕]",      /* actually called: NORTH EAST SANS-SERIF ARROW, enclosed in [] */

                        /* These smileys are a single glyph in Unicode, and three in ASCII */
                        [SPECIAL_GLYPH_ECSTATIC_SMILEY]         = u8"😇",       /* actually called: SMILING FACE WITH HALO */
                        [SPECIAL_GLYPH_HAPPY_SMILEY]            = u8"😀",       /* actually called: GRINNING FACE */
                        [SPECIAL_GLYPH_SLIGHTLY_HAPPY_SMILEY]   = u8"🙂",       /* actually called: SLIGHTLY SMILING FACE */
                        [SPECIAL_GLYPH_NEUTRAL_SMILEY]          = u8"😐",       /* actually called: NEUTRAL FACE */
                        [SPECIAL_GLYPH_SLIGHTLY_UNHAPPY_SMILEY] = u8"🙁",       /* actually called: SLIGHTLY FROWNING FACE */
                        [SPECIAL_GLYPH_UNHAPPY_SMILEY]          = u8"😨",       /* actually called: FEARFUL FACE */
                        [SPECIAL_GLYPH_DEPRESSED_SMILEY]        = u8"🤢",       /* actually called: NAUSEATED FACE */

                        /* This emoji is a single character cell glyph in Unicode, and three in ASCII */
                        [SPECIAL_GLYPH_LOCK_AND_KEY]            = u8"🔐",       /* actually called: CLOSED LOCK WITH KEY */

                        /* This emoji is a single character cell glyph in Unicode, and two in ASCII */
                        [SPECIAL_GLYPH_TOUCH]                   = u8"👆",       /* actually called: BACKHAND INDEX POINTING UP */

                        /* These four emojis are single character cell glyphs in Unicode and also in ASCII. */
                        [SPECIAL_GLYPH_RECYCLING]               = u8"♻️",        /* actually called: UNIVERSAL RECYCLNG SYMBOL */
                        [SPECIAL_GLYPH_DOWNLOAD]                = u8"⤵️",        /* actually called: RIGHT ARROW CURVING DOWN */
                        [SPECIAL_GLYPH_SPARKLES]                = u8"✨",
                        [SPECIAL_GLYPH_LOW_BATTERY]             = u8"🪫",
                        [SPECIAL_GLYPH_WARNING_SIGN]            = u8"⚠️",
                        [SPECIAL_GLYPH_COMPUTER_DISK]           = u8"💽",
                        [SPECIAL_GLYPH_WORLD]                   = u8"🌍",

                        [SPECIAL_GLYPH_RED_CIRCLE]              = u8"🔴",
                        [SPECIAL_GLYPH_YELLOW_CIRCLE]           = u8"🟡",
                        [SPECIAL_GLYPH_BLUE_CIRCLE]             = u8"🔵",
                        [SPECIAL_GLYPH_GREEN_CIRCLE]            = u8"🟢",
<<<<<<< HEAD
=======
                        [SPECIAL_GLYPH_SUPERHERO]               = u8"🦸",
                        [SPECIAL_GLYPH_IDCARD]                  = u8"🪪",
>>>>>>> 9282f93f
                },
        };

        if (code < 0)
                return NULL;

        assert(code < _SPECIAL_GLYPH_MAX);
        return draw_table[force_utf || (code >= _SPECIAL_GLYPH_FIRST_EMOJI ? emoji_enabled() : is_locale_utf8())][code];
}<|MERGE_RESOLUTION|>--- conflicted
+++ resolved
@@ -82,11 +82,8 @@
                         [SPECIAL_GLYPH_YELLOW_CIRCLE]           = "o",
                         [SPECIAL_GLYPH_BLUE_CIRCLE]             = "o",
                         [SPECIAL_GLYPH_GREEN_CIRCLE]            = "o",
-<<<<<<< HEAD
-=======
                         [SPECIAL_GLYPH_SUPERHERO]               = "S",
                         [SPECIAL_GLYPH_IDCARD]                  = "@",
->>>>>>> 9282f93f
                 },
 
                 /* UTF-8 */
@@ -156,11 +153,8 @@
                         [SPECIAL_GLYPH_YELLOW_CIRCLE]           = u8"🟡",
                         [SPECIAL_GLYPH_BLUE_CIRCLE]             = u8"🔵",
                         [SPECIAL_GLYPH_GREEN_CIRCLE]            = u8"🟢",
-<<<<<<< HEAD
-=======
                         [SPECIAL_GLYPH_SUPERHERO]               = u8"🦸",
                         [SPECIAL_GLYPH_IDCARD]                  = u8"🪪",
->>>>>>> 9282f93f
                 },
         };
 
