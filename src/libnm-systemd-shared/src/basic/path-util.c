--- conflicted
+++ resolved
@@ -54,6 +54,7 @@
 
         return path_join(prefix, p);
 }
+#endif /* NM_IGNORED */
 
 int safe_getcwd(char **ret) {
         _cleanup_free_ char *cwd = NULL;
@@ -73,6 +74,7 @@
         return 0;
 }
 
+#if 0 /* NM_IGNORED */
 int path_make_absolute_cwd(const char *p, char **ret) {
         char *c;
         int r;
@@ -533,6 +535,7 @@
         return strcmp(fa, fb);
 }
 
+#if 0 /* NM_IGNORED */
 int path_equal_or_inode_same_full(const char *a, const char *b, int flags) {
         /* Returns true if paths are of the same entry, false if not, <0 on error. */
 
@@ -544,6 +547,7 @@
 
         return inode_same(a, b, flags);
 }
+#endif /* NM_IGNORED */
 
 char* path_extend_internal(char **x, ...) {
         size_t sz, old_sz;
@@ -1356,9 +1360,7 @@
         return path[2] == 0;
 }
 
-<<<<<<< HEAD
 #if 0 /* NM_IGNORED */
-=======
 bool path_implies_directory(const char *path) {
 
         /* Sometimes, if we look at a path we already know it must refer to a directory, because it is
@@ -1373,7 +1375,6 @@
         return ENDSWITH_SET(path, "/", "/.", "/..");
 }
 
->>>>>>> 9282f93f
 bool empty_or_root(const char *path) {
 
         /* For operations relative to some root directory, returns true if the specified root directory is
@@ -1475,9 +1476,6 @@
                 *ret = NULL;
         return false;
 }
-<<<<<<< HEAD
-#endif /* NM_IGNORED */
-=======
 
 const char* default_PATH(void) {
 #if HAVE_SPLIT_BIN
@@ -1506,4 +1504,4 @@
 #endif
         return DEFAULT_PATH_WITHOUT_SBIN;
 }
->>>>>>> 9282f93f
+#endif /* NM_IGNORED */