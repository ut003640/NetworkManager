/* SPDX-License-Identifier: LGPL-2.1-or-later */

#include "nm-sd-adapt-shared.h"

#include <errno.h>
#include <fnmatch.h>
#include <limits.h>
#include <stdio.h>
#include <stdlib.h>
#include <unistd.h>

#include "alloc-util.h"
#include "chase-symlinks.h"
#include "extract-word.h"
#include "fd-util.h"
#include "fs-util.h"
#include "glob-util.h"
#include "log.h"
#include "macro.h"
#include "path-util.h"
#include "stat-util.h"
#include "string-util.h"
#include "strv.h"
#include "time-util.h"

#if 0 /* NM_IGNORED */
int path_split_and_make_absolute(const char *p, char ***ret) {
        char **l;
        int r;

        assert(p);
        assert(ret);

        l = strv_split(p, ":");
        if (!l)
                return -ENOMEM;

        r = path_strv_make_absolute_cwd(l);
        if (r < 0) {
                strv_free(l);
                return r;
        }

        *ret = l;
        return r;
}

char *path_make_absolute(const char *p, const char *prefix) {
        assert(p);

        /* Makes every item in the list an absolute path by prepending
         * the prefix, if specified and necessary */

        if (path_is_absolute(p) || isempty(prefix))
                return strdup(p);

        return path_join(prefix, p);
}

int safe_getcwd(char **ret) {
        _cleanup_free_ char *cwd = NULL;

        cwd = get_current_dir_name();
        if (!cwd)
                return negative_errno();

        /* Let's make sure the directory is really absolute, to protect us from the logic behind
         * CVE-2018-1000001 */
        if (cwd[0] != '/')
                return -ENOMEDIUM;

        if (ret)
                *ret = TAKE_PTR(cwd);

        return 0;
}

int path_make_absolute_cwd(const char *p, char **ret) {
        char *c;
        int r;

        assert(p);
        assert(ret);

        /* Similar to path_make_absolute(), but prefixes with the
         * current working directory. */

        if (path_is_absolute(p))
                c = strdup(p);
        else {
                _cleanup_free_ char *cwd = NULL;

                r = safe_getcwd(&cwd);
                if (r < 0)
                        return r;

                c = path_join(cwd, p);
        }
        if (!c)
                return -ENOMEM;

        *ret = c;
        return 0;
}

int path_make_relative(const char *from, const char *to, char **ret) {
        _cleanup_free_ char *result = NULL;
        unsigned n_parents;
        const char *f, *t;
        int r, k;
        char *p;

        assert(from);
        assert(to);
        assert(ret);

        /* Strips the common part, and adds ".." elements as necessary. */

        if (!path_is_absolute(from) || !path_is_absolute(to))
                return -EINVAL;

        for (;;) {
                r = path_find_first_component(&from, true, &f);
                if (r < 0)
                        return r;

                k = path_find_first_component(&to, true, &t);
                if (k < 0)
                        return k;

                if (r == 0) {
                        /* end of 'from' */
                        if (k == 0) {
                                /* from and to are equivalent. */
                                result = strdup(".");
                                if (!result)
                                        return -ENOMEM;
                        } else {
                                /* 'to' is inside of 'from'. */
                                result = strdup(t);
                                if (!result)
                                        return -ENOMEM;

                                path_simplify(result);

                                if (!path_is_valid(result))
                                        return -EINVAL;
                        }

                        *ret = TAKE_PTR(result);
                        return 0;
                }

                if (r != k || !strneq(f, t, r))
                        break;
        }

        /* If we're here, then "from_dir" has one or more elements that need to
         * be replaced with "..". */

        for (n_parents = 1;; n_parents++) {
                /* If this includes ".." we can't do a simple series of "..". */
                r = path_find_first_component(&from, false, &f);
                if (r < 0)
                        return r;
                if (r == 0)
                        break;
        }

        if (isempty(t) && n_parents * 3 > PATH_MAX)
                /* PATH_MAX is counted *with* the trailing NUL byte */
                return -EINVAL;

        result = new(char, n_parents * 3 + !isempty(t) + strlen_ptr(t));
        if (!result)
                return -ENOMEM;

        for (p = result; n_parents > 0; n_parents--)
                p = mempcpy(p, "../", 3);

        if (isempty(t)) {
                /* Remove trailing slash and terminate string. */
                *(--p) = '\0';
                *ret = TAKE_PTR(result);
                return 0;
        }

        strcpy(p, t);

        path_simplify(result);

        if (!path_is_valid(result))
                return -EINVAL;

        *ret = TAKE_PTR(result);
        return 0;
}

int path_make_relative_parent(const char *from_child, const char *to, char **ret) {
        _cleanup_free_ char *from = NULL;
        int r;

        assert(from_child);
        assert(to);
        assert(ret);

        /* Similar to path_make_relative(), but provides the relative path from the parent directory of
         * 'from_child'. This may be useful when creating relative symlink.
         *
         * E.g.
         * - from = "/path/to/aaa", to = "/path/to/bbb"
         *      path_make_relative(from, to) = "../bbb"
         *      path_make_relative_parent(from, to) = "bbb"
         *
         * - from = "/path/to/aaa/bbb", to = "/path/to/ccc/ddd"
         *      path_make_relative(from, to) = "../../ccc/ddd"
         *      path_make_relative_parent(from, to) = "../ccc/ddd"
         */

        r = path_extract_directory(from_child, &from);
        if (r < 0)
                return r;

        return path_make_relative(from, to, ret);
}

char* path_startswith_strv(const char *p, char **set) {
        STRV_FOREACH(s, set) {
                char *t;

                t = path_startswith(p, *s);
                if (t)
                        return t;
        }

        return NULL;
}

int path_strv_make_absolute_cwd(char **l) {
        int r;

        /* Goes through every item in the string list and makes it
         * absolute. This works in place and won't rollback any
         * changes on failure. */

        STRV_FOREACH(s, l) {
                char *t;

                r = path_make_absolute_cwd(*s, &t);
                if (r < 0)
                        return r;

                path_simplify(t);
                free_and_replace(*s, t);
        }

        return 0;
}

char **path_strv_resolve(char **l, const char *root) {
        unsigned k = 0;
        bool enomem = false;
        int r;

        if (strv_isempty(l))
                return l;

        /* Goes through every item in the string list and canonicalize
         * the path. This works in place and won't rollback any
         * changes on failure. */

        STRV_FOREACH(s, l) {
                _cleanup_free_ char *orig = NULL;
                char *t, *u;

                if (!path_is_absolute(*s)) {
                        free(*s);
                        continue;
                }

                if (root) {
                        orig = *s;
                        t = path_join(root, orig);
                        if (!t) {
                                enomem = true;
                                continue;
                        }
                } else
                        t = *s;

                r = chase_symlinks(t, root, 0, &u, NULL);
                if (r == -ENOENT) {
                        if (root) {
                                u = TAKE_PTR(orig);
                                free(t);
                        } else
                                u = t;
                } else if (r < 0) {
                        free(t);

                        if (r == -ENOMEM)
                                enomem = true;

                        continue;
                } else if (root) {
                        char *x;

                        free(t);
                        x = path_startswith(u, root);
                        if (x) {
                                /* restore the slash if it was lost */
                                if (!startswith(x, "/"))
                                        *(--x) = '/';

                                t = strdup(x);
                                free(u);
                                if (!t) {
                                        enomem = true;
                                        continue;
                                }
                                u = t;
                        } else {
                                /* canonicalized path goes outside of
                                 * prefix, keep the original path instead */
                                free_and_replace(u, orig);
                        }
                } else
                        free(t);

                l[k++] = u;
        }

        l[k] = NULL;

        if (enomem)
                return NULL;

        return l;
}

char **path_strv_resolve_uniq(char **l, const char *root) {

        if (strv_isempty(l))
                return l;

        if (!path_strv_resolve(l, root))
                return NULL;

        return strv_uniq(l);
}
#endif /* NM_IGNORED */

char *path_simplify(char *path) {
        bool add_slash = false;
        char *f = ASSERT_PTR(path);
        int r;

        /* Removes redundant inner and trailing slashes. Also removes unnecessary dots.
         * Modifies the passed string in-place.
         *
         * ///foo//./bar/.   becomes /foo/bar
         * .//./foo//./bar/. becomes foo/bar
         */

        if (isempty(path))
                return path;

        if (path_is_absolute(path))
                f++;

        for (const char *p = f;;) {
                const char *e;

                r = path_find_first_component(&p, true, &e);
                if (r == 0)
                        break;

                if (add_slash)
                        *f++ = '/';

                if (r < 0) {
                        /* if path is invalid, then refuse to simplify remaining part. */
                        memmove(f, p, strlen(p) + 1);
                        return path;
                }

                memmove(f, e, r);
                f += r;

                add_slash = true;
        }

        /* Special rule, if we stripped everything, we need a "." for the current directory. */
        if (f == path)
                *f++ = '.';

        *f = '\0';
        return path;
}

char *path_startswith_full(const char *path, const char *prefix, bool accept_dot_dot) {
        assert(path);
        assert(prefix);

        /* Returns a pointer to the start of the first component after the parts matched by
         * the prefix, iff
         * - both paths are absolute or both paths are relative,
         * and
         * - each component in prefix in turn matches a component in path at the same position.
         * An empty string will be returned when the prefix and path are equivalent.
         *
         * Returns NULL otherwise.
         */

        if ((path[0] == '/') != (prefix[0] == '/'))
                return NULL;

        for (;;) {
                const char *p, *q;
                int r, k;

                r = path_find_first_component(&path, accept_dot_dot, &p);
                if (r < 0)
                        return NULL;

                k = path_find_first_component(&prefix, accept_dot_dot, &q);
                if (k < 0)
                        return NULL;

                if (k == 0)
                        return (char*) (p ?: path);

                if (r != k)
                        return NULL;

                if (!strneq(p, q, r))
                        return NULL;
        }
}

int path_compare(const char *a, const char *b) {
        int r;

        /* Order NULL before non-NULL */
        r = CMP(!!a, !!b);
        if (r != 0)
                return r;

        /* A relative path and an absolute path must not compare as equal.
         * Which one is sorted before the other does not really matter.
         * Here a relative path is ordered before an absolute path. */
        r = CMP(path_is_absolute(a), path_is_absolute(b));
        if (r != 0)
                return r;

        for (;;) {
                const char *aa, *bb;
                int j, k;

                j = path_find_first_component(&a, true, &aa);
                k = path_find_first_component(&b, true, &bb);

                if (j < 0 || k < 0) {
                        /* When one of paths is invalid, order invalid path after valid one. */
                        r = CMP(j < 0, k < 0);
                        if (r != 0)
                                return r;

                        /* fallback to use strcmp() if both paths are invalid. */
                        return strcmp(a, b);
                }

                /* Order prefixes first: "/foo" before "/foo/bar" */
                if (j == 0) {
                        if (k == 0)
                                return 0;
                        return -1;
                }
                if (k == 0)
                        return 1;

                /* Alphabetical sort: "/foo/aaa" before "/foo/b" */
                r = memcmp(aa, bb, MIN(j, k));
                if (r != 0)
                        return r;

                /* Sort "/foo/a" before "/foo/aaa" */
                r = CMP(j, k);
                if (r != 0)
                        return r;
        }
}

bool path_equal_or_files_same(const char *a, const char *b, int flags) {
        return path_equal(a, b) || files_same(a, b, flags) > 0;
}

bool path_equal_filename(const char *a, const char *b) {
        _cleanup_free_ char *a_basename = NULL, *b_basename = NULL;
        int r;

        assert(a);
        assert(b);

        r = path_extract_filename(a, &a_basename);
        if (r < 0) {
                log_debug_errno(r, "Failed to parse basename of %s: %m", a);
                return false;
        }
        r = path_extract_filename(b, &b_basename);
        if (r < 0) {
                log_debug_errno(r, "Failed to parse basename of %s: %m", b);
                return false;
        }

        return path_equal(a_basename, b_basename);
}

char* path_extend_internal(char **x, ...) {
        size_t sz, old_sz;
        char *q, *nx;
        const char *p;
        va_list ap;
        bool slash;

        /* Joins all listed strings until the sentinel and places a "/" between them unless the strings end/begin
         * already with one so that it is unnecessary. Note that slashes which are already duplicate won't be
         * removed. The string returned is hence always equal to or longer than the sum of the lengths of each
         * individual string.
         *
         * The first argument may be an already allocated string that is extended via realloc() if
         * non-NULL. path_extend() and path_join() are macro wrappers around this function, making use of the
         * first parameter to distinguish the two operations.
         *
         * Note: any listed empty string is simply skipped. This can be useful for concatenating strings of which some
         * are optional.
         *
         * Examples:
         *
         * path_join("foo", "bar") → "foo/bar"
         * path_join("foo/", "bar") → "foo/bar"
         * path_join("", "foo", "", "bar", "") → "foo/bar" */

        sz = old_sz = x ? strlen_ptr(*x) : 0;
        va_start(ap, x);
        while ((p = va_arg(ap, char*)) != POINTER_MAX) {
                size_t add;

                if (isempty(p))
                        continue;

                add = 1 + strlen(p);
                if (sz > SIZE_MAX - add) { /* overflow check */
                        va_end(ap);
                        return NULL;
                }

                sz += add;
        }
        va_end(ap);

        nx = realloc(x ? *x : NULL, GREEDY_ALLOC_ROUND_UP(sz+1));
        if (!nx)
                return NULL;
        if (x)
                *x = nx;

        if (old_sz > 0)
                slash = nx[old_sz-1] == '/';
        else {
                nx[old_sz] = 0;
                slash = true; /* no need to generate a slash anymore */
        }

        q = nx + old_sz;

        va_start(ap, x);
        while ((p = va_arg(ap, char*)) != POINTER_MAX) {
                if (isempty(p))
                        continue;

                if (!slash && p[0] != '/')
                        *(q++) = '/';

                q = stpcpy(q, p);
                slash = endswith(p, "/");
        }
        va_end(ap);

        return nx;
}

#if 0 /* NM_IGNORED */
static int check_x_access(const char *path, int *ret_fd) {
        _cleanup_close_ int fd = -1;
        int r;

        /* We need to use O_PATH because there may be executables for which we have only exec
         * permissions, but not read (usually suid executables). */
        fd = open(path, O_PATH|O_CLOEXEC);
        if (fd < 0)
                return -errno;

        r = fd_verify_regular(fd);
        if (r < 0)
                return r;

        r = access_fd(fd, X_OK);
        if (r == -ENOSYS) {
                /* /proc is not mounted. Fallback to access(). */
                if (access(path, X_OK) < 0)
                        return -errno;
        } else if (r < 0)
                return r;

        if (ret_fd)
                *ret_fd = TAKE_FD(fd);

        return 0;
}

static int find_executable_impl(const char *name, const char *root, char **ret_filename, int *ret_fd) {
        _cleanup_close_ int fd = -1;
        _cleanup_free_ char *path_name = NULL;
        int r;

        assert(name);

        /* Function chase_symlinks() is invoked only when root is not NULL, as using it regardless of
         * root value would alter the behavior of existing callers for example: /bin/sleep would become
         * /usr/bin/sleep when find_executables is called. Hence, this function should be invoked when
         * needed to avoid unforeseen regression or other complicated changes. */
        if (root) {
                r = chase_symlinks(name,
                                   root,
                                   CHASE_PREFIX_ROOT,
                                   &path_name,
                                   /* ret_fd= */ NULL); /* prefix root to name in case full paths are not specified */
                if (r < 0)
                        return r;

                name = path_name;
        }

        r = check_x_access(name, ret_fd ? &fd : NULL);
        if (r < 0)
                return r;

        if (ret_filename) {
                r = path_make_absolute_cwd(name, ret_filename);
                if (r < 0)
                        return r;
        }

        if (ret_fd)
                *ret_fd = TAKE_FD(fd);

        return 0;
}

int find_executable_full(const char *name, const char *root, char **exec_search_path, bool use_path_envvar, char **ret_filename, int *ret_fd) {
        int last_error = -ENOENT, r = 0;
        const char *p = NULL;

        assert(name);

        if (is_path(name))
                return find_executable_impl(name, root, ret_filename, ret_fd);

        if (use_path_envvar)
                /* Plain getenv, not secure_getenv, because we want to actually allow the user to pick the
                 * binary. */
                p = getenv("PATH");
        if (!p)
                p = DEFAULT_PATH;

        if (exec_search_path) {
                STRV_FOREACH(element, exec_search_path) {
                        _cleanup_free_ char *full_path = NULL;

                        if (!path_is_absolute(*element))
                                continue;

                        full_path = path_join(*element, name);
                        if (!full_path)
                                return -ENOMEM;

                        r = find_executable_impl(full_path, root, ret_filename, ret_fd);
                        if (r < 0) {
                                if (r != -EACCES)
                                        last_error = r;
                                continue;
                        }
                        return 0;
                }
                return last_error;
        }

        /* Resolve a single-component name to a full path */
        for (;;) {
                _cleanup_free_ char *element = NULL;

                r = extract_first_word(&p, &element, ":", EXTRACT_RELAX|EXTRACT_DONT_COALESCE_SEPARATORS);
                if (r < 0)
                        return r;
                if (r == 0)
                        break;

                if (!path_is_absolute(element))
                        continue;

                if (!path_extend(&element, name))
                        return -ENOMEM;

                r = find_executable_impl(element, root, ret_filename, ret_fd);
                if (r < 0) {
                        /* PATH entries which we don't have access to are ignored, as per tradition. */
                        if (r != -EACCES)
                                last_error = r;
                        continue;
                }

                /* Found it! */
                return 0;
        }

        return last_error;
}

bool paths_check_timestamp(const char* const* paths, usec_t *timestamp, bool update) {
        bool changed = false, originally_unset;

        assert(timestamp);

        if (!paths)
                return false;

        originally_unset = *timestamp == 0;

        STRV_FOREACH(i, paths) {
                struct stat stats;
                usec_t u;

                if (stat(*i, &stats) < 0)
                        continue;

                u = timespec_load(&stats.st_mtim);

                /* check first */
                if (*timestamp >= u)
                        continue;

                log_debug(originally_unset ? "Loaded timestamp for '%s'." : "Timestamp of '%s' changed.", *i);

                /* update timestamp */
                if (update) {
                        *timestamp = u;
                        changed = true;
                } else
                        return true;
        }

        return changed;
}

static int executable_is_good(const char *executable) {
        _cleanup_free_ char *p = NULL, *d = NULL;
        int r;

        r = find_executable(executable, &p);
        if (r == -ENOENT)
                return 0;
        if (r < 0)
                return r;

        /* An fsck that is linked to /bin/true is a non-existent fsck */

        r = readlink_malloc(p, &d);
        if (r == -EINVAL) /* not a symlink */
                return 1;
        if (r < 0)
                return r;

        return !PATH_IN_SET(d, "true"
                               "/bin/true",
                               "/usr/bin/true",
                               "/dev/null");
}

int fsck_exists(void) {
        return executable_is_good("fsck");
}

int fsck_exists_for_fstype(const char *fstype) {
        const char *checker;
        int r;

        assert(fstype);

        if (streq(fstype, "auto"))
                return -EINVAL;

        r = fsck_exists();
        if (r <= 0)
                return r;

        checker = strjoina("fsck.", fstype);
        return executable_is_good(checker);
}

<<<<<<< HEAD
char* dirname_malloc(const char *path) {
        char *d, *dir, *dir2;

        assert(path);

        d = strdup(path);
        if (!d)
                return NULL;

        dir = dirname(d);
        assert(dir);

        if (dir == d)
                return d;

        dir2 = strdup(dir);
        free(d);

        return dir2;
}
#endif /* NM_IGNORED */

=======
>>>>>>> a3460730
static const char *skip_slash_or_dot(const char *p) {
        for (; !isempty(p); p++) {
                if (*p == '/')
                        continue;
                if (startswith(p, "./")) {
                        p++;
                        continue;
                }
                break;
        }
        return p;
}

int path_find_first_component(const char **p, bool accept_dot_dot, const char **ret) {
        const char *q, *first, *end_first, *next;
        size_t len;

        assert(p);

        /* When a path is input, then returns the pointer to the first component and its length, and
         * move the input pointer to the next component or nul. This skips both over any '/'
         * immediately *before* and *after* the first component before returning.
         *
         * Examples
         *   Input:  p: "//.//aaa///bbbbb/cc"
         *   Output: p: "bbbbb///cc"
         *           ret: "aaa///bbbbb/cc"
         *           return value: 3 (== strlen("aaa"))
         *
         *   Input:  p: "aaa//"
         *   Output: p: (pointer to NUL)
         *           ret: "aaa//"
         *           return value: 3 (== strlen("aaa"))
         *
         *   Input:  p: "/", ".", ""
         *   Output: p: (pointer to NUL)
         *           ret: NULL
         *           return value: 0
         *
         *   Input:  p: NULL
         *   Output: p: NULL
         *           ret: NULL
         *           return value: 0
         *
         *   Input:  p: "(too long component)"
         *   Output: return value: -EINVAL
         *
         *   (when accept_dot_dot is false)
         *   Input:  p: "//..//aaa///bbbbb/cc"
         *   Output: return value: -EINVAL
         */

        q = *p;

        first = skip_slash_or_dot(q);
        if (isempty(first)) {
                *p = first;
                if (ret)
                        *ret = NULL;
                return 0;
        }
        if (streq(first, ".")) {
                *p = first + 1;
                if (ret)
                        *ret = NULL;
                return 0;
        }

        end_first = strchrnul(first, '/');
        len = end_first - first;

        if (len > NAME_MAX)
                return -EINVAL;
        if (!accept_dot_dot && len == 2 && first[0] == '.' && first[1] == '.')
                return -EINVAL;

        next = skip_slash_or_dot(end_first);

        *p = next + streq(next, ".");
        if (ret)
                *ret = first;
        return len;
}

static const char *skip_slash_or_dot_backward(const char *path, const char *q) {
        assert(path);
        assert(!q || q >= path);

        for (; q; q = PTR_SUB1(q, path)) {
                if (*q == '/')
                        continue;
                if (q > path && strneq(q - 1, "/.", 2))
                        continue;
                break;
        }
        return q;
}

int path_find_last_component(const char *path, bool accept_dot_dot, const char **next, const char **ret) {
        const char *q, *last_end, *last_begin;
        size_t len;

        /* Similar to path_find_first_component(), but search components from the end.
        *
        * Examples
        *   Input:  path: "//.//aaa///bbbbb/cc//././"
        *           next: NULL
        *   Output: next: "/cc//././"
        *           ret: "cc//././"
        *           return value: 2 (== strlen("cc"))
        *
        *   Input:  path: "//.//aaa///bbbbb/cc//././"
        *           next: "/cc//././"
        *   Output: next: "///bbbbb/cc//././"
        *           ret: "bbbbb/cc//././"
        *           return value: 5 (== strlen("bbbbb"))
        *
        *   Input:  path: "/", ".", "", or NULL
        *   Output: next: equivalent to path
        *           ret: NULL
        *           return value: 0
        *
        *   Input:  path: "(too long component)"
        *   Output: return value: -EINVAL
        *
        *   (when accept_dot_dot is false)
        *   Input:  path: "//..//aaa///bbbbb/cc/..//"
        *   Output: return value: -EINVAL
        */

        if (isempty(path)) {
                if (next)
                        *next = path;
                if (ret)
                        *ret = NULL;
                return 0;
        }

        if (next && *next) {
                if (*next < path || *next > path + strlen(path))
                        return -EINVAL;
                if (*next == path) {
                        if (ret)
                                *ret = NULL;
                        return 0;
                }
                if (!IN_SET(**next, '\0', '/'))
                        return -EINVAL;
                q = *next - 1;
        } else
                q = path + strlen(path) - 1;

        q = skip_slash_or_dot_backward(path, q);
        if (!q || /* the root directory */
            (q == path && *q == '.')) { /* path is "." or "./" */
                if (next)
                        *next = path;
                if (ret)
                        *ret = NULL;
                return 0;
        }

        last_end = q + 1;

        while (q && *q != '/')
                q = PTR_SUB1(q, path);

        last_begin = q ? q + 1 : path;
        len = last_end - last_begin;

        if (len > NAME_MAX)
                return -EINVAL;
        if (!accept_dot_dot && len == 2 && strneq(last_begin, "..", 2))
                return -EINVAL;

        if (next) {
                q = skip_slash_or_dot_backward(path, q);
                *next = q ? q + 1 : path;
        }

        if (ret)
                *ret = last_begin;
        return len;
}

const char *last_path_component(const char *path) {

        /* Finds the last component of the path, preserving the optional trailing slash that signifies a directory.
         *
         *    a/b/c → c
         *    a/b/c/ → c/
         *    x → x
         *    x/ → x/
         *    /y → y
         *    /y/ → y/
         *    / → /
         *    // → /
         *    /foo/a → a
         *    /foo/a/ → a/
         *
         *    Also, the empty string is mapped to itself.
         *
         * This is different than basename(), which returns "" when a trailing slash is present.
         *
         * This always succeeds (except if you pass NULL in which case it returns NULL, too).
         */

        unsigned l, k;

        if (!path)
                return NULL;

        l = k = strlen(path);
        if (l == 0) /* special case — an empty string */
                return path;

        while (k > 0 && path[k-1] == '/')
                k--;

        if (k == 0) /* the root directory */
                return path + l - 1;

        while (k > 0 && path[k-1] != '/')
                k--;

        return path + k;
}

int path_extract_filename(const char *path, char **ret) {
        _cleanup_free_ char *a = NULL;
        const char *c, *next = NULL;
        int r;

        /* Extracts the filename part (i.e. right-most component) from a path, i.e. string that passes
         * filename_is_valid(). A wrapper around last_path_component(), but eats up trailing
         * slashes. Returns:
         *
         * -EINVAL        → if the path is not valid
         * -EADDRNOTAVAIL → if only a directory was specified, but no filename, i.e. the root dir
         *                  itself or "." is specified
         * -ENOMEM        → no memory
         *
         * Returns >= 0 on success. If the input path has a trailing slash, returns O_DIRECTORY, to
         * indicate the referenced file must be a directory.
         *
         * This function guarantees to return a fully valid filename, i.e. one that passes
         * filename_is_valid() – this means "." and ".." are not accepted. */

        if (!path_is_valid(path))
                return -EINVAL;

        r = path_find_last_component(path, false, &next, &c);
        if (r < 0)
                return r;
        if (r == 0) /* root directory */
                return -EADDRNOTAVAIL;

        a = strndup(c, r);
        if (!a)
                return -ENOMEM;

        *ret = TAKE_PTR(a);
        return strlen(c) > (size_t) r ? O_DIRECTORY : 0;
}

int path_extract_directory(const char *path, char **ret) {
        _cleanup_free_ char *a = NULL;
        const char *c, *next = NULL;
        int r;

        /* The inverse of path_extract_filename(), i.e. returns the directory path prefix. Returns:
         *
         * -EINVAL        → if the path is not valid
         * -EDESTADDRREQ  → if no directory was specified in the passed in path, i.e. only a filename was passed
         * -EADDRNOTAVAIL → if the passed in parameter had no filename but did have a directory, i.e.
         *                   the root dir itself or "." was specified
         * -ENOMEM        → no memory (surprise!)
         *
         * This function guarantees to return a fully valid path, i.e. one that passes path_is_valid().
         */

        r = path_find_last_component(path, false, &next, &c);
        if (r < 0)
                return r;
        if (r == 0) /* empty or root */
                return isempty(path) ? -EINVAL : -EADDRNOTAVAIL;
        if (next == path) {
                if (*path != '/') /* filename only */
                        return -EDESTADDRREQ;

                a = strdup("/");
                if (!a)
                        return -ENOMEM;
                *ret = TAKE_PTR(a);
                return 0;
        }

        a = strndup(path, next - path);
        if (!a)
                return -ENOMEM;

        path_simplify(a);

        if (!path_is_valid(a))
                return -EINVAL;

        *ret = TAKE_PTR(a);
        return 0;
}

bool filename_is_valid(const char *p) {
        const char *e;

        if (isempty(p))
                return false;

        if (dot_or_dot_dot(p)) /* Yes, in this context we consider "." and ".." invalid */
                return false;

        e = strchrnul(p, '/');
        if (*e != 0)
                return false;

        if (e - p > NAME_MAX) /* NAME_MAX is counted *without* the trailing NUL byte */
                return false;

        return true;
}

bool path_is_valid_full(const char *p, bool accept_dot_dot) {
        if (isempty(p))
                return false;

        for (const char *e = p;;) {
                int r;

                r = path_find_first_component(&e, accept_dot_dot, NULL);
                if (r < 0)
                        return false;

                if (e - p >= PATH_MAX) /* Already reached the maximum length for a path? (PATH_MAX is counted
                                        * *with* the trailing NUL byte) */
                        return false;
                if (*e == 0)           /* End of string? Yay! */
                        return true;
        }
}

bool path_is_normalized(const char *p) {
        if (!path_is_safe(p))
                return false;

        if (streq(p, ".") || startswith(p, "./") || endswith(p, "/.") || strstr(p, "/./"))
                return false;

        if (strstr(p, "//"))
                return false;

        return true;
}

#if 0 /* NM_IGNORED */
char *file_in_same_dir(const char *path, const char *filename) {
        char *e, *ret;
        size_t k;

        assert(path);
        assert(filename);

        /* This removes the last component of path and appends
         * filename, unless the latter is absolute anyway or the
         * former isn't */

        if (path_is_absolute(filename))
                return strdup(filename);

        e = strrchr(path, '/');
        if (!e)
                return strdup(filename);

        k = strlen(filename);
        ret = new(char, (e + 1 - path) + k + 1);
        if (!ret)
                return NULL;

        memcpy(mempcpy(ret, path, e + 1 - path), filename, k + 1);
        return ret;
}

bool hidden_or_backup_file(const char *filename) {
        assert(filename);

        if (filename[0] == '.' ||
            STR_IN_SET(filename,
                       "lost+found",
                       "aquota.user",
                       "aquota.group") ||
            endswith(filename, "~"))
                return true;

        const char *dot = strrchr(filename, '.');
        if (!dot)
                return false;

        /* Please, let's not add more entries to the list below. If external projects think it's a good idea
         * to come up with always new suffixes and that everybody else should just adjust to that, then it
         * really should be on them. Hence, in future, let's not add any more entries. Instead, let's ask
         * those packages to instead adopt one of the generic suffixes/prefixes for hidden files or backups,
         * possibly augmented with an additional string. Specifically: there's now:
         *
         *    The generic suffixes "~" and ".bak" for backup files
         *    The generic prefix "." for hidden files
         *
         * Thus, if a new package manager "foopkg" wants its own set of ".foopkg-new", ".foopkg-old",
         * ".foopkg-dist" or so registered, let's refuse that and ask them to use ".foopkg.new",
         * ".foopkg.old" or ".foopkg~" instead.
         */

        return STR_IN_SET(dot + 1,
                          "rpmnew",
                          "rpmsave",
                          "rpmorig",
                          "dpkg-old",
                          "dpkg-new",
                          "dpkg-tmp",
                          "dpkg-dist",
                          "dpkg-bak",
                          "dpkg-backup",
                          "dpkg-remove",
                          "ucf-new",
                          "ucf-old",
                          "ucf-dist",
                          "swp",
                          "bak",
                          "old",
                          "new");
}

bool is_device_path(const char *path) {

        /* Returns true for paths that likely refer to a device, either by path in sysfs or to something in
         * /dev. */

        return PATH_STARTSWITH_SET(path, "/dev/", "/sys/");
}

bool valid_device_node_path(const char *path) {

        /* Some superficial checks whether the specified path is a valid device node path, all without
         * looking at the actual device node. */

        if (!PATH_STARTSWITH_SET(path, "/dev/", "/run/systemd/inaccessible/"))
                return false;

        if (endswith(path, "/")) /* can't be a device node if it ends in a slash */
                return false;

        return path_is_normalized(path);
}

bool valid_device_allow_pattern(const char *path) {
        assert(path);

        /* Like valid_device_node_path(), but also allows full-subsystem expressions like those accepted by
         * DeviceAllow= and DeviceDeny=. */

        if (STARTSWITH_SET(path, "block-", "char-"))
                return true;

        return valid_device_node_path(path);
}
#endif /* NM_IGNORED */

bool dot_or_dot_dot(const char *path) {
        if (!path)
                return false;
        if (path[0] != '.')
                return false;
        if (path[1] == 0)
                return true;
        if (path[1] != '.')
                return false;

        return path[2] == 0;
}

#if 0 /* NM_IGNORED */
bool empty_or_root(const char *path) {

        /* For operations relative to some root directory, returns true if the specified root directory is
         * redundant, i.e. either / or NULL or the empty string or any equivalent. */

        if (isempty(path))
                return true;

        return path_equal(path, "/");
}

bool path_strv_contains(char **l, const char *path) {
        STRV_FOREACH(i, l)
                if (path_equal(*i, path))
                        return true;

        return false;
}

bool prefixed_path_strv_contains(char **l, const char *path) {
        STRV_FOREACH(i, l) {
                const char *j = *i;

                if (*j == '-')
                        j++;
                if (*j == '+')
                        j++;
                if (path_equal(j, path))
                        return true;
        }

        return false;
}
<<<<<<< HEAD
#endif /* NM_IGNORED */
=======

int path_glob_can_match(const char *pattern, const char *prefix, char **ret) {
        assert(pattern);
        assert(prefix);

        for (const char *a = pattern, *b = prefix;;) {
                _cleanup_free_ char *g = NULL, *h = NULL;
                const char *p, *q;
                int r, s;

                r = path_find_first_component(&a, /* accept_dot_dot = */ false, &p);
                if (r < 0)
                        return r;

                s = path_find_first_component(&b, /* accept_dot_dot = */ false, &q);
                if (s < 0)
                        return s;

                if (s == 0) {
                        /* The pattern matches the prefix. */
                        if (ret) {
                                char *t;

                                t = path_join(prefix, p);
                                if (!t)
                                        return -ENOMEM;

                                *ret = t;
                        }
                        return true;
                }

                if (r == 0)
                        break;

                if (r == s && strneq(p, q, r))
                        continue; /* common component. Check next. */

                g = strndup(p, r);
                if (!g)
                        return -ENOMEM;

                if (!string_is_glob(g))
                        break;

                /* We found a glob component. Check if the glob pattern matches the prefix component. */

                h = strndup(q, s);
                if (!h)
                        return -ENOMEM;

                r = fnmatch(g, h, 0);
                if (r == FNM_NOMATCH)
                        break;
                if (r != 0) /* Failure to process pattern? */
                        return -EINVAL;
        }

        /* The pattern does not match the prefix. */
        if (ret)
                *ret = NULL;
        return false;
}
>>>>>>> a3460730
<|MERGE_RESOLUTION|>--- conflicted
+++ resolved
@@ -807,32 +807,8 @@
         checker = strjoina("fsck.", fstype);
         return executable_is_good(checker);
 }
-
-<<<<<<< HEAD
-char* dirname_malloc(const char *path) {
-        char *d, *dir, *dir2;
-
-        assert(path);
-
-        d = strdup(path);
-        if (!d)
-                return NULL;
-
-        dir = dirname(d);
-        assert(dir);
-
-        if (dir == d)
-                return d;
-
-        dir2 = strdup(dir);
-        free(d);
-
-        return dir2;
-}
 #endif /* NM_IGNORED */
 
-=======
->>>>>>> a3460730
 static const char *skip_slash_or_dot(const char *p) {
         for (; !isempty(p); p++) {
                 if (*p == '/')
@@ -1353,9 +1329,6 @@
 
         return false;
 }
-<<<<<<< HEAD
-#endif /* NM_IGNORED */
-=======
 
 int path_glob_can_match(const char *pattern, const char *prefix, char **ret) {
         assert(pattern);
@@ -1419,4 +1392,4 @@
                 *ret = NULL;
         return false;
 }
->>>>>>> a3460730
+#endif /* NM_IGNORED */