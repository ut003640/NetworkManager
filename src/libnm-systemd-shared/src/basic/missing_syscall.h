--- conflicted
+++ resolved
@@ -369,9 +369,7 @@
 
 /* ======================================================================= */
 
-<<<<<<< HEAD
 #if 0 /* NM_IGNORED */
-=======
 #if !HAVE_RT_TGSIGQUEUEINFO
 static inline int missing_rt_tgsigqueueinfo(pid_t tgid, pid_t tid, int sig, siginfo_t *info) {
 #  if defined __NR_rt_tgsigqueueinfo && __NR_rt_tgsigqueueinfo >= 0
@@ -386,7 +384,6 @@
 
 /* ======================================================================= */
 
->>>>>>> a300809f
 #if !HAVE_EXECVEAT
 static inline int missing_execveat(int dirfd, const char *pathname,
                                    char *const argv[], char *const envp[],
