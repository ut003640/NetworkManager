/* SPDX-License-Identifier: LGPL-2.1-or-later */

#include "nm-sd-adapt-shared.h"

#include <errno.h>
#include <stdarg.h>
#include <stdint.h>
#include <stdio.h>
#include <stdlib.h>

#include "alloc-util.h"
#include "escape.h"
#include "extract-word.h"
#include "fileio.h"
#include "gunicode.h"
#include "locale-util.h"
#include "macro.h"
#include "memory-util.h"
#include "string-util.h"
#include "strv.h"
#include "terminal-util.h"
#include "utf8.h"
#include "util.h"

char* first_word(const char *s, const char *word) {
        size_t sl, wl;
        const char *p;

        assert(s);
        assert(word);

        /* Checks if the string starts with the specified word, either
         * followed by NUL or by whitespace. Returns a pointer to the
         * NUL or the first character after the whitespace. */

        sl = strlen(s);
        wl = strlen(word);

        if (sl < wl)
                return NULL;

        if (wl == 0)
                return (char*) s;

        if (memcmp(s, word, wl) != 0)
                return NULL;

        p = s + wl;
        if (*p == 0)
                return (char*) p;

        if (!strchr(WHITESPACE, *p))
                return NULL;

        p += strspn(p, WHITESPACE);
        return (char*) p;
}

char *strnappend(const char *s, const char *suffix, size_t b) {
        size_t a;
        char *r;

        if (!s && !suffix)
                return strdup("");

        if (!s)
                return strndup(suffix, b);

        if (!suffix)
                return strdup(s);

        assert(s);
        assert(suffix);

        a = strlen(s);
        if (b > SIZE_MAX - a)
                return NULL;

        r = new(char, a+b+1);
        if (!r)
                return NULL;

        memcpy(r, s, a);
        memcpy(r+a, suffix, b);
        r[a+b] = 0;

        return r;
}

char *strjoin_real(const char *x, ...) {
        va_list ap;
        size_t l = 1;
        char *r, *p;

        va_start(ap, x);
        for (const char *t = x; t; t = va_arg(ap, const char *)) {
                size_t n;

                n = strlen(t);
                if (n > SIZE_MAX - l) {
                        va_end(ap);
                        return NULL;
                }
                l += n;
        }
        va_end(ap);

        p = r = new(char, l);
        if (!r)
                return NULL;

        va_start(ap, x);
        for (const char *t = x; t; t = va_arg(ap, const char *))
                p = stpcpy(p, t);
        va_end(ap);

        *p = 0;

        return r;
}

#if 0 /* NM_IGNORED */
char *strstrip(char *s) {
        if (!s)
                return NULL;

        /* Drops trailing whitespace. Modifies the string in place. Returns pointer to first non-space character */

        return delete_trailing_chars(skip_leading_chars(s, WHITESPACE), WHITESPACE);
}

char *delete_chars(char *s, const char *bad) {
        char *f, *t;

        /* Drops all specified bad characters, regardless where in the string */

        if (!s)
                return NULL;

        if (!bad)
                bad = WHITESPACE;

        for (f = s, t = s; *f; f++) {
                if (strchr(bad, *f))
                        continue;

                *(t++) = *f;
        }

        *t = 0;

        return s;
}

char *delete_trailing_chars(char *s, const char *bad) {
        char *c = s;

        /* Drops all specified bad characters, at the end of the string */

        if (!s)
                return NULL;

        if (!bad)
                bad = WHITESPACE;

        for (char *p = s; *p; p++)
                if (!strchr(bad, *p))
                        c = p + 1;

        *c = 0;

        return s;
}
#endif /* NM_IGNORED */

char *truncate_nl(char *s) {
        assert(s);

        s[strcspn(s, NEWLINE)] = 0;
        return s;
}

char ascii_tolower(char x) {

        if (x >= 'A' && x <= 'Z')
                return x - 'A' + 'a';

        return x;
}

char ascii_toupper(char x) {

        if (x >= 'a' && x <= 'z')
                return x - 'a' + 'A';

        return x;
}

char *ascii_strlower(char *t) {
        assert(t);

        for (char *p = t; *p; p++)
                *p = ascii_tolower(*p);

        return t;
}

char *ascii_strupper(char *t) {
        assert(t);

        for (char *p = t; *p; p++)
                *p = ascii_toupper(*p);

        return t;
}

char *ascii_strlower_n(char *t, size_t n) {
        if (n <= 0)
                return t;

        for (size_t i = 0; i < n; i++)
                t[i] = ascii_tolower(t[i]);

        return t;
}

int ascii_strcasecmp_n(const char *a, const char *b, size_t n) {

        for (; n > 0; a++, b++, n--) {
                int x, y;

                x = (int) (uint8_t) ascii_tolower(*a);
                y = (int) (uint8_t) ascii_tolower(*b);

                if (x != y)
                        return x - y;
        }

        return 0;
}

int ascii_strcasecmp_nn(const char *a, size_t n, const char *b, size_t m) {
        int r;

        r = ascii_strcasecmp_n(a, b, MIN(n, m));
        if (r != 0)
                return r;

        return CMP(n, m);
}

bool chars_intersect(const char *a, const char *b) {
        /* Returns true if any of the chars in a are in b. */
        for (const char *p = a; *p; p++)
                if (strchr(b, *p))
                        return true;

        return false;
}

bool string_has_cc(const char *p, const char *ok) {
        assert(p);

        /*
         * Check if a string contains control characters. If 'ok' is
         * non-NULL it may be a string containing additional CCs to be
         * considered OK.
         */

        for (const char *t = p; *t; t++) {
                if (ok && strchr(ok, *t))
                        continue;

                if (char_is_cc(*t))
                        return true;
        }

        return false;
}

#if 0 /* NM_IGNORED */
static int write_ellipsis(char *buf, bool unicode) {
        if (unicode || is_locale_utf8()) {
                buf[0] = 0xe2; /* tri-dot ellipsis: … */
                buf[1] = 0x80;
                buf[2] = 0xa6;
        } else {
                buf[0] = '.';
                buf[1] = '.';
                buf[2] = '.';
        }

        return 3;
}

static char *ascii_ellipsize_mem(const char *s, size_t old_length, size_t new_length, unsigned percent) {
        size_t x, need_space, suffix_len;
        char *t;

        assert(s);
        assert(percent <= 100);
        assert(new_length != SIZE_MAX);

        if (old_length <= new_length)
                return strndup(s, old_length);

        /* Special case short ellipsations */
        switch (new_length) {

        case 0:
                return strdup("");

        case 1:
                if (is_locale_utf8())
                        return strdup("…");
                else
                        return strdup(".");

        case 2:
                if (!is_locale_utf8())
                        return strdup("..");

                break;

        default:
                break;
        }

        /* Calculate how much space the ellipsis will take up. If we are in UTF-8 mode we only need space for one
         * character ("…"), otherwise for three characters ("..."). Note that in both cases we need 3 bytes of storage,
         * either for the UTF-8 encoded character or for three ASCII characters. */
        need_space = is_locale_utf8() ? 1 : 3;

        t = new(char, new_length+3);
        if (!t)
                return NULL;

        assert(new_length >= need_space);

        x = ((new_length - need_space) * percent + 50) / 100;
        assert(x <= new_length - need_space);

        memcpy(t, s, x);
        write_ellipsis(t + x, false);
        suffix_len = new_length - x - need_space;
        memcpy(t + x + 3, s + old_length - suffix_len, suffix_len);
        *(t + x + 3 + suffix_len) = '\0';

        return t;
}

char *ellipsize_mem(const char *s, size_t old_length, size_t new_length, unsigned percent) {
        size_t x, k, len, len2;
        const char *i, *j;
        char *e;
        int r;

        /* Note that 'old_length' refers to bytes in the string, while 'new_length' refers to character cells taken up
         * on screen. This distinction doesn't matter for ASCII strings, but it does matter for non-ASCII UTF-8
         * strings.
         *
         * Ellipsation is done in a locale-dependent way:
         * 1. If the string passed in is fully ASCII and the current locale is not UTF-8, three dots are used ("...")
         * 2. Otherwise, a unicode ellipsis is used ("…")
         *
         * In other words: you'll get a unicode ellipsis as soon as either the string contains non-ASCII characters or
         * the current locale is UTF-8.
         */

        assert(s);
        assert(percent <= 100);

        if (new_length == SIZE_MAX)
                return strndup(s, old_length);

        if (new_length == 0)
                return strdup("");

        /* If no multibyte characters use ascii_ellipsize_mem for speed */
        if (ascii_is_valid_n(s, old_length))
                return ascii_ellipsize_mem(s, old_length, new_length, percent);

        x = ((new_length - 1) * percent) / 100;
        assert(x <= new_length - 1);

        k = 0;
        for (i = s; i < s + old_length; i = utf8_next_char(i)) {
                char32_t c;
                int w;

                r = utf8_encoded_to_unichar(i, &c);
                if (r < 0)
                        return NULL;

                w = unichar_iswide(c) ? 2 : 1;
                if (k + w <= x)
                        k += w;
                else
                        break;
        }

        for (j = s + old_length; j > i; ) {
                char32_t c;
                int w;
                const char *jj;

                jj = utf8_prev_char(j);
                r = utf8_encoded_to_unichar(jj, &c);
                if (r < 0)
                        return NULL;

                w = unichar_iswide(c) ? 2 : 1;
                if (k + w <= new_length) {
                        k += w;
                        j = jj;
                } else
                        break;
        }
        assert(i <= j);

        /* we don't actually need to ellipsize */
        if (i == j)
                return memdup_suffix0(s, old_length);

        /* make space for ellipsis, if possible */
        if (j < s + old_length)
                j = utf8_next_char(j);
        else if (i > s)
                i = utf8_prev_char(i);

        len = i - s;
        len2 = s + old_length - j;
        e = new(char, len + 3 + len2 + 1);
        if (!e)
                return NULL;

        /*
        printf("old_length=%zu new_length=%zu x=%zu len=%u len2=%u k=%u\n",
               old_length, new_length, x, len, len2, k);
        */

        memcpy(e, s, len);
        write_ellipsis(e + len, true);
        memcpy(e + len + 3, j, len2);
        *(e + len + 3 + len2) = '\0';

        return e;
}

char *cellescape(char *buf, size_t len, const char *s) {
        /* Escape and ellipsize s into buffer buf of size len. Only non-control ASCII
         * characters are copied as they are, everything else is escaped. The result
         * is different then if escaping and ellipsization was performed in two
         * separate steps, because each sequence is either stored in full or skipped.
         *
         * This function should be used for logging about strings which expected to
         * be plain ASCII in a safe way.
         *
         * An ellipsis will be used if s is too long. It was always placed at the
         * very end.
         */

        size_t i = 0, last_char_width[4] = {}, k = 0;

        assert(len > 0); /* at least a terminating NUL */

        for (;;) {
                char four[4];
                int w;

                if (*s == 0) /* terminating NUL detected? then we are done! */
                        goto done;

                w = cescape_char(*s, four);
                if (i + w + 1 > len) /* This character doesn't fit into the buffer anymore? In that case let's
                                      * ellipsize at the previous location */
                        break;

                /* OK, there was space, let's add this escaped character to the buffer */
                memcpy(buf + i, four, w);
                i += w;

                /* And remember its width in the ring buffer */
                last_char_width[k] = w;
                k = (k + 1) % 4;

                s++;
        }

        /* Ellipsation is necessary. This means we might need to truncate the string again to make space for 4
         * characters ideally, but the buffer is shorter than that in the first place take what we can get */
        for (size_t j = 0; j < ELEMENTSOF(last_char_width); j++) {

                if (i + 4 <= len) /* nice, we reached our space goal */
                        break;

                k = k == 0 ? 3 : k - 1;
                if (last_char_width[k] == 0) /* bummer, we reached the beginning of the strings */
                        break;

                assert(i >= last_char_width[k]);
                i -= last_char_width[k];
        }

        if (i + 4 <= len) /* yay, enough space */
                i += write_ellipsis(buf + i, false);
        else if (i + 3 <= len) { /* only space for ".." */
                buf[i++] = '.';
                buf[i++] = '.';
        } else if (i + 2 <= len) /* only space for a single "." */
                buf[i++] = '.';
        else
                assert(i + 1 <= len);

 done:
        buf[i] = '\0';
        return buf;
}
#endif /* NM_IGNORED */

char* strshorten(char *s, size_t l) {
        assert(s);

        if (strnlen(s, l+1) > l)
                s[l] = 0;

        return s;
}

char *strreplace(const char *text, const char *old_string, const char *new_string) {
        size_t l, old_len, new_len;
        char *t, *ret = NULL;
        const char *f;

        assert(old_string);
        assert(new_string);

        if (!text)
                return NULL;

        old_len = strlen(old_string);
        new_len = strlen(new_string);

        l = strlen(text);
        if (!GREEDY_REALLOC(ret, l+1))
                return NULL;

        f = text;
        t = ret;
        while (*f) {
                size_t d, nl;

                if (!startswith(f, old_string)) {
                        *(t++) = *(f++);
                        continue;
                }

                d = t - ret;
                nl = l - old_len + new_len;

                if (!GREEDY_REALLOC(ret, nl + 1))
                        return mfree(ret);

                l = nl;
                t = ret + d;

                t = stpcpy(t, new_string);
                f += old_len;
        }

        *t = 0;
        return ret;
}

#if 0 /* NM_IGNORED */
static void advance_offsets(
                ssize_t diff,
                size_t offsets[2], /* note: we can't use [static 2] here, since this may be NULL */
                size_t shift[static 2],
                size_t size) {

        if (!offsets)
                return;

        assert(shift);

        if ((size_t) diff < offsets[0])
                shift[0] += size;
        if ((size_t) diff < offsets[1])
                shift[1] += size;
}

char *strip_tab_ansi(char **ibuf, size_t *_isz, size_t highlight[2]) {
        const char *begin = NULL;
        enum {
                STATE_OTHER,
                STATE_ESCAPE,
                STATE_CSI,
                STATE_CSO,
        } state = STATE_OTHER;
        char *obuf = NULL;
        size_t osz = 0, isz, shift[2] = {}, n_carriage_returns = 0;
        FILE *f;

        assert(ibuf);
        assert(*ibuf);

        /* This does three things:
         *
         * 1. Replaces TABs by 8 spaces
         * 2. Strips ANSI color sequences (a subset of CSI), i.e. ESC '[' … 'm' sequences
         * 3. Strips ANSI operating system sequences (CSO), i.e. ESC ']' … BEL sequences
         * 4. Strip trailing \r characters (since they would "move the cursor", but have no
         *    other effect).
         *
         * Everything else will be left as it is. In particular other ANSI sequences are left as they are, as
         * are any other special characters. Truncated ANSI sequences are left-as is too. This call is
         * supposed to suppress the most basic formatting noise, but nothing else.
         *
         * Why care for CSO sequences? Well, to undo what terminal_urlify() and friends generate. */

        isz = _isz ? *_isz : strlen(*ibuf);

        /* Note we turn off internal locking on f for performance reasons. It's safe to do so since we
         * created f here and it doesn't leave our scope. */
        f = open_memstream_unlocked(&obuf, &osz);
        if (!f)
                return NULL;

        for (const char *i = *ibuf; i < *ibuf + isz + 1; i++) {

                switch (state) {

                case STATE_OTHER:
                        if (i >= *ibuf + isz) /* EOT */
                                break;

                        if (*i == '\r') {
                                n_carriage_returns++;
                                break;
                        } else if (*i == '\n')
                                /* Ignore carriage returns before new line */
                                n_carriage_returns = 0;
                        for (; n_carriage_returns > 0; n_carriage_returns--)
                                fputc('\r', f);

                        if (*i == '\x1B')
                                state = STATE_ESCAPE;
                        else if (*i == '\t') {
                                fputs("        ", f);
                                advance_offsets(i - *ibuf, highlight, shift, 7);
                        } else
                                fputc(*i, f);

                        break;

                case STATE_ESCAPE:
                        assert(n_carriage_returns == 0);

                        if (i >= *ibuf + isz) { /* EOT */
                                fputc('\x1B', f);
                                advance_offsets(i - *ibuf, highlight, shift, 1);
                                break;
                        } else if (*i == '[') { /* ANSI CSI */
                                state = STATE_CSI;
                                begin = i + 1;
                        } else if (*i == ']') { /* ANSI CSO */
                                state = STATE_CSO;
                                begin = i + 1;
                        } else {
                                fputc('\x1B', f);
                                fputc(*i, f);
                                advance_offsets(i - *ibuf, highlight, shift, 1);
                                state = STATE_OTHER;
                        }

                        break;

                case STATE_CSI:
                        assert(n_carriage_returns == 0);

                        if (i >= *ibuf + isz || /* EOT … */
                            !strchr("01234567890;m", *i)) { /* … or invalid chars in sequence */
                                fputc('\x1B', f);
                                fputc('[', f);
                                advance_offsets(i - *ibuf, highlight, shift, 2);
                                state = STATE_OTHER;
                                i = begin-1;
                        } else if (*i == 'm')
                                state = STATE_OTHER;

                        break;

                case STATE_CSO:
                        assert(n_carriage_returns == 0);

                        if (i >= *ibuf + isz || /* EOT … */
                            (*i != '\a' && (uint8_t) *i < 32U) || (uint8_t) *i > 126U) { /* … or invalid chars in sequence */
                                fputc('\x1B', f);
                                fputc(']', f);
                                advance_offsets(i - *ibuf, highlight, shift, 2);
                                state = STATE_OTHER;
                                i = begin-1;
                        } else if (*i == '\a')
                                state = STATE_OTHER;

                        break;
                }
        }

        if (fflush_and_check(f) < 0) {
                fclose(f);
                return mfree(obuf);
        }
        fclose(f);

        free_and_replace(*ibuf, obuf);

        if (_isz)
                *_isz = osz;

        if (highlight) {
                highlight[0] += shift[0];
                highlight[1] += shift[1];
        }

        return *ibuf;
}

char *strextend_with_separator_internal(char **x, const char *separator, ...) {
        size_t f, l, l_separator;
        bool need_separator;
        char *nr, *p;
        va_list ap;

        assert(x);

        l = f = strlen_ptr(*x);

        need_separator = !isempty(*x);
        l_separator = strlen_ptr(separator);

        va_start(ap, separator);
        for (;;) {
                const char *t;
                size_t n;

                t = va_arg(ap, const char *);
                if (!t)
                        break;

                n = strlen(t);

                if (need_separator)
                        n += l_separator;

                if (n >= SIZE_MAX - l) {
                        va_end(ap);
                        return NULL;
                }

                l += n;
                need_separator = true;
        }
        va_end(ap);

        need_separator = !isempty(*x);

        nr = realloc(*x, GREEDY_ALLOC_ROUND_UP(l+1));
        if (!nr)
                return NULL;

        *x = nr;
        p = nr + f;

        va_start(ap, separator);
        for (;;) {
                const char *t;

                t = va_arg(ap, const char *);
                if (!t)
                        break;

                if (need_separator && separator)
                        p = stpcpy(p, separator);

                p = stpcpy(p, t);

                need_separator = true;
        }
        va_end(ap);

        assert(p == nr + l);

        *p = 0;

        return p;
}
#endif /* NM_IGNORED */

int strextendf_with_separator(char **x, const char *separator, const char *format, ...) {
        size_t m, a, l_separator;
        va_list ap;
        int l;

        /* Appends a formatted string to the specified string. Don't use this in inner loops, since then
         * we'll spend a tonload of time in determining the length of the string passed in, over and over
         * again. */

        assert(x);
        assert(format);

        l_separator = isempty(*x) ? 0 : strlen_ptr(separator);

        /* Let's try to use the allocated buffer, if there's room at the end still. Otherwise let's extend by 64 chars. */
        if (*x) {
                m = strlen(*x);
                a = MALLOC_SIZEOF_SAFE(*x);
                assert(a >= m + 1);
        } else
                m = a = 0;

        if (a - m < 17 + l_separator) { /* if there's less than 16 chars space, then enlarge the buffer first */
                char *n;

                if (_unlikely_(l_separator > SIZE_MAX - 64)) /* overflow check #1 */
                        return -ENOMEM;
                if (_unlikely_(m > SIZE_MAX - 64 - l_separator)) /* overflow check #2 */
                        return -ENOMEM;

                n = realloc(*x, m + 64 + l_separator);
                if (!n)
                        return -ENOMEM;

                *x = n;
                a = MALLOC_SIZEOF_SAFE(*x);
        }

        /* Now, let's try to format the string into it */
        memcpy_safe(*x + m, separator, l_separator);
        va_start(ap, format);
        l = vsnprintf(*x + m + l_separator, a - m - l_separator, format, ap);
        va_end(ap);

        assert(l >= 0);

        if ((size_t) l < a - m - l_separator) {
                char *n;

                /* Nice! This worked. We are done. But first, let's return the extra space we don't
                 * need. This should be a cheap operation, since we only lower the allocation size here,
                 * never increase. */
                n = realloc(*x, m + (size_t) l + l_separator + 1);
                if (n)
                        *x = n;
        } else {
                char *n;

                /* Wasn't enough. Then let's allocate exactly what we need. */

                if (_unlikely_((size_t) l > SIZE_MAX - (l_separator + 1))) /* overflow check #1 */
                        goto oom;
                if (_unlikely_(m > SIZE_MAX - ((size_t) l + l_separator + 1))) /* overflow check #2 */
                        goto oom;

                a = m + (size_t) l + l_separator + 1;
                n = realloc(*x, a);
                if (!n)
                        goto oom;
                *x = n;

                va_start(ap, format);
                l = vsnprintf(*x + m + l_separator, a - m - l_separator, format, ap);
                va_end(ap);

                assert((size_t) l < a - m - l_separator);
        }

        return 0;

oom:
        /* truncate the bytes added after the first vsnprintf() attempt again */
        (*x)[m] = 0;
        return -ENOMEM;
}

char *strrep(const char *s, unsigned n) {
        char *r, *p;
        size_t l;

        assert(s);

        l = strlen(s);
        p = r = malloc(l * n + 1);
        if (!r)
                return NULL;

        for (unsigned i = 0; i < n; i++)
                p = stpcpy(p, s);

        *p = 0;
        return r;
}

int split_pair(const char *s, const char *sep, char **l, char **r) {
        char *x, *a, *b;

        assert(s);
        assert(sep);
        assert(l);
        assert(r);

        if (isempty(sep))
                return -EINVAL;

        x = strstr(s, sep);
        if (!x)
                return -EINVAL;

        a = strndup(s, x - s);
        if (!a)
                return -ENOMEM;

        b = strdup(x + strlen(sep));
        if (!b) {
                free(a);
                return -ENOMEM;
        }

        *l = a;
        *r = b;

        return 0;
}

int free_and_strdup(char **p, const char *s) {
        char *t;

        assert(p);

        /* Replaces a string pointer with a strdup()ed new string,
         * possibly freeing the old one. */

        if (streq_ptr(*p, s))
                return 0;

        if (s) {
                t = strdup(s);
                if (!t)
                        return -ENOMEM;
        } else
                t = NULL;

        free(*p);
        *p = t;

        return 1;
}

int free_and_strndup(char **p, const char *s, size_t l) {
        char *t;

        assert(p);
        assert(s || l == 0);

        /* Replaces a string pointer with a strndup()ed new string,
         * freeing the old one. */

        if (!*p && !s)
                return 0;

        if (*p && s && strneq(*p, s, l) && (l > strlen(*p) || (*p)[l] == '\0'))
                return 0;

        if (s) {
                t = strndup(s, l);
                if (!t)
                        return -ENOMEM;
        } else
                t = NULL;

        free_and_replace(*p, t);
        return 1;
}

bool string_is_safe(const char *p) {
        if (!p)
                return false;

        /* Checks if the specified string contains no quotes or control characters */

        for (const char *t = p; *t; t++) {
                if (*t > 0 && *t < ' ') /* no control characters */
                        return false;

                if (strchr(QUOTES "\\\x7f", *t))
                        return false;
        }

        return true;
}

#if 0 /* NM_IGNORED */
char* string_erase(char *x) {
        if (!x)
                return NULL;

        /* A delicious drop of snake-oil! To be called on memory where we stored passphrases or so, after we
         * used them. */
        explicit_bzero_safe(x, strlen(x));
        return x;
}

int string_truncate_lines(const char *s, size_t n_lines, char **ret) {
        const char *p = s, *e = s;
        bool truncation_applied = false;
        char *copy;
        size_t n = 0;

        assert(s);

        /* Truncate after the specified number of lines. Returns > 0 if a truncation was applied or == 0 if
         * there were fewer lines in the string anyway. Trailing newlines on input are ignored, and not
         * generated either. */

        for (;;) {
                size_t k;

                k = strcspn(p, "\n");

                if (p[k] == 0) {
                        if (k == 0) /* final empty line */
                                break;

                        if (n >= n_lines) /* above threshold */
                                break;

                        e = p + k; /* last line to include */
                        break;
                }

                assert(p[k] == '\n');

                if (n >= n_lines)
                        break;

                if (k > 0)
                        e = p + k;

                p += k + 1;
                n++;
        }

        /* e points after the last character we want to keep */
        if (isempty(e))
                copy = strdup(s);
        else {
                if (!in_charset(e, "\n")) /* We only consider things truncated if we remove something that
                                           * isn't a new-line or a series of them */
                        truncation_applied = true;

                copy = strndup(s, e - s);
        }
        if (!copy)
                return -ENOMEM;

        *ret = copy;
        return truncation_applied;
}

int string_extract_line(const char *s, size_t i, char **ret) {
        const char *p = s;
        size_t c = 0;

        /* Extract the i'nth line from the specified string. Returns > 0 if there are more lines after that,
         * and == 0 if we are looking at the last line or already beyond the last line. As special
         * optimization, if the first line is requested and the string only consists of one line we return
         * NULL, indicating the input string should be used as is, and avoid a memory allocation for a very
         * common case. */

        for (;;) {
                const char *q;

                q = strchr(p, '\n');
                if (i == c) {
                        /* The line we are looking for! */

                        if (q) {
                                char *m;

                                m = strndup(p, q - p);
                                if (!m)
                                        return -ENOMEM;

                                *ret = m;
                                return !isempty(q + 1); /* more coming? */
                        } else {
                                if (p == s)
                                        *ret = NULL; /* Just use the input string */
                                else {
                                        char *m;

                                        m = strdup(p);
                                        if (!m)
                                                return -ENOMEM;

                                        *ret = m;
                                }

                                return 0; /* The end */
                        }
                }

                if (!q) {
                        char *m;

                        /* No more lines, return empty line */

                        m = strdup("");
                        if (!m)
                                return -ENOMEM;

                        *ret = m;
                        return 0; /* The end */
                }

                p = q + 1;
                c++;
        }
}

int string_contains_word_strv(const char *string, const char *separators, char **words, const char **ret_word) {
        /* In the default mode with no separators specified, we split on whitespace and
         * don't coalesce separators. */
        const ExtractFlags flags = separators ? EXTRACT_DONT_COALESCE_SEPARATORS : 0;

        const char *found = NULL;

        for (const char *p = string;;) {
                _cleanup_free_ char *w = NULL;
                int r;

                r = extract_first_word(&p, &w, separators, flags);
                if (r < 0)
                        return r;
                if (r == 0)
                        break;

                found = strv_find(words, w);
                if (found)
                        break;
        }

        if (ret_word)
                *ret_word = found;
        return !!found;
}
<<<<<<< HEAD
#endif /* NM_IGNORED */
=======

bool streq_skip_trailing_chars(const char *s1, const char *s2, const char *ok) {
        if (!s1 && !s2)
                return true;
        if (!s1 || !s2)
                return false;

        if (!ok)
                ok = WHITESPACE;

        for (; *s1 && *s2; s1++, s2++)
                if (*s1 != *s2)
                        break;

        return in_charset(s1, ok) && in_charset(s2, ok);
}
>>>>>>> 51f93e00
<|MERGE_RESOLUTION|>--- conflicted
+++ resolved
@@ -1155,9 +1155,6 @@
                 *ret_word = found;
         return !!found;
 }
-<<<<<<< HEAD
-#endif /* NM_IGNORED */
-=======
 
 bool streq_skip_trailing_chars(const char *s1, const char *s2, const char *ok) {
         if (!s1 && !s2)
@@ -1174,4 +1171,4 @@
 
         return in_charset(s1, ok) && in_charset(s2, ok);
 }
->>>>>>> 51f93e00
+#endif /* NM_IGNORED */