--- conflicted
+++ resolved
@@ -738,6 +738,7 @@
 
         return *ibuf;
 }
+#endif /* NM_IGNORED */
 
 char *strextend_with_separator_internal(char **x, const char *separator, ...) {
         size_t f, l, l_separator;
@@ -808,7 +809,6 @@
 
         return p;
 }
-#endif /* NM_IGNORED */
 
 int strextendf_with_separator(char **x, const char *separator, const char *format, ...) {
         size_t m, a, l_separator;
@@ -1253,9 +1253,6 @@
 
         return n;
 }
-<<<<<<< HEAD
-#endif /* NM_IGNORED */
-=======
 
 char *strdupspn(const char *a, const char *accept) {
         if (isempty(a) || isempty(accept))
@@ -1272,4 +1269,4 @@
 
         return strndup(a, strcspn(a, reject));
 }
->>>>>>> a300809f
+#endif /* NM_IGNORED */