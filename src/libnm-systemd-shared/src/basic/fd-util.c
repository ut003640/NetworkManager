/* SPDX-License-Identifier: LGPL-2.1-or-later */

#include "nm-sd-adapt-shared.h"

#include <errno.h>
#include <fcntl.h>
#if WANT_LINUX_FS_H
#include <linux/fs.h>
#endif
#include <linux/magic.h>
#include <sys/ioctl.h>
#include <sys/resource.h>
#include <sys/stat.h>
#include <unistd.h>

#include "alloc-util.h"
#include "dirent-util.h"
#include "fd-util.h"
#include "fileio.h"
#include "fs-util.h"
#include "io-util.h"
#include "macro.h"
#include "missing_fcntl.h"
#include "missing_fs.h"
#include "missing_syscall.h"
#include "mountpoint-util.h"
#include "parse-util.h"
#include "path-util.h"
#include "process-util.h"
#include "socket-util.h"
#include "sort-util.h"
#include "stat-util.h"
#include "stdio-util.h"
#include "tmpfile-util.h"

/* The maximum number of iterations in the loop to close descriptors in the fallback case
 * when /proc/self/fd/ is inaccessible. */
#define MAX_FD_LOOP_LIMIT (1024*1024)

int close_nointr(int fd) {
        assert(fd >= 0);

        if (close(fd) >= 0)
                return 0;

        /*
         * Just ignore EINTR; a retry loop is the wrong thing to do on
         * Linux.
         *
         * http://lkml.indiana.edu/hypermail/linux/kernel/0509.1/0877.html
         * https://bugzilla.gnome.org/show_bug.cgi?id=682819
         * http://utcc.utoronto.ca/~cks/space/blog/unix/CloseEINTR
         * https://sites.google.com/site/michaelsafyan/software-engineering/checkforeintrwheninvokingclosethinkagain
         */
        if (errno == EINTR)
                return 0;

        return -errno;
}

int safe_close(int fd) {
        /*
         * Like close_nointr() but cannot fail. Guarantees errno is unchanged. Is a noop for negative fds,
         * and returns -EBADF, so that it can be used in this syntax:
         *
         * fd = safe_close(fd);
         */

        if (fd >= 0) {
                PROTECT_ERRNO;

                /* The kernel might return pretty much any error code
                 * via close(), but the fd will be closed anyway. The
                 * only condition we want to check for here is whether
                 * the fd was invalid at all... */

                assert_se(close_nointr(fd) != -EBADF);
        }

        return -EBADF;
}

void safe_close_pair(int p[static 2]) {
        assert(p);

        if (p[0] == p[1]) {
                /* Special case pairs which use the same fd in both
                 * directions... */
                p[0] = p[1] = safe_close(p[0]);
                return;
        }

        p[0] = safe_close(p[0]);
        p[1] = safe_close(p[1]);
}

void close_many(const int fds[], size_t n_fds) {
        assert(fds || n_fds == 0);

        FOREACH_ARRAY(fd, fds, n_fds)
                safe_close(*fd);
}

void close_many_unset(int fds[], size_t n_fds) {
        assert(fds || n_fds == 0);

        FOREACH_ARRAY(fd, fds, n_fds)
                *fd = safe_close(*fd);
}

void close_many_and_free(int *fds, size_t n_fds) {
        assert(fds || n_fds == 0);

        close_many(fds, n_fds);
        free(fds);
}

int fclose_nointr(FILE *f) {
        assert(f);

        /* Same as close_nointr(), but for fclose() */

        errno = 0; /* Extra safety: if the FILE* object is not encapsulating an fd, it might not set errno
                    * correctly. Let's hence initialize it to zero first, so that we aren't confused by any
                    * prior errno here */
        if (fclose(f) == 0)
                return 0;

        if (errno == EINTR)
                return 0;

        return errno_or_else(EIO);
}

FILE* safe_fclose(FILE *f) {

        /* Same as safe_close(), but for fclose() */

        if (f) {
                PROTECT_ERRNO;

                assert_se(fclose_nointr(f) != -EBADF);
        }

        return NULL;
}

DIR* safe_closedir(DIR *d) {

        if (d) {
                PROTECT_ERRNO;

                assert_se(closedir(d) >= 0 || errno != EBADF);
        }

        return NULL;
}

int fd_nonblock(int fd, bool nonblock) {
        int flags, nflags;

        assert(fd >= 0);

        flags = fcntl(fd, F_GETFL, 0);
        if (flags < 0)
                return -errno;

        nflags = UPDATE_FLAG(flags, O_NONBLOCK, nonblock);
        if (nflags == flags)
                return 0;

        if (fcntl(fd, F_SETFL, nflags) < 0)
                return -errno;

        return 1;
}

int stdio_disable_nonblock(void) {
        int ret = 0;

        /* stdin/stdout/stderr really should have O_NONBLOCK, which would confuse apps if left on, as
         * write()s might unexpectedly fail with EAGAIN. */

        RET_GATHER(ret, fd_nonblock(STDIN_FILENO, false));
        RET_GATHER(ret, fd_nonblock(STDOUT_FILENO, false));
        RET_GATHER(ret, fd_nonblock(STDERR_FILENO, false));

        return ret;
}

int fd_cloexec(int fd, bool cloexec) {
        int flags, nflags;

        assert(fd >= 0);

        flags = fcntl(fd, F_GETFD, 0);
        if (flags < 0)
                return -errno;

        nflags = UPDATE_FLAG(flags, FD_CLOEXEC, cloexec);
        if (nflags == flags)
                return 0;

        return RET_NERRNO(fcntl(fd, F_SETFD, nflags));
}

#if 0 /* NM_IGNORED */
int fd_cloexec_many(const int fds[], size_t n_fds, bool cloexec) {
        int r = 0;

        assert(fds || n_fds == 0);

        FOREACH_ARRAY(fd, fds, n_fds) {
                if (*fd < 0) /* Skip gracefully over already invalidated fds */
                        continue;

                RET_GATHER(r, fd_cloexec(*fd, cloexec));
        }

        return r;
}

static bool fd_in_set(int fd, const int fds[], size_t n_fds) {
        assert(fd >= 0);
        assert(fds || n_fds == 0);

        FOREACH_ARRAY(i, fds, n_fds) {
                if (*i < 0)
                        continue;

                if (*i == fd)
                        return true;
        }

        return false;
}

int get_max_fd(void) {
        struct rlimit rl;
        rlim_t m;

        /* Return the highest possible fd, based RLIMIT_NOFILE, but enforcing FD_SETSIZE-1 as lower boundary
         * and INT_MAX as upper boundary. */

        if (getrlimit(RLIMIT_NOFILE, &rl) < 0)
                return -errno;

        m = MAX(rl.rlim_cur, rl.rlim_max);
        if (m < FD_SETSIZE) /* Let's always cover at least 1024 fds */
                return FD_SETSIZE-1;

        if (m == RLIM_INFINITY || m > INT_MAX) /* Saturate on overflow. After all fds are "int", hence can
                                                * never be above INT_MAX */
                return INT_MAX;

        return (int) (m - 1);
}

static int close_all_fds_frugal(const int except[], size_t n_except) {
        int max_fd, r = 0;

        assert(except || n_except == 0);

        /* This is the inner fallback core of close_all_fds(). This never calls malloc() or opendir() or so
         * and hence is safe to be called in signal handler context. Most users should call close_all_fds(),
         * but when we assume we are called from signal handler context, then use this simpler call
         * instead. */

        max_fd = get_max_fd();
        if (max_fd < 0)
                return max_fd;

        /* Refuse to do the loop over more too many elements. It's better to fail immediately than to
         * spin the CPU for a long time. */
        if (max_fd > MAX_FD_LOOP_LIMIT)
                return log_debug_errno(SYNTHETIC_ERRNO(EPERM),
                                       "Refusing to loop over %d potential fds.", max_fd);

        for (int fd = 3; fd >= 0; fd = fd < max_fd ? fd + 1 : -EBADF) {
                int q;

                if (fd_in_set(fd, except, n_except))
                        continue;

                q = close_nointr(fd);
                if (q != -EBADF)
                        RET_GATHER(r, q);
        }

        return r;
}

static bool have_close_range = true; /* Assume we live in the future */

static int close_all_fds_special_case(const int except[], size_t n_except) {
        assert(n_except == 0 || except);

        /* Handles a few common special cases separately, since they are common and can be optimized really
         * nicely, since we won't need sorting for them. Returns > 0 if the special casing worked, 0
         * otherwise. */

        if (!have_close_range)
                return 0;

        if (n_except == 1 && except[0] < 0) /* Minor optimization: if we only got one fd, and it's invalid,
                                             * we got none */
                n_except = 0;

        switch (n_except) {

        case 0:
                /* Close everything. Yay! */

                if (close_range(3, INT_MAX, 0) >= 0)
                        return 1;

                if (ERRNO_IS_NOT_SUPPORTED(errno) || ERRNO_IS_PRIVILEGE(errno)) {
                        have_close_range = false;
                        return 0;
                }

                return -errno;

        case 1:
                /* Close all but exactly one, then we don't need no sorting. This is a pretty common
                 * case, hence let's handle it specially. */

                if ((except[0] <= 3 || close_range(3, except[0]-1, 0) >= 0) &&
                    (except[0] >= INT_MAX || close_range(MAX(3, except[0]+1), -1, 0) >= 0))
                        return 1;

                if (ERRNO_IS_NOT_SUPPORTED(errno) || ERRNO_IS_PRIVILEGE(errno)) {
                        have_close_range = false;
                        return 0;
                }

                return -errno;

        default:
                return 0;
        }
}

int close_all_fds_without_malloc(const int except[], size_t n_except) {
        int r;

        assert(n_except == 0 || except);

        r = close_all_fds_special_case(except, n_except);
        if (r < 0)
                return r;
        if (r > 0) /* special case worked! */
                return 0;

        return close_all_fds_frugal(except, n_except);
}

int close_all_fds(const int except[], size_t n_except) {
        _cleanup_closedir_ DIR *d = NULL;
        int r = 0;

        assert(n_except == 0 || except);

        r = close_all_fds_special_case(except, n_except);
        if (r < 0)
                return r;
        if (r > 0) /* special case worked! */
                return 0;

        if (have_close_range) {
                _cleanup_free_ int *sorted_malloc = NULL;
                size_t n_sorted;
                int *sorted;

                /* In the best case we have close_range() to close all fds between a start and an end fd,
                 * which we can use on the "inverted" exception array, i.e. all intervals between all
                 * adjacent pairs from the sorted exception array. This changes loop complexity from O(n)
                 * where n is number of open fds to O(m⋅log(m)) where m is the number of fds to keep
                 * open. Given that we assume n ≫ m that's preferable to us. */

                assert(n_except < SIZE_MAX);
                n_sorted = n_except + 1;

                if (n_sorted > 64) /* Use heap for large numbers of fds, stack otherwise */
                        sorted = sorted_malloc = new(int, n_sorted);
                else
                        sorted = newa(int, n_sorted);

                if (sorted) {
                        memcpy(sorted, except, n_except * sizeof(int));

                        /* Let's add fd 2 to the list of fds, to simplify the loop below, as this
                         * allows us to cover the head of the array the same way as the body */
                        sorted[n_sorted-1] = 2;

                        typesafe_qsort(sorted, n_sorted, cmp_int);

                        for (size_t i = 0; i < n_sorted-1; i++) {
                                int start, end;

                                start = MAX(sorted[i], 2); /* The first three fds shall always remain open */
                                end = MAX(sorted[i+1], 2);

                                assert(end >= start);

                                if (end - start <= 1)
                                        continue;

                                /* Close everything between the start and end fds (both of which shall stay open) */
                                if (close_range(start + 1, end - 1, 0) < 0) {
                                        if (!ERRNO_IS_NOT_SUPPORTED(errno) && !ERRNO_IS_PRIVILEGE(errno))
                                                return -errno;

                                        have_close_range = false;
                                        break;
                                }
                        }

                        if (have_close_range) {
                                /* The loop succeeded. Let's now close everything beyond the end */

                                if (sorted[n_sorted-1] >= INT_MAX) /* Dont let the addition below overflow */
                                        return 0;

                                if (close_range(sorted[n_sorted-1] + 1, INT_MAX, 0) >= 0)
                                        return 0;

                                if (!ERRNO_IS_NOT_SUPPORTED(errno) && !ERRNO_IS_PRIVILEGE(errno))
                                        return -errno;

                                have_close_range = false;
                        }
                }

                /* Fallback on OOM or if close_range() is not supported */
        }

        d = opendir("/proc/self/fd");
        if (!d)
                return close_all_fds_frugal(except, n_except); /* ultimate fallback if /proc/ is not available */

        FOREACH_DIRENT(de, d, return -errno) {
                int fd = -EBADF, q;

                if (!IN_SET(de->d_type, DT_LNK, DT_UNKNOWN))
                        continue;

                fd = parse_fd(de->d_name);
                if (fd < 0)
                        /* Let's better ignore this, just in case */
                        continue;

                if (fd < 3)
                        continue;

                if (fd == dirfd(d))
                        continue;

                if (fd_in_set(fd, except, n_except))
                        continue;

                q = close_nointr(fd);
                if (q < 0 && q != -EBADF && r >= 0) /* Valgrind has its own FD and doesn't want to have it closed */
                        r = q;
        }

        return r;
}

int pack_fds(int fds[], size_t n_fds) {
        if (n_fds <= 0)
                return 0;

        /* Shifts around the fds in the provided array such that they
         * all end up packed next to each-other, in order, starting
         * from SD_LISTEN_FDS_START. This must be called after close_all_fds();
         * it is likely to freeze up otherwise. You should probably use safe_fork_full
         * with FORK_CLOSE_ALL_FDS|FORK_PACK_FDS set, to ensure that this is done correctly.
         * The fds array is modified in place with the new FD numbers. */

        assert(fds);

        for (int start = 0;;) {
                int restart_from = -1;

                for (int i = start; i < (int) n_fds; i++) {
                        int nfd;

                        /* Already at right index? */
                        if (fds[i] == i + 3)
                                continue;

                        nfd = fcntl(fds[i], F_DUPFD, i + 3);
                        if (nfd < 0)
                                return -errno;

                        safe_close(fds[i]);
                        fds[i] = nfd;

                        /* Hmm, the fd we wanted isn't free? Then
                         * let's remember that and try again from here */
                        if (nfd != i + 3 && restart_from < 0)
                                restart_from = i;
                }

                if (restart_from < 0)
                        break;

                start = restart_from;
        }

        assert(fds[0] == 3);

        return 0;
}

<<<<<<< HEAD
=======
int fd_validate(int fd) {
        if (fd < 0)
                return -EBADF;

        if (fcntl(fd, F_GETFD) < 0)
                return -errno;

        return 0;
}

>>>>>>> 9282f93f
int same_fd(int a, int b) {
        struct stat sta, stb;
        pid_t pid;
        int r, fa, fb;

        assert(a >= 0);
        assert(b >= 0);

        /* Compares two file descriptors. Note that semantics are quite different depending on whether we
         * have F_DUPFD_QUERY/kcmp() or we don't. If we have F_DUPFD_QUERY/kcmp() this will only return true
         * for dup()ed file descriptors, but not otherwise. If we don't have F_DUPFD_QUERY/kcmp() this will
         * also return true for two fds of the same file, created by separate open() calls. Since we use this
         * call mostly for filtering out duplicates in the fd store this difference hopefully doesn't matter
         * too much.
         *
         * Guarantees that if either of the passed fds is not allocated we'll return -EBADF. */

        if (a == b) {
                /* Let's validate that the fd is valid */
                r = fd_validate(a);
                if (r < 0)
                        return r;

                return true;
        }

        /* Try to use F_DUPFD_QUERY if we have it first, as it is the nicest API */
        r = fcntl(a, F_DUPFD_QUERY, b);
        if (r > 0)
                return true;
        if (r == 0) {
                /* The kernel will return 0 in case the first fd is allocated, but the 2nd is not. (Which is different in the kcmp() case) Explicitly validate it hence. */
                r = fd_validate(b);
                if (r < 0)
                        return r;

                return false;
        }
        /* On old kernels (< 6.10) that do not support F_DUPFD_QUERY this will return EINVAL for regular fds, and EBADF on O_PATH fds. Confusing. */
        if (errno == EBADF) {
                /* EBADF could mean two things: the first fd is not valid, or it is valid and is O_PATH and
                 * F_DUPFD_QUERY is not supported. Let's validate the fd explicitly, to distinguish this
                 * case. */
                r = fd_validate(a);
                if (r < 0)
                        return r;

                /* If the fd is valid, but we got EBADF, then let's try kcmp(). */
        } else if (!ERRNO_IS_NOT_SUPPORTED(errno) && !ERRNO_IS_PRIVILEGE(errno) && errno != EINVAL)
                return -errno;

        /* Try to use kcmp() if we have it. */
        pid = getpid_cached();
        r = kcmp(pid, pid, KCMP_FILE, a, b);
        if (r >= 0)
                return !r;
        if (!ERRNO_IS_NOT_SUPPORTED(errno) && !ERRNO_IS_PRIVILEGE(errno))
                return -errno;

        /* We have neither F_DUPFD_QUERY nor kcmp(), use fstat() instead. */
        if (fstat(a, &sta) < 0)
                return -errno;

        if (fstat(b, &stb) < 0)
                return -errno;

        if (!stat_inode_same(&sta, &stb))
                return false;

        /* We consider all device fds different, since two device fds might refer to quite different device
         * contexts even though they share the same inode and backing dev_t. */

        if (S_ISCHR(sta.st_mode) || S_ISBLK(sta.st_mode))
                return false;

        /* The fds refer to the same inode on disk, let's also check if they have the same fd flags. This is
         * useful to distinguish the read and write side of a pipe created with pipe(). */
        fa = fcntl(a, F_GETFL);
        if (fa < 0)
                return -errno;

        fb = fcntl(b, F_GETFL);
        if (fb < 0)
                return -errno;

        return fa == fb;
}
#endif /* NM_IGNORED */

void cmsg_close_all(struct msghdr *mh) {
        assert(mh);

        struct cmsghdr *cmsg;
        CMSG_FOREACH(cmsg, mh) {
                if (cmsg->cmsg_level != SOL_SOCKET)
                        continue;

                if (cmsg->cmsg_type == SCM_RIGHTS)
                        close_many(CMSG_TYPED_DATA(cmsg, int),
                                   (cmsg->cmsg_len - CMSG_LEN(0)) / sizeof(int));
                else if (cmsg->cmsg_type == SCM_PIDFD) {
                        assert(cmsg->cmsg_len == CMSG_LEN(sizeof(int)));
                        safe_close(*CMSG_TYPED_DATA(cmsg, int));
                }
        }
}

bool fdname_is_valid(const char *s) {
        const char *p;

        /* Validates a name for $LISTEN_FDNAMES. We basically allow
         * everything ASCII that's not a control character. Also, as
         * special exception the ":" character is not allowed, as we
         * use that as field separator in $LISTEN_FDNAMES.
         *
         * Note that the empty string is explicitly allowed
         * here. However, we limit the length of the names to 255
         * characters. */

        if (!s)
                return false;

        for (p = s; *p; p++) {
                if (*p < ' ')
                        return false;
                if (*p >= 127)
                        return false;
                if (*p == ':')
                        return false;
        }

        return p - s <= FDNAME_MAX;
}

#if 0 /* NM_IGNORED */
int fd_get_path(int fd, char **ret) {
        int r;

        assert(fd >= 0 || fd == AT_FDCWD);

        if (fd == AT_FDCWD)
                return safe_getcwd(ret);

        r = readlink_malloc(FORMAT_PROC_FD_PATH(fd), ret);
        if (r == -ENOENT)
                return proc_fd_enoent_errno();
        return r;
}

int move_fd(int from, int to, int cloexec) {
        int r;

        /* Move fd 'from' to 'to', make sure FD_CLOEXEC remains equal if requested, and release the old fd. If
         * 'cloexec' is passed as -1, the original FD_CLOEXEC is inherited for the new fd. If it is 0, it is turned
         * off, if it is > 0 it is turned on. */

        if (from < 0)
                return -EBADF;
        if (to < 0)
                return -EBADF;

        if (from == to) {

                if (cloexec >= 0) {
                        r = fd_cloexec(to, cloexec);
                        if (r < 0)
                                return r;
                }

                return to;
        }

        if (cloexec < 0) {
                int fl;

                fl = fcntl(from, F_GETFD, 0);
                if (fl < 0)
                        return -errno;

                cloexec = FLAGS_SET(fl, FD_CLOEXEC);
        }

        r = dup3(from, to, cloexec ? O_CLOEXEC : 0);
        if (r < 0)
                return -errno;

        assert(r == to);

        safe_close(from);

        return to;
}
#endif /* NM_IGNORED */

int fd_move_above_stdio(int fd) {
        int flags, copy;
        PROTECT_ERRNO;

        /* Moves the specified file descriptor if possible out of the range [0…2], i.e. the range of
         * stdin/stdout/stderr. If it can't be moved outside of this range the original file descriptor is
         * returned. This call is supposed to be used for long-lasting file descriptors we allocate in our code that
         * might get loaded into foreign code, and where we want ensure our fds are unlikely used accidentally as
         * stdin/stdout/stderr of unrelated code.
         *
         * Note that this doesn't fix any real bugs, it just makes it less likely that our code will be affected by
         * buggy code from others that mindlessly invokes 'fprintf(stderr, …' or similar in places where stderr has
         * been closed before.
         *
         * This function is written in a "best-effort" and "least-impact" style. This means whenever we encounter an
         * error we simply return the original file descriptor, and we do not touch errno. */

        if (fd < 0 || fd > 2)
                return fd;

        flags = fcntl(fd, F_GETFD, 0);
        if (flags < 0)
                return fd;

        if (flags & FD_CLOEXEC)
                copy = fcntl(fd, F_DUPFD_CLOEXEC, 3);
        else
                copy = fcntl(fd, F_DUPFD, 3);
        if (copy < 0)
                return fd;

        assert(copy > 2);

        (void) close(fd);
        return copy;
}

#if 0 /* NM_IGNORED */
int rearrange_stdio(int original_input_fd, int original_output_fd, int original_error_fd) {
        int fd[3] = { original_input_fd,             /* Put together an array of fds we work on */
                      original_output_fd,
                      original_error_fd },
            null_fd = -EBADF,                        /* If we open /dev/null, we store the fd to it here */
            copy_fd[3] = EBADF_TRIPLET,              /* This contains all fds we duplicate here
                                                      * temporarily, and hence need to close at the end. */
            r;
        bool null_readable, null_writable;

        /* Sets up stdin, stdout, stderr with the three file descriptors passed in. If any of the descriptors
         * is specified as -EBADF it will be connected with /dev/null instead. If any of the file descriptors
         * is passed as itself (e.g. stdin as STDIN_FILENO) it is left unmodified, but the O_CLOEXEC bit is
         * turned off should it be on.
         *
         * Note that if any of the passed file descriptors are > 2 they will be closed — both on success and
         * on failure! Thus, callers should assume that when this function returns the input fds are
         * invalidated.
         *
         * Note that when this function fails stdin/stdout/stderr might remain half set up!
         *
         * O_CLOEXEC is turned off for all three file descriptors (which is how it should be for
         * stdin/stdout/stderr). */

        null_readable = original_input_fd < 0;
        null_writable = original_output_fd < 0 || original_error_fd < 0;

        /* First step, open /dev/null once, if we need it */
        if (null_readable || null_writable) {

                /* Let's open this with O_CLOEXEC first, and convert it to non-O_CLOEXEC when we move the fd to the final position. */
                null_fd = open("/dev/null", (null_readable && null_writable ? O_RDWR :
                                             null_readable ? O_RDONLY : O_WRONLY) | O_CLOEXEC);
                if (null_fd < 0) {
                        r = -errno;
                        goto finish;
                }

                /* If this fd is in the 0…2 range, let's move it out of it */
                if (null_fd < 3) {
                        int copy;

                        copy = fcntl(null_fd, F_DUPFD_CLOEXEC, 3); /* Duplicate this with O_CLOEXEC set */
                        if (copy < 0) {
                                r = -errno;
                                goto finish;
                        }

                        close_and_replace(null_fd, copy);
                }
        }

        /* Let's assemble fd[] with the fds to install in place of stdin/stdout/stderr */
        for (int i = 0; i < 3; i++)
                if (fd[i] < 0)
                        fd[i] = null_fd;        /* A negative parameter means: connect this one to /dev/null */
                else if (fd[i] != i && fd[i] < 3) {
                        /* This fd is in the 0…2 territory, but not at its intended place, move it out of there, so that we can work there. */
                        copy_fd[i] = fcntl(fd[i], F_DUPFD_CLOEXEC, 3); /* Duplicate this with O_CLOEXEC set */
                        if (copy_fd[i] < 0) {
                                r = -errno;
                                goto finish;
                        }

                        fd[i] = copy_fd[i];
                }

        /* At this point we now have the fds to use in fd[], and they are all above the stdio range, so that
         * we have freedom to move them around. If the fds already were at the right places then the specific
         * fds are -EBADF. Let's now move them to the right places. This is the point of no return. */
        for (int i = 0; i < 3; i++)
                if (fd[i] == i) {
                        /* fd is already in place, but let's make sure O_CLOEXEC is off */
                        r = fd_cloexec(i, false);
                        if (r < 0)
                                goto finish;
                } else {
                        assert(fd[i] > 2);

                        if (dup2(fd[i], i) < 0) { /* Turns off O_CLOEXEC on the new fd. */
                                r = -errno;
                                goto finish;
                        }
                }

        r = 0;

finish:
        /* Close the original fds, but only if they were outside of the stdio range. Also, properly check for the same
         * fd passed in multiple times. */
        safe_close_above_stdio(original_input_fd);
        if (original_output_fd != original_input_fd)
                safe_close_above_stdio(original_output_fd);
        if (original_error_fd != original_input_fd && original_error_fd != original_output_fd)
                safe_close_above_stdio(original_error_fd);

        /* Close the copies we moved > 2 */
        close_many(copy_fd, 3);

        /* Close our null fd, if it's > 2 */
        safe_close_above_stdio(null_fd);

        return r;
}
#endif /* NM_IGNORED */

int fd_reopen(int fd, int flags) {
        assert(fd >= 0 || fd == AT_FDCWD);
        assert(!FLAGS_SET(flags, O_CREAT));

        /* Reopens the specified fd with new flags. This is useful for convert an O_PATH fd into a regular one, or to
         * turn O_RDWR fds into O_RDONLY fds.
         *
         * This doesn't work on sockets (since they cannot be open()ed, ever).
         *
         * This implicitly resets the file read index to 0.
         *
         * If AT_FDCWD is specified as file descriptor gets an fd to the current cwd.
         *
         * If the specified file descriptor refers to a symlink via O_PATH, then this function cannot be used
         * to follow that symlink. Because we cannot have non-O_PATH fds to symlinks reopening it without
         * O_PATH will always result in -ELOOP. Or in other words: if you have an O_PATH fd to a symlink you
         * can reopen it only if you pass O_PATH again. */

        if (FLAGS_SET(flags, O_NOFOLLOW))
                /* O_NOFOLLOW is not allowed in fd_reopen(), because after all this is primarily implemented
                 * via a symlink-based interface in /proc/self/fd. Let's refuse this here early. Note that
                 * the kernel would generate ELOOP here too, hence this manual check is mostly redundant –
                 * the only reason we add it here is so that the O_DIRECTORY special case (see below) behaves
                 * the same way as the non-O_DIRECTORY case. */
                return -ELOOP;

        if (FLAGS_SET(flags, O_DIRECTORY) || fd == AT_FDCWD)
                /* If we shall reopen the fd as directory we can just go via "." and thus bypass the whole
                 * magic /proc/ directory, and make ourselves independent of that being mounted. */
                return RET_NERRNO(openat(fd, ".", flags | O_DIRECTORY));

        int new_fd = open(FORMAT_PROC_FD_PATH(fd), flags);
        if (new_fd < 0) {
                if (errno != ENOENT)
                        return -errno;

                return proc_fd_enoent_errno();
        }

        return new_fd;
}

int fd_reopen_propagate_append_and_position(int fd, int flags) {
        /* Invokes fd_reopen(fd, flags), but propagates O_APPEND if set on original fd, and also tries to
         * keep current file position.
         *
         * You should use this if the original fd potentially is O_APPEND, otherwise we get rather
         * "unexpected" behavior. Unless you intentionally want to overwrite pre-existing data, and have
         * your output overwritten by the next user.
         *
         * Use case: "systemd-run --pty >> some-log".
         *
         * The "keep position" part is obviously nonsense for the O_APPEND case, but should reduce surprises
         * if someone carefully pre-positioned the passed in original input or non-append output FDs. */

        assert(fd >= 0);
        assert(!(flags & (O_APPEND|O_DIRECTORY)));

        int existing_flags = fcntl(fd, F_GETFL);
        if (existing_flags < 0)
                return -errno;

        int new_fd = fd_reopen(fd, flags | (existing_flags & O_APPEND));
        if (new_fd < 0)
                return new_fd;

        /* Try to adjust the offset, but ignore errors. */
        off_t p = lseek(fd, 0, SEEK_CUR);
        if (p > 0) {
                off_t new_p = lseek(new_fd, p, SEEK_SET);
                if (new_p < 0)
                        log_debug_errno(errno,
                                        "Failed to propagate file position for re-opened fd %d, ignoring: %m",
                                        fd);
                else if (new_p != p)
                        log_debug("Failed to propagate file position for re-opened fd %d (%lld != %lld), ignoring.",
                                  fd, (long long) new_p, (long long) p);
        }

        return new_fd;
}

int fd_reopen_condition(
                int fd,
                int flags,
                int mask,
                int *ret_new_fd) {

        int r, new_fd;

        assert(fd >= 0);
        assert(!FLAGS_SET(flags, O_CREAT));

        /* Invokes fd_reopen(fd, flags), but only if the existing F_GETFL flags don't match the specified
         * flags (masked by the specified mask). This is useful for converting O_PATH fds into real fds if
         * needed, but only then. */

        r = fcntl(fd, F_GETFL);
        if (r < 0)
                return -errno;

        if ((r & mask) == (flags & mask)) {
                *ret_new_fd = -EBADF;
                return fd;
        }

        new_fd = fd_reopen(fd, flags);
        if (new_fd < 0)
                return new_fd;

        *ret_new_fd = new_fd;
        return new_fd;
}

#if 0 /* NM_IGNORED */
int fd_is_opath(int fd) {
        int r;

        assert(fd >= 0);

        r = fcntl(fd, F_GETFL);
        if (r < 0)
                return -errno;

        return FLAGS_SET(r, O_PATH);
}

<<<<<<< HEAD
int fd_verify_safe_flags(int fd) {
=======
int fd_verify_safe_flags_full(int fd, int extra_flags) {
>>>>>>> 9282f93f
        int flags, unexpected_flags;

        /* Check if an extrinsic fd is safe to work on (by a privileged service). This ensures that clients
         * can't trick a privileged service into giving access to a file the client doesn't already have
         * access to (especially via something like O_PATH).
         *
<<<<<<< HEAD
         * O_NOFOLLOW: For some reason the kernel will return this flag from fcntl; it doesn't go away
=======
         * O_NOFOLLOW: For some reason the kernel will return this flag from fcntl(); it doesn't go away
>>>>>>> 9282f93f
         *             immediately after open(). It should have no effect whatsoever to an already-opened FD,
         *             and since we refuse O_PATH it should be safe.
         *
         * RAW_O_LARGEFILE: glibc secretly sets this and neglects to hide it from us if we call fcntl.
         *                  See comment in missing_fcntl.h for more details about this.
         *
<<<<<<< HEAD
         * O_DIRECTORY: this is set for directories, which are totally fine
=======
         * If 'extra_flags' is specified as non-zero the included flags are also allowed.
>>>>>>> 9282f93f
         */

        assert(fd >= 0);

        flags = fcntl(fd, F_GETFL);
        if (flags < 0)
                return -errno;

<<<<<<< HEAD
        unexpected_flags = flags & ~(O_ACCMODE|O_NOFOLLOW|RAW_O_LARGEFILE|O_DIRECTORY);
=======
        unexpected_flags = flags & ~(O_ACCMODE|O_NOFOLLOW|RAW_O_LARGEFILE|extra_flags);
>>>>>>> 9282f93f
        if (unexpected_flags != 0)
                return log_debug_errno(SYNTHETIC_ERRNO(EREMOTEIO),
                                       "Unexpected flags set for extrinsic fd: 0%o",
                                       (unsigned) unexpected_flags);

<<<<<<< HEAD
        return 0;
=======
        return flags & (O_ACCMODE | extra_flags); /* return the flags variable, but remove the noise */
>>>>>>> 9282f93f
}

int read_nr_open(void) {
        _cleanup_free_ char *nr_open = NULL;
        int r;

        /* Returns the kernel's current fd limit, either by reading it of /proc/sys if that works, or using the
         * hard-coded default compiled-in value of current kernels (1M) if not. This call will never fail. */

        r = read_one_line_file("/proc/sys/fs/nr_open", &nr_open);
        if (r < 0)
                log_debug_errno(r, "Failed to read /proc/sys/fs/nr_open, ignoring: %m");
        else {
                int v;

                r = safe_atoi(nr_open, &v);
                if (r < 0)
                        log_debug_errno(r, "Failed to parse /proc/sys/fs/nr_open value '%s', ignoring: %m", nr_open);
                else
                        return v;
        }

        /* If we fail, fall back to the hard-coded kernel limit of 1024 * 1024. */
        return 1024 * 1024;
}

int fd_get_diskseq(int fd, uint64_t *ret) {
        uint64_t diskseq;

        assert(fd >= 0);
        assert(ret);

        if (ioctl(fd, BLKGETDISKSEQ, &diskseq) < 0) {
                /* Note that the kernel is weird: non-existing ioctls currently return EINVAL
                 * rather than ENOTTY on loopback block devices. They should fix that in the kernel,
                 * but in the meantime we accept both here. */
                if (!ERRNO_IS_NOT_SUPPORTED(errno) && errno != EINVAL)
                        return -errno;

                return -EOPNOTSUPP;
        }

        *ret = diskseq;

        return 0;
}

int path_is_root_at(int dir_fd, const char *path) {
        _cleanup_close_ int fd = -EBADF, pfd = -EBADF;

        assert(dir_fd >= 0 || dir_fd == AT_FDCWD);

        if (!isempty(path)) {
                fd = openat(dir_fd, path, O_PATH|O_DIRECTORY|O_CLOEXEC);
                if (fd < 0)
                        return errno == ENOTDIR ? false : -errno;

                dir_fd = fd;
        }

        pfd = openat(dir_fd, "..", O_PATH|O_DIRECTORY|O_CLOEXEC);
        if (pfd < 0)
                return errno == ENOTDIR ? false : -errno;

        /* Even if the parent directory has the same inode, the fd may not point to the root directory "/",
         * and we also need to check that the mount ids are the same. Otherwise, a construct like the
         * following could be used to trick us:
         *
         * $ mkdir /tmp/x /tmp/x/y
         * $ mount --bind /tmp/x /tmp/x/y
         */

        return fds_are_same_mount(dir_fd, pfd);
}

int fds_are_same_mount(int fd1, int fd2) {
        STRUCT_NEW_STATX_DEFINE(st1);
        STRUCT_NEW_STATX_DEFINE(st2);
        int r;

        assert(fd1 >= 0);
        assert(fd2 >= 0);

        r = statx_fallback(fd1, "", AT_EMPTY_PATH, STATX_TYPE|STATX_INO|STATX_MNT_ID, &st1.sx);
        if (r < 0)
                return r;

        r = statx_fallback(fd2, "", AT_EMPTY_PATH, STATX_TYPE|STATX_INO|STATX_MNT_ID, &st2.sx);
        if (r < 0)
                return r;

        /* First, compare inode. If these are different, the fd does not point to the root directory "/". */
        if (!statx_inode_same(&st1.sx, &st2.sx))
                return false;

        /* Note, statx() does not provide the mount ID and path_get_mnt_id_at() does not work when an old
         * kernel is used. In that case, let's assume that we do not have such spurious mount points in an
         * early boot stage, and silently skip the following check. */

        if (!FLAGS_SET(st1.nsx.stx_mask, STATX_MNT_ID)) {
                int mntid;

                r = path_get_mnt_id_at_fallback(fd1, "", &mntid);
                if (r < 0)
                        return r;
                assert(mntid >= 0);

                st1.nsx.stx_mnt_id = mntid;
                st1.nsx.stx_mask |= STATX_MNT_ID;
        }

        if (!FLAGS_SET(st2.nsx.stx_mask, STATX_MNT_ID)) {
                int mntid;

                r = path_get_mnt_id_at_fallback(fd2, "", &mntid);
                if (r < 0)
                        return r;
                assert(mntid >= 0);

                st2.nsx.stx_mnt_id = mntid;
                st2.nsx.stx_mask |= STATX_MNT_ID;
        }

        return statx_mount_same(&st1.nsx, &st2.nsx);
}

const char* accmode_to_string(int flags) {
        switch (flags & O_ACCMODE) {
        case O_RDONLY:
                return "ro";
        case O_WRONLY:
                return "wo";
        case O_RDWR:
                return "rw";
        default:
                return NULL;
        }
}

char* format_proc_pid_fd_path(char buf[static PROC_PID_FD_PATH_MAX], pid_t pid, int fd) {
        assert(buf);
        assert(fd >= 0);
        assert(pid >= 0);
        assert_se(snprintf_ok(buf, PROC_PID_FD_PATH_MAX, "/proc/" PID_FMT "/fd/%i", pid == 0 ? getpid_cached() : pid, fd));
        return buf;
}
<<<<<<< HEAD
#endif /* NM_IGNORED */
=======

int proc_fd_enoent_errno(void) {
        int r;

        /* When ENOENT is returned during the use of FORMAT_PROC_FD_PATH, it can mean two things:
         * that the fd does not exist or that /proc/ is not mounted.
         * Let's make things debuggable and figure out the most appropriate errno. */

        r = proc_mounted();
        if (r == 0)
                return -ENOSYS;  /* /proc/ is not available or not set up properly, we're most likely
                                    in some chroot environment. */
        if (r > 0)
                return -EBADF;   /* If /proc/ is definitely around then this means the fd is not valid. */

        return -ENOENT;          /* Otherwise let's propagate the original ENOENT. */
}
>>>>>>> 9282f93f
<|MERGE_RESOLUTION|>--- conflicted
+++ resolved
@@ -514,8 +514,6 @@
         return 0;
 }
 
-<<<<<<< HEAD
-=======
 int fd_validate(int fd) {
         if (fd < 0)
                 return -EBADF;
@@ -526,7 +524,6 @@
         return 0;
 }
 
->>>>>>> 9282f93f
 int same_fd(int a, int b) {
         struct stat sta, stb;
         pid_t pid;
@@ -661,7 +658,6 @@
         return p - s <= FDNAME_MAX;
 }
 
-#if 0 /* NM_IGNORED */
 int fd_get_path(int fd, char **ret) {
         int r;
 
@@ -676,6 +672,7 @@
         return r;
 }
 
+#if 0 /* NM_IGNORED */
 int move_fd(int from, int to, int cloexec) {
         int r;
 
@@ -992,33 +989,21 @@
         return FLAGS_SET(r, O_PATH);
 }
 
-<<<<<<< HEAD
-int fd_verify_safe_flags(int fd) {
-=======
 int fd_verify_safe_flags_full(int fd, int extra_flags) {
->>>>>>> 9282f93f
         int flags, unexpected_flags;
 
         /* Check if an extrinsic fd is safe to work on (by a privileged service). This ensures that clients
          * can't trick a privileged service into giving access to a file the client doesn't already have
          * access to (especially via something like O_PATH).
          *
-<<<<<<< HEAD
-         * O_NOFOLLOW: For some reason the kernel will return this flag from fcntl; it doesn't go away
-=======
          * O_NOFOLLOW: For some reason the kernel will return this flag from fcntl(); it doesn't go away
->>>>>>> 9282f93f
          *             immediately after open(). It should have no effect whatsoever to an already-opened FD,
          *             and since we refuse O_PATH it should be safe.
          *
          * RAW_O_LARGEFILE: glibc secretly sets this and neglects to hide it from us if we call fcntl.
          *                  See comment in missing_fcntl.h for more details about this.
          *
-<<<<<<< HEAD
-         * O_DIRECTORY: this is set for directories, which are totally fine
-=======
          * If 'extra_flags' is specified as non-zero the included flags are also allowed.
->>>>>>> 9282f93f
          */
 
         assert(fd >= 0);
@@ -1027,21 +1012,13 @@
         if (flags < 0)
                 return -errno;
 
-<<<<<<< HEAD
-        unexpected_flags = flags & ~(O_ACCMODE|O_NOFOLLOW|RAW_O_LARGEFILE|O_DIRECTORY);
-=======
         unexpected_flags = flags & ~(O_ACCMODE|O_NOFOLLOW|RAW_O_LARGEFILE|extra_flags);
->>>>>>> 9282f93f
         if (unexpected_flags != 0)
                 return log_debug_errno(SYNTHETIC_ERRNO(EREMOTEIO),
                                        "Unexpected flags set for extrinsic fd: 0%o",
                                        (unsigned) unexpected_flags);
 
-<<<<<<< HEAD
-        return 0;
-=======
         return flags & (O_ACCMODE | extra_flags); /* return the flags variable, but remove the noise */
->>>>>>> 9282f93f
 }
 
 int read_nr_open(void) {
@@ -1188,9 +1165,7 @@
         assert_se(snprintf_ok(buf, PROC_PID_FD_PATH_MAX, "/proc/" PID_FMT "/fd/%i", pid == 0 ? getpid_cached() : pid, fd));
         return buf;
 }
-<<<<<<< HEAD
 #endif /* NM_IGNORED */
-=======
 
 int proc_fd_enoent_errno(void) {
         int r;
@@ -1207,5 +1182,4 @@
                 return -EBADF;   /* If /proc/ is definitely around then this means the fd is not valid. */
 
         return -ENOENT;          /* Otherwise let's propagate the original ENOENT. */
-}
->>>>>>> 9282f93f
+}