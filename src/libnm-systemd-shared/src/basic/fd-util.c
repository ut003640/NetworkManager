/* SPDX-License-Identifier: LGPL-2.1-or-later */

#include "nm-sd-adapt-shared.h"

#include <errno.h>
#include <fcntl.h>
#if WANT_LINUX_FS_H
#include <linux/fs.h>
#endif
#include <linux/magic.h>
#include <sys/ioctl.h>
#include <sys/resource.h>
#include <sys/stat.h>
#include <unistd.h>

#include "alloc-util.h"
#include "dirent-util.h"
#include "fd-util.h"
#include "fileio.h"
#include "fs-util.h"
#include "io-util.h"
#include "macro.h"
#include "missing_fcntl.h"
#include "missing_fs.h"
#include "missing_syscall.h"
#include "parse-util.h"
#include "path-util.h"
#include "process-util.h"
#include "socket-util.h"
#include "sort-util.h"
#include "stat-util.h"
#include "stdio-util.h"
#include "tmpfile-util.h"

/* The maximum number of iterations in the loop to close descriptors in the fallback case
 * when /proc/self/fd/ is inaccessible. */
#define MAX_FD_LOOP_LIMIT (1024*1024)

int close_nointr(int fd) {
        assert(fd >= 0);

        if (close(fd) >= 0)
                return 0;

        /*
         * Just ignore EINTR; a retry loop is the wrong thing to do on
         * Linux.
         *
         * http://lkml.indiana.edu/hypermail/linux/kernel/0509.1/0877.html
         * https://bugzilla.gnome.org/show_bug.cgi?id=682819
         * http://utcc.utoronto.ca/~cks/space/blog/unix/CloseEINTR
         * https://sites.google.com/site/michaelsafyan/software-engineering/checkforeintrwheninvokingclosethinkagain
         */
        if (errno == EINTR)
                return 0;

        return -errno;
}

int safe_close(int fd) {
        /*
         * Like close_nointr() but cannot fail. Guarantees errno is unchanged. Is a noop for negative fds,
         * and returns -EBADF, so that it can be used in this syntax:
         *
         * fd = safe_close(fd);
         */

        if (fd >= 0) {
                PROTECT_ERRNO;

                /* The kernel might return pretty much any error code
                 * via close(), but the fd will be closed anyway. The
                 * only condition we want to check for here is whether
                 * the fd was invalid at all... */

                assert_se(close_nointr(fd) != -EBADF);
        }

        return -EBADF;
}

void safe_close_pair(int p[static 2]) {
        assert(p);

        if (p[0] == p[1]) {
                /* Special case pairs which use the same fd in both
                 * directions... */
                p[0] = p[1] = safe_close(p[0]);
                return;
        }

        p[0] = safe_close(p[0]);
        p[1] = safe_close(p[1]);
}

void close_many(const int fds[], size_t n_fd) {
        assert(fds || n_fd <= 0);

        for (size_t i = 0; i < n_fd; i++)
                safe_close(fds[i]);
}

int fclose_nointr(FILE *f) {
        assert(f);

        /* Same as close_nointr(), but for fclose() */

        errno = 0; /* Extra safety: if the FILE* object is not encapsulating an fd, it might not set errno
                    * correctly. Let's hence initialize it to zero first, so that we aren't confused by any
                    * prior errno here */
        if (fclose(f) == 0)
                return 0;

        if (errno == EINTR)
                return 0;

        return errno_or_else(EIO);
}

FILE* safe_fclose(FILE *f) {

        /* Same as safe_close(), but for fclose() */

        if (f) {
                PROTECT_ERRNO;

                assert_se(fclose_nointr(f) != -EBADF);
        }

        return NULL;
}

DIR* safe_closedir(DIR *d) {

        if (d) {
                PROTECT_ERRNO;

                assert_se(closedir(d) >= 0 || errno != EBADF);
        }

        return NULL;
}

int fd_nonblock(int fd, bool nonblock) {
        int flags, nflags;

        assert(fd >= 0);

        flags = fcntl(fd, F_GETFL, 0);
        if (flags < 0)
                return -errno;

        nflags = UPDATE_FLAG(flags, O_NONBLOCK, nonblock);
        if (nflags == flags)
                return 0;

        return RET_NERRNO(fcntl(fd, F_SETFL, nflags));
}

int fd_cloexec(int fd, bool cloexec) {
        int flags, nflags;

        assert(fd >= 0);

        flags = fcntl(fd, F_GETFD, 0);
        if (flags < 0)
                return -errno;

        nflags = UPDATE_FLAG(flags, FD_CLOEXEC, cloexec);
        if (nflags == flags)
                return 0;

        return RET_NERRNO(fcntl(fd, F_SETFD, nflags));
}

<<<<<<< HEAD
#if 0 /* NM_IGNORED */
=======
int fd_cloexec_many(const int fds[], size_t n_fds, bool cloexec) {
        int ret = 0, r;

        assert(n_fds == 0 || fds);

        for (size_t i = 0; i < n_fds; i++) {
                if (fds[i] < 0) /* Skip gracefully over already invalidated fds */
                        continue;

                r = fd_cloexec(fds[i], cloexec);
                if (r < 0 && ret >= 0) /* Continue going, but return first error */
                        ret = r;
                else
                        ret = 1; /* report if we did anything */
        }

        return ret;
}

>>>>>>> a300809f
_pure_ static bool fd_in_set(int fd, const int fdset[], size_t n_fdset) {
        assert(n_fdset == 0 || fdset);

        for (size_t i = 0; i < n_fdset; i++) {
                if (fdset[i] < 0)
                        continue;

                if (fdset[i] == fd)
                        return true;
        }

        return false;
}

int get_max_fd(void) {
        struct rlimit rl;
        rlim_t m;

        /* Return the highest possible fd, based RLIMIT_NOFILE, but enforcing FD_SETSIZE-1 as lower boundary
         * and INT_MAX as upper boundary. */

        if (getrlimit(RLIMIT_NOFILE, &rl) < 0)
                return -errno;

        m = MAX(rl.rlim_cur, rl.rlim_max);
        if (m < FD_SETSIZE) /* Let's always cover at least 1024 fds */
                return FD_SETSIZE-1;

        if (m == RLIM_INFINITY || m > INT_MAX) /* Saturate on overflow. After all fds are "int", hence can
                                                * never be above INT_MAX */
                return INT_MAX;

        return (int) (m - 1);
}

static int close_all_fds_frugal(const int except[], size_t n_except) {
        int max_fd, r = 0;

        assert(n_except == 0 || except);

        /* This is the inner fallback core of close_all_fds(). This never calls malloc() or opendir() or so
         * and hence is safe to be called in signal handler context. Most users should call close_all_fds(),
         * but when we assume we are called from signal handler context, then use this simpler call
         * instead. */

        max_fd = get_max_fd();
        if (max_fd < 0)
                return max_fd;

        /* Refuse to do the loop over more too many elements. It's better to fail immediately than to
         * spin the CPU for a long time. */
        if (max_fd > MAX_FD_LOOP_LIMIT)
                return log_debug_errno(SYNTHETIC_ERRNO(EPERM),
                                       "Refusing to loop over %d potential fds.",
                                       max_fd);

        for (int fd = 3; fd >= 0; fd = fd < max_fd ? fd + 1 : -EBADF) {
                int q;

                if (fd_in_set(fd, except, n_except))
                        continue;

                q = close_nointr(fd);
                if (q < 0 && q != -EBADF && r >= 0)
                        r = q;
        }

        return r;
}

static bool have_close_range = true; /* Assume we live in the future */

static int close_all_fds_special_case(const int except[], size_t n_except) {
        assert(n_except == 0 || except);

        /* Handles a few common special cases separately, since they are common and can be optimized really
         * nicely, since we won't need sorting for them. Returns > 0 if the special casing worked, 0
         * otherwise. */

        if (!have_close_range)
                return 0;

        if (n_except == 1 && except[0] < 0) /* Minor optimization: if we only got one fd, and it's invalid,
                                             * we got none */
                n_except = 0;

        switch (n_except) {

        case 0:
                /* Close everything. Yay! */

                if (close_range(3, -1, 0) >= 0)
                        return 1;

                if (ERRNO_IS_NOT_SUPPORTED(errno) || ERRNO_IS_PRIVILEGE(errno)) {
                        have_close_range = false;
                        return 0;
                }

                return -errno;

        case 1:
                /* Close all but exactly one, then we don't need no sorting. This is a pretty common
                 * case, hence let's handle it specially. */

                if ((except[0] <= 3 || close_range(3, except[0]-1, 0) >= 0) &&
                    (except[0] >= INT_MAX || close_range(MAX(3, except[0]+1), -1, 0) >= 0))
                        return 1;

                if (ERRNO_IS_NOT_SUPPORTED(errno) || ERRNO_IS_PRIVILEGE(errno)) {
                        have_close_range = false;
                        return 0;
                }

                return -errno;

        default:
                return 0;
        }
}

int close_all_fds_without_malloc(const int except[], size_t n_except) {
        int r;

        assert(n_except == 0 || except);

        r = close_all_fds_special_case(except, n_except);
        if (r < 0)
                return r;
        if (r > 0) /* special case worked! */
                return 0;

        return close_all_fds_frugal(except, n_except);
}

int close_all_fds(const int except[], size_t n_except) {
        _cleanup_closedir_ DIR *d = NULL;
        int r = 0;

        assert(n_except == 0 || except);

        r = close_all_fds_special_case(except, n_except);
        if (r < 0)
                return r;
        if (r > 0) /* special case worked! */
                return 0;

        if (have_close_range) {
                _cleanup_free_ int *sorted_malloc = NULL;
                size_t n_sorted;
                int *sorted;

                /* In the best case we have close_range() to close all fds between a start and an end fd,
                 * which we can use on the "inverted" exception array, i.e. all intervals between all
                 * adjacent pairs from the sorted exception array. This changes loop complexity from O(n)
                 * where n is number of open fds to O(m⋅log(m)) where m is the number of fds to keep
                 * open. Given that we assume n ≫ m that's preferable to us. */

                assert(n_except < SIZE_MAX);
                n_sorted = n_except + 1;

                if (n_sorted > 64) /* Use heap for large numbers of fds, stack otherwise */
                        sorted = sorted_malloc = new(int, n_sorted);
                else
                        sorted = newa(int, n_sorted);

                if (sorted) {
                        memcpy(sorted, except, n_except * sizeof(int));

                        /* Let's add fd 2 to the list of fds, to simplify the loop below, as this
                         * allows us to cover the head of the array the same way as the body */
                        sorted[n_sorted-1] = 2;

                        typesafe_qsort(sorted, n_sorted, cmp_int);

                        for (size_t i = 0; i < n_sorted-1; i++) {
                                int start, end;

                                start = MAX(sorted[i], 2); /* The first three fds shall always remain open */
                                end = MAX(sorted[i+1], 2);

                                assert(end >= start);

                                if (end - start <= 1)
                                        continue;

                                /* Close everything between the start and end fds (both of which shall stay open) */
                                if (close_range(start + 1, end - 1, 0) < 0) {
                                        if (!ERRNO_IS_NOT_SUPPORTED(errno) && !ERRNO_IS_PRIVILEGE(errno))
                                                return -errno;

                                        have_close_range = false;
                                        break;
                                }
                        }

                        if (have_close_range) {
                                /* The loop succeeded. Let's now close everything beyond the end */

                                if (sorted[n_sorted-1] >= INT_MAX) /* Dont let the addition below overflow */
                                        return 0;

                                if (close_range(sorted[n_sorted-1] + 1, -1, 0) >= 0)
                                        return 0;

                                if (!ERRNO_IS_NOT_SUPPORTED(errno) && !ERRNO_IS_PRIVILEGE(errno))
                                        return -errno;

                                have_close_range = false;
                        }
                }

                /* Fallback on OOM or if close_range() is not supported */
        }

        d = opendir("/proc/self/fd");
        if (!d)
                return close_all_fds_frugal(except, n_except); /* ultimate fallback if /proc/ is not available */

        FOREACH_DIRENT(de, d, return -errno) {
                int fd = -EBADF, q;

                if (!IN_SET(de->d_type, DT_LNK, DT_UNKNOWN))
                        continue;

                if (safe_atoi(de->d_name, &fd) < 0)
                        /* Let's better ignore this, just in case */
                        continue;

                if (fd < 3)
                        continue;

                if (fd == dirfd(d))
                        continue;

                if (fd_in_set(fd, except, n_except))
                        continue;

                q = close_nointr(fd);
                if (q < 0 && q != -EBADF && r >= 0) /* Valgrind has its own FD and doesn't want to have it closed */
                        r = q;
        }

        return r;
}

int same_fd(int a, int b) {
        struct stat sta, stb;
        pid_t pid;
        int r, fa, fb;

        assert(a >= 0);
        assert(b >= 0);

        /* Compares two file descriptors. Note that semantics are quite different depending on whether we
         * have kcmp() or we don't. If we have kcmp() this will only return true for dup()ed file
         * descriptors, but not otherwise. If we don't have kcmp() this will also return true for two fds of
         * the same file, created by separate open() calls. Since we use this call mostly for filtering out
         * duplicates in the fd store this difference hopefully doesn't matter too much. */

        if (a == b)
                return true;

        /* Try to use kcmp() if we have it. */
        pid = getpid_cached();
        r = kcmp(pid, pid, KCMP_FILE, a, b);
        if (r == 0)
                return true;
        if (r > 0)
                return false;
        if (!ERRNO_IS_NOT_SUPPORTED(errno) && !ERRNO_IS_PRIVILEGE(errno))
                return -errno;

        /* We don't have kcmp(), use fstat() instead. */
        if (fstat(a, &sta) < 0)
                return -errno;

        if (fstat(b, &stb) < 0)
                return -errno;

        if (!stat_inode_same(&sta, &stb))
                return false;

        /* We consider all device fds different, since two device fds might refer to quite different device
         * contexts even though they share the same inode and backing dev_t. */

        if (S_ISCHR(sta.st_mode) || S_ISBLK(sta.st_mode))
                return false;

        /* The fds refer to the same inode on disk, let's also check if they have the same fd flags. This is
         * useful to distinguish the read and write side of a pipe created with pipe(). */
        fa = fcntl(a, F_GETFL);
        if (fa < 0)
                return -errno;

        fb = fcntl(b, F_GETFL);
        if (fb < 0)
                return -errno;

        return fa == fb;
}
#endif /* NM_IGNORED */

void cmsg_close_all(struct msghdr *mh) {
        struct cmsghdr *cmsg;

        assert(mh);

        CMSG_FOREACH(cmsg, mh)
                if (cmsg->cmsg_level == SOL_SOCKET && cmsg->cmsg_type == SCM_RIGHTS)
<<<<<<< HEAD
                        close_many((int*) ((void*) CMSG_DATA(cmsg)), (cmsg->cmsg_len - CMSG_LEN(0)) / sizeof(int));
=======
                        close_many(CMSG_TYPED_DATA(cmsg, int),
                                   (cmsg->cmsg_len - CMSG_LEN(0)) / sizeof(int));
>>>>>>> a300809f
}

bool fdname_is_valid(const char *s) {
        const char *p;

        /* Validates a name for $LISTEN_FDNAMES. We basically allow
         * everything ASCII that's not a control character. Also, as
         * special exception the ":" character is not allowed, as we
         * use that as field separator in $LISTEN_FDNAMES.
         *
         * Note that the empty string is explicitly allowed
         * here. However, we limit the length of the names to 255
         * characters. */

        if (!s)
                return false;

        for (p = s; *p; p++) {
                if (*p < ' ')
                        return false;
                if (*p >= 127)
                        return false;
                if (*p == ':')
                        return false;
        }

        return p - s <= FDNAME_MAX;
}

#if 0 /* NM_IGNORED */
int fd_get_path(int fd, char **ret) {
        int r;

        r = readlink_malloc(FORMAT_PROC_FD_PATH(fd), ret);
        if (r == -ENOENT) {
                /* ENOENT can mean two things: that the fd does not exist or that /proc is not mounted. Let's make
                 * things debuggable and distinguish the two. */

                if (proc_mounted() == 0)
                        return -ENOSYS;  /* /proc is not available or not set up properly, we're most likely in some chroot
                                          * environment. */
                return -EBADF; /* The directory exists, hence it's the fd that doesn't. */
        }

        return r;
}

int move_fd(int from, int to, int cloexec) {
        int r;

        /* Move fd 'from' to 'to', make sure FD_CLOEXEC remains equal if requested, and release the old fd. If
         * 'cloexec' is passed as -1, the original FD_CLOEXEC is inherited for the new fd. If it is 0, it is turned
         * off, if it is > 0 it is turned on. */

        if (from < 0)
                return -EBADF;
        if (to < 0)
                return -EBADF;

        if (from == to) {

                if (cloexec >= 0) {
                        r = fd_cloexec(to, cloexec);
                        if (r < 0)
                                return r;
                }

                return to;
        }

        if (cloexec < 0) {
                int fl;

                fl = fcntl(from, F_GETFD, 0);
                if (fl < 0)
                        return -errno;

                cloexec = !!(fl & FD_CLOEXEC);
        }

        r = dup3(from, to, cloexec ? O_CLOEXEC : 0);
        if (r < 0)
                return -errno;

        assert(r == to);

        safe_close(from);

        return to;
}
#endif /* NM_IGNORED */

int fd_move_above_stdio(int fd) {
        int flags, copy;
        PROTECT_ERRNO;

        /* Moves the specified file descriptor if possible out of the range [0…2], i.e. the range of
         * stdin/stdout/stderr. If it can't be moved outside of this range the original file descriptor is
         * returned. This call is supposed to be used for long-lasting file descriptors we allocate in our code that
         * might get loaded into foreign code, and where we want ensure our fds are unlikely used accidentally as
         * stdin/stdout/stderr of unrelated code.
         *
         * Note that this doesn't fix any real bugs, it just makes it less likely that our code will be affected by
         * buggy code from others that mindlessly invokes 'fprintf(stderr, …' or similar in places where stderr has
         * been closed before.
         *
         * This function is written in a "best-effort" and "least-impact" style. This means whenever we encounter an
         * error we simply return the original file descriptor, and we do not touch errno. */

        if (fd < 0 || fd > 2)
                return fd;

        flags = fcntl(fd, F_GETFD, 0);
        if (flags < 0)
                return fd;

        if (flags & FD_CLOEXEC)
                copy = fcntl(fd, F_DUPFD_CLOEXEC, 3);
        else
                copy = fcntl(fd, F_DUPFD, 3);
        if (copy < 0)
                return fd;

        assert(copy > 2);

        (void) close(fd);
        return copy;
}

#if 0 /* NM_IGNORED */
int rearrange_stdio(int original_input_fd, int original_output_fd, int original_error_fd) {
        int fd[3] = { original_input_fd,             /* Put together an array of fds we work on */
                      original_output_fd,
                      original_error_fd },
            null_fd = -EBADF,                        /* If we open /dev/null, we store the fd to it here */
            copy_fd[3] = { -EBADF, -EBADF, -EBADF }, /* This contains all fds we duplicate here
                                                      * temporarily, and hence need to close at the end. */
            r;
        bool null_readable, null_writable;

        /* Sets up stdin, stdout, stderr with the three file descriptors passed in. If any of the descriptors
         * is specified as -EBADF it will be connected with /dev/null instead. If any of the file descriptors
         * is passed as itself (e.g. stdin as STDIN_FILENO) it is left unmodified, but the O_CLOEXEC bit is
         * turned off should it be on.
         *
         * Note that if any of the passed file descriptors are > 2 they will be closed — both on success and
         * on failure! Thus, callers should assume that when this function returns the input fds are
         * invalidated.
         *
         * Note that when this function fails stdin/stdout/stderr might remain half set up!
         *
         * O_CLOEXEC is turned off for all three file descriptors (which is how it should be for
         * stdin/stdout/stderr). */

        null_readable = original_input_fd < 0;
        null_writable = original_output_fd < 0 || original_error_fd < 0;

        /* First step, open /dev/null once, if we need it */
        if (null_readable || null_writable) {

                /* Let's open this with O_CLOEXEC first, and convert it to non-O_CLOEXEC when we move the fd to the final position. */
                null_fd = open("/dev/null", (null_readable && null_writable ? O_RDWR :
                                             null_readable ? O_RDONLY : O_WRONLY) | O_CLOEXEC);
                if (null_fd < 0) {
                        r = -errno;
                        goto finish;
                }

                /* If this fd is in the 0…2 range, let's move it out of it */
                if (null_fd < 3) {
                        int copy;

                        copy = fcntl(null_fd, F_DUPFD_CLOEXEC, 3); /* Duplicate this with O_CLOEXEC set */
                        if (copy < 0) {
                                r = -errno;
                                goto finish;
                        }

                        close_and_replace(null_fd, copy);
                }
        }

        /* Let's assemble fd[] with the fds to install in place of stdin/stdout/stderr */
        for (int i = 0; i < 3; i++) {

                if (fd[i] < 0)
                        fd[i] = null_fd;        /* A negative parameter means: connect this one to /dev/null */
                else if (fd[i] != i && fd[i] < 3) {
                        /* This fd is in the 0…2 territory, but not at its intended place, move it out of there, so that we can work there. */
                        copy_fd[i] = fcntl(fd[i], F_DUPFD_CLOEXEC, 3); /* Duplicate this with O_CLOEXEC set */
                        if (copy_fd[i] < 0) {
                                r = -errno;
                                goto finish;
                        }

                        fd[i] = copy_fd[i];
                }
        }

        /* At this point we now have the fds to use in fd[], and they are all above the stdio range, so that
         * we have freedom to move them around. If the fds already were at the right places then the specific
         * fds are -EBADF. Let's now move them to the right places. This is the point of no return. */
        for (int i = 0; i < 3; i++) {

                if (fd[i] == i) {

                        /* fd is already in place, but let's make sure O_CLOEXEC is off */
                        r = fd_cloexec(i, false);
                        if (r < 0)
                                goto finish;

                } else {
                        assert(fd[i] > 2);

                        if (dup2(fd[i], i) < 0) { /* Turns off O_CLOEXEC on the new fd. */
                                r = -errno;
                                goto finish;
                        }
                }
        }

        r = 0;

finish:
        /* Close the original fds, but only if they were outside of the stdio range. Also, properly check for the same
         * fd passed in multiple times. */
        safe_close_above_stdio(original_input_fd);
        if (original_output_fd != original_input_fd)
                safe_close_above_stdio(original_output_fd);
        if (original_error_fd != original_input_fd && original_error_fd != original_output_fd)
                safe_close_above_stdio(original_error_fd);

        /* Close the copies we moved > 2 */
        for (int i = 0; i < 3; i++)
                safe_close(copy_fd[i]);

        /* Close our null fd, if it's > 2 */
        safe_close_above_stdio(null_fd);

        return r;
}

int fd_reopen(int fd, int flags) {
        int new_fd, r;

        /* Reopens the specified fd with new flags. This is useful for convert an O_PATH fd into a regular one, or to
         * turn O_RDWR fds into O_RDONLY fds.
         *
         * This doesn't work on sockets (since they cannot be open()ed, ever).
         *
         * This implicitly resets the file read index to 0. */

        if (FLAGS_SET(flags, O_DIRECTORY)) {
                /* If we shall reopen the fd as directory we can just go via "." and thus bypass the whole
                 * magic /proc/ directory, and make ourselves independent of that being mounted. */
                new_fd = openat(fd, ".", flags);
                if (new_fd < 0)
                        return -errno;

                return new_fd;
        }

        new_fd = open(FORMAT_PROC_FD_PATH(fd), flags);
        if (new_fd < 0) {
                if (errno != ENOENT)
                        return -errno;

                r = proc_mounted();
                if (r == 0)
                        return -ENOSYS; /* if we have no /proc/, the concept is not implementable */

                return r > 0 ? -EBADF : -ENOENT; /* If /proc/ is definitely around then this means the fd is
                                                  * not valid, otherwise let's propagate the original
                                                  * error */
        }

        return new_fd;
}

int fd_reopen_condition(
                int fd,
                int flags,
                int mask,
                int *ret_new_fd) {

        int r, new_fd;

        assert(fd >= 0);

        /* Invokes fd_reopen(fd, flags), but only if the existing F_GETFL flags don't match the specified
         * flags (masked by the specified mask). This is useful for converting O_PATH fds into real fds if
         * needed, but only then. */

        r = fcntl(fd, F_GETFL);
        if (r < 0)
                return -errno;

        if ((r & mask) == (flags & mask)) {
                *ret_new_fd = -EBADF;
                return fd;
        }

        new_fd = fd_reopen(fd, flags);
        if (new_fd < 0)
                return new_fd;

        *ret_new_fd = new_fd;
        return new_fd;
}

int read_nr_open(void) {
        _cleanup_free_ char *nr_open = NULL;
        int r;

        /* Returns the kernel's current fd limit, either by reading it of /proc/sys if that works, or using the
         * hard-coded default compiled-in value of current kernels (1M) if not. This call will never fail. */

        r = read_one_line_file("/proc/sys/fs/nr_open", &nr_open);
        if (r < 0)
                log_debug_errno(r, "Failed to read /proc/sys/fs/nr_open, ignoring: %m");
        else {
                int v;

                r = safe_atoi(nr_open, &v);
                if (r < 0)
                        log_debug_errno(r, "Failed to parse /proc/sys/fs/nr_open value '%s', ignoring: %m", nr_open);
                else
                        return v;
        }

        /* If we fail, fall back to the hard-coded kernel limit of 1024 * 1024. */
        return 1024 * 1024;
}

int fd_get_diskseq(int fd, uint64_t *ret) {
        uint64_t diskseq;

        assert(fd >= 0);
        assert(ret);

        if (ioctl(fd, BLKGETDISKSEQ, &diskseq) < 0) {
                /* Note that the kernel is weird: non-existing ioctls currently return EINVAL
                 * rather than ENOTTY on loopback block devices. They should fix that in the kernel,
                 * but in the meantime we accept both here. */
                if (!ERRNO_IS_NOT_SUPPORTED(errno) && errno != EINVAL)
                        return -errno;

                return -EOPNOTSUPP;
        }

        *ret = diskseq;

        return 0;
}
#endif /* NM_IGNORED */<|MERGE_RESOLUTION|>--- conflicted
+++ resolved
@@ -173,9 +173,7 @@
         return RET_NERRNO(fcntl(fd, F_SETFD, nflags));
 }
 
-<<<<<<< HEAD
 #if 0 /* NM_IGNORED */
-=======
 int fd_cloexec_many(const int fds[], size_t n_fds, bool cloexec) {
         int ret = 0, r;
 
@@ -195,7 +193,6 @@
         return ret;
 }
 
->>>>>>> a300809f
 _pure_ static bool fd_in_set(int fd, const int fdset[], size_t n_fdset) {
         assert(n_fdset == 0 || fdset);
 
@@ -506,12 +503,8 @@
 
         CMSG_FOREACH(cmsg, mh)
                 if (cmsg->cmsg_level == SOL_SOCKET && cmsg->cmsg_type == SCM_RIGHTS)
-<<<<<<< HEAD
-                        close_many((int*) ((void*) CMSG_DATA(cmsg)), (cmsg->cmsg_len - CMSG_LEN(0)) / sizeof(int));
-=======
                         close_many(CMSG_TYPED_DATA(cmsg, int),
                                    (cmsg->cmsg_len - CMSG_LEN(0)) / sizeof(int));
->>>>>>> a300809f
 }
 
 bool fdname_is_valid(const char *s) {
