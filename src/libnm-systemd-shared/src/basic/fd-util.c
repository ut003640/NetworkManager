--- conflicted
+++ resolved
@@ -830,7 +830,6 @@
         return new_fd;
 }
 
-#if 0 /* NM_IGNORED */
 int fd_reopen_condition(
                 int fd,
                 int flags,
@@ -863,6 +862,7 @@
         return new_fd;
 }
 
+#if 0 /* NM_IGNORED */
 int fd_is_opath(int fd) {
         int r;
 
@@ -1015,9 +1015,6 @@
                 return NULL;
         }
 }
-<<<<<<< HEAD
-#endif /* NM_IGNORED */
-=======
 
 char *format_proc_pid_fd_path(char buf[static PROC_PID_FD_PATH_MAX], pid_t pid, int fd) {
         assert(buf);
@@ -1026,4 +1023,4 @@
         assert_se(snprintf_ok(buf, PROC_PID_FD_PATH_MAX, "/proc/" PID_FMT "/fd/%i", pid == 0 ? getpid_cached() : pid, fd));
         return buf;
 }
->>>>>>> a14a033e
+#endif /* NM_IGNORED */