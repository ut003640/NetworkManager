/* SPDX-License-Identifier: LGPL-2.1-or-later */
#pragma once

#include <alloca.h>
#include <stdbool.h>
#include <stddef.h>

#include "macro.h"
#include "stat-util.h"
#include "string-util.h"
#include "strv.h"
#include "time-util.h"

<<<<<<< HEAD
#if 0 /* NM_IGNORED */
#define PATH_SPLIT_SBIN_BIN(x) x "sbin:" x "bin"
#define PATH_SPLIT_SBIN_BIN_NULSTR(x) x "sbin\0" x "bin\0"
=======
#define PATH_SPLIT_BIN(x) x "sbin:" x "bin"
#define PATH_SPLIT_BIN_NULSTR(x) x "sbin\0" x "bin\0"
>>>>>>> 9282f93f

#define PATH_MERGED_BIN(x) x "bin"
#define PATH_MERGED_BIN_NULSTR(x) x "bin\0"

#define DEFAULT_PATH_WITH_SBIN PATH_SPLIT_BIN("/usr/local/") ":" PATH_SPLIT_BIN("/usr/")
#define DEFAULT_PATH_WITHOUT_SBIN PATH_MERGED_BIN("/usr/local/") ":" PATH_MERGED_BIN("/usr/")

#define DEFAULT_PATH_COMPAT PATH_SPLIT_BIN("/usr/local/") ":" PATH_SPLIT_BIN("/usr/") ":" PATH_SPLIT_BIN("/")

const char* default_PATH(void);

static inline const char* default_user_PATH(void) {
#ifdef DEFAULT_USER_PATH
        return DEFAULT_USER_PATH;
#else
        return default_PATH();
#endif
<<<<<<< HEAD
#endif /* NM_IGNORED */
=======
}
>>>>>>> 9282f93f

static inline bool is_path(const char *p) {
        if (!p) /* A NULL pointer is definitely not a path */
                return false;

        return strchr(p, '/');
}

static inline bool path_is_absolute(const char *p) {
        if (!p) /* A NULL pointer is definitely not an absolute path */
                return false;

        return p[0] == '/';
}

int path_split_and_make_absolute(const char *p, char ***ret);
char* path_make_absolute(const char *p, const char *prefix);
int safe_getcwd(char **ret);
int path_make_absolute_cwd(const char *p, char **ret);
int path_make_relative(const char *from, const char *to, char **ret);
int path_make_relative_parent(const char *from_child, const char *to, char **ret);
char* path_startswith_full(const char *path, const char *prefix, bool accept_dot_dot) _pure_;
static inline char* path_startswith(const char *path, const char *prefix) {
        return path_startswith_full(path, prefix, true);
}

int path_compare(const char *a, const char *b) _pure_;
static inline bool path_equal(const char *a, const char *b) {
        return path_compare(a, b) == 0;
}

int path_compare_filename(const char *a, const char *b);
static inline bool path_equal_filename(const char *a, const char *b) {
        return path_compare_filename(a, b) == 0;
}

int path_equal_or_inode_same_full(const char *a, const char *b, int flags);
static inline bool path_equal_or_inode_same(const char *a, const char *b, int flags) {
        return path_equal_or_inode_same_full(a, b, flags) > 0;
}

char* path_extend_internal(char **x, ...);
#define path_extend(x, ...) path_extend_internal(x, __VA_ARGS__, POINTER_MAX)
#define path_join(...) path_extend_internal(NULL, __VA_ARGS__, POINTER_MAX)

static inline char* skip_leading_slash(const char *p) {
        return skip_leading_chars(p, "/");
}

typedef enum PathSimplifyFlags {
        PATH_SIMPLIFY_KEEP_TRAILING_SLASH = 1 << 0,
} PathSimplifyFlags;

char* path_simplify_full(char *path, PathSimplifyFlags flags);
static inline char* path_simplify(char *path) {
        return path_simplify_full(path, 0);
}

static inline int path_simplify_alloc(const char *path, char **ret) {
        assert(ret);

        if (!path) {
                *ret = NULL;
                return 0;
        }

        char *t = strdup(path);
        if (!t)
                return -ENOMEM;

        *ret = path_simplify(t);
        return 0;
}

/* Note: the search terminates on the first NULL item. */
#define PATH_IN_SET(p, ...) path_strv_contains(STRV_MAKE(__VA_ARGS__), p)

char* path_startswith_strv(const char *p, char * const *strv);
#define PATH_STARTSWITH_SET(p, ...) path_startswith_strv(p, STRV_MAKE(__VA_ARGS__))

int path_strv_make_absolute_cwd(char **l);
char** path_strv_resolve(char **l, const char *root);
char** path_strv_resolve_uniq(char **l, const char *root);

int find_executable_full(
                const char *name,
                const char *root,
                char * const *exec_search_path,
                bool use_path_envvar,
                char **ret_filename,
                int *ret_fd);
static inline int find_executable(const char *name, char **ret_filename) {
        return find_executable_full(name, /* root= */ NULL, NULL, true, ret_filename, NULL);
}

bool paths_check_timestamp(const char* const* paths, usec_t *paths_ts_usec, bool update);

int fsck_exists(void);
int fsck_exists_for_fstype(const char *fstype);

/* Iterates through the path prefixes of the specified path, going up
 * the tree, to root. Also returns "" (and not "/"!) for the root
 * directory. Excludes the specified directory itself */
#define PATH_FOREACH_PREFIX(prefix, path)                               \
        for (char *_slash = ({                                          \
                                path_simplify(strcpy(prefix, path));    \
                                streq(prefix, "/") ? NULL : strrchr(prefix, '/'); \
                        });                                             \
             _slash && ((*_slash = 0), true);                           \
             _slash = strrchr((prefix), '/'))

/* Same as PATH_FOREACH_PREFIX but also includes the specified path itself */
#define PATH_FOREACH_PREFIX_MORE(prefix, path)                          \
        for (char *_slash = ({                                          \
                                path_simplify(strcpy(prefix, path));    \
                                if (streq(prefix, "/"))                 \
                                        prefix[0] = 0;                  \
                                strrchr(prefix, 0);                     \
                        });                                             \
             _slash && ((*_slash = 0), true);                           \
             _slash = strrchr((prefix), '/'))

/* Similar to path_join(), but only works for two components, and only the first one may be NULL and returns
 * an alloca() buffer, or possibly a const pointer into the path parameter. */
/* DEPRECATED: use path_join() instead */
#define prefix_roota(root, path)                                        \
        ({                                                              \
                const char* _path = (path), *_root = (root), *_ret;     \
                char *_p, *_n;                                          \
                size_t _l;                                              \
                while (_path[0] == '/' && _path[1] == '/')              \
                        _path++;                                        \
                if (isempty(_root))                                     \
                        _ret = _path;                                   \
                else {                                                  \
                        _l = strlen(_root) + 1 + strlen(_path) + 1;     \
                        _n = newa(char, _l);                            \
                        _p = stpcpy(_n, _root);                         \
                        while (_p > _n && _p[-1] == '/')                \
                                _p--;                                   \
                        if (_path[0] != '/')                            \
                                *(_p++) = '/';                          \
                        strcpy(_p, _path);                              \
                        _ret = _n;                                      \
                }                                                       \
                _ret;                                                   \
        })

int path_find_first_component(const char **p, bool accept_dot_dot, const char **ret);
int path_find_last_component(const char *path, bool accept_dot_dot, const char **next, const char **ret);
const char* last_path_component(const char *path);
int path_extract_filename(const char *path, char **ret);
int path_extract_directory(const char *path, char **ret);

bool filename_part_is_valid(const char *p) _pure_;
bool filename_is_valid(const char *p) _pure_;
bool path_is_valid_full(const char *p, bool accept_dot_dot) _pure_;
static inline bool path_is_valid(const char *p) {
        return path_is_valid_full(p, /* accept_dot_dot= */ true);
}
static inline bool path_is_safe(const char *p) {
        return path_is_valid_full(p, /* accept_dot_dot= */ false);
}
bool path_is_normalized(const char *p) _pure_;

int file_in_same_dir(const char *path, const char *filename, char **ret);

bool hidden_or_backup_file(const char *filename) _pure_;

bool is_device_path(const char *path);

bool valid_device_node_path(const char *path);
bool valid_device_allow_pattern(const char *path);

bool dot_or_dot_dot(const char *path);

bool path_implies_directory(const char *path);

static inline const char* skip_dev_prefix(const char *p) {
        const char *e;

        /* Drop any /dev prefix if there is any */

        e = path_startswith(p, "/dev/");

        return e ?: p;
}

bool empty_or_root(const char *path);
static inline const char* empty_to_root(const char *path) {
        return isempty(path) ? "/" : path;
}

bool path_strv_contains(char * const *l, const char *path);
bool prefixed_path_strv_contains(char * const *l, const char *path);

int path_glob_can_match(const char *pattern, const char *prefix, char **ret);<|MERGE_RESOLUTION|>--- conflicted
+++ resolved
@@ -11,14 +11,9 @@
 #include "strv.h"
 #include "time-util.h"
 
-<<<<<<< HEAD
 #if 0 /* NM_IGNORED */
-#define PATH_SPLIT_SBIN_BIN(x) x "sbin:" x "bin"
-#define PATH_SPLIT_SBIN_BIN_NULSTR(x) x "sbin\0" x "bin\0"
-=======
 #define PATH_SPLIT_BIN(x) x "sbin:" x "bin"
 #define PATH_SPLIT_BIN_NULSTR(x) x "sbin\0" x "bin\0"
->>>>>>> 9282f93f
 
 #define PATH_MERGED_BIN(x) x "bin"
 #define PATH_MERGED_BIN_NULSTR(x) x "bin\0"
@@ -36,11 +31,8 @@
 #else
         return default_PATH();
 #endif
-<<<<<<< HEAD
+}
 #endif /* NM_IGNORED */
-=======
-}
->>>>>>> 9282f93f
 
 static inline bool is_path(const char *p) {
         if (!p) /* A NULL pointer is definitely not a path */
