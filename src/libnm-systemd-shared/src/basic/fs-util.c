/* SPDX-License-Identifier: LGPL-2.1-or-later */

#include "nm-sd-adapt-shared.h"

#include <errno.h>
#include <stddef.h>
#include <stdlib.h>
#include <linux/falloc.h>
#include <linux/magic.h>
#include <unistd.h>

#include "alloc-util.h"
#include "dirent-util.h"
#include "fd-util.h"
#include "fileio.h"
#include "fs-util.h"
#include "locale-util.h"
#include "log.h"
#include "macro.h"
#include "missing_fcntl.h"
#include "missing_fs.h"
#include "missing_syscall.h"
#include "mkdir.h"
#include "parse-util.h"
#include "path-util.h"
#include "process-util.h"
#include "random-util.h"
#include "ratelimit.h"
#include "stat-util.h"
#include "stdio-util.h"
#include "string-util.h"
#include "strv.h"
#include "time-util.h"
#include "tmpfile-util.h"
#include "user-util.h"
#include "util.h"

int unlink_noerrno(const char *path) {
        PROTECT_ERRNO;
        int r;

        r = unlink(path);
        if (r < 0)
                return -errno;

        return 0;
}

#if 0 /* NM_IGNORED */
int rmdir_parents(const char *path, const char *stop) {
        size_t l;
        int r = 0;

        assert(path);
        assert(stop);

        l = strlen(path);

        /* Skip trailing slashes */
        while (l > 0 && path[l-1] == '/')
                l--;

        while (l > 0) {
                char *t;

                /* Skip last component */
                while (l > 0 && path[l-1] != '/')
                        l--;

                /* Skip trailing slashes */
                while (l > 0 && path[l-1] == '/')
                        l--;

                if (l <= 0)
                        break;

                t = strndup(path, l);
                if (!t)
                        return -ENOMEM;

                if (path_startswith(stop, t)) {
                        free(t);
                        return 0;
                }

                r = rmdir(t);
                free(t);

                if (r < 0)
                        if (errno != ENOENT)
                                return -errno;
        }

        return 0;
}

int rename_noreplace(int olddirfd, const char *oldpath, int newdirfd, const char *newpath) {
        int r;

        /* Try the ideal approach first */
        if (renameat2(olddirfd, oldpath, newdirfd, newpath, RENAME_NOREPLACE) >= 0)
                return 0;

        /* renameat2() exists since Linux 3.15, btrfs and FAT added support for it later. If it is not implemented,
         * fall back to a different method. */
        if (!ERRNO_IS_NOT_SUPPORTED(errno) && errno != EINVAL)
                return -errno;

        /* Let's try to use linkat()+unlinkat() as fallback. This doesn't work on directories and on some file systems
         * that do not support hard links (such as FAT, most prominently), but for files it's pretty close to what we
         * want — though not atomic (i.e. for a short period both the new and the old filename will exist). */
        if (linkat(olddirfd, oldpath, newdirfd, newpath, 0) >= 0) {

                if (unlinkat(olddirfd, oldpath, 0) < 0) {
                        r = -errno; /* Backup errno before the following unlinkat() alters it */
                        (void) unlinkat(newdirfd, newpath, 0);
                        return r;
                }

                return 0;
        }

        if (!ERRNO_IS_NOT_SUPPORTED(errno) && !IN_SET(errno, EINVAL, EPERM)) /* FAT returns EPERM on link()… */
                return -errno;

        /* OK, neither RENAME_NOREPLACE nor linkat()+unlinkat() worked. Let's then fall back to the racy TOCTOU
         * vulnerable accessat(F_OK) check followed by classic, replacing renameat(), we have nothing better. */

        if (faccessat(newdirfd, newpath, F_OK, AT_SYMLINK_NOFOLLOW) >= 0)
                return -EEXIST;
        if (errno != ENOENT)
                return -errno;

        if (renameat(olddirfd, oldpath, newdirfd, newpath) < 0)
                return -errno;

        return 0;
}
#endif /* NM_IGNORED */

int readlinkat_malloc(int fd, const char *p, char **ret) {
        size_t l = PATH_MAX;

        assert(p);
        assert(ret);

        for (;;) {
                _cleanup_free_ char *c = NULL;
                ssize_t n;

                c = new(char, l+1);
                if (!c)
                        return -ENOMEM;

                n = readlinkat(fd, p, c, l);
                if (n < 0)
                        return -errno;

                if ((size_t) n < l) {
                        c[n] = 0;
                        *ret = TAKE_PTR(c);
                        return 0;
                }

                if (l > (SSIZE_MAX-1)/2) /* readlinkat() returns an ssize_t, and we want an extra byte for a
                                          * trailing NUL, hence do an overflow check relative to SSIZE_MAX-1
                                          * here */
                        return -EFBIG;

                l *= 2;
        }
}

int readlink_malloc(const char *p, char **ret) {
        return readlinkat_malloc(AT_FDCWD, p, ret);
}

#if 0 /* NM_IGNORED */
int readlink_value(const char *p, char **ret) {
        _cleanup_free_ char *link = NULL;
        char *value;
        int r;

        r = readlink_malloc(p, &link);
        if (r < 0)
                return r;

        value = basename(link);
        if (!value)
                return -ENOENT;

        value = strdup(value);
        if (!value)
                return -ENOMEM;

        *ret = value;

        return 0;
}

int readlink_and_make_absolute(const char *p, char **r) {
        _cleanup_free_ char *target = NULL;
        char *k;
        int j;

        assert(p);
        assert(r);

        j = readlink_malloc(p, &target);
        if (j < 0)
                return j;

        k = file_in_same_dir(p, target);
        if (!k)
                return -ENOMEM;

        *r = k;
        return 0;
}

int chmod_and_chown(const char *path, mode_t mode, uid_t uid, gid_t gid) {
        _cleanup_close_ int fd = -1;

        assert(path);

        fd = open(path, O_PATH|O_CLOEXEC|O_NOFOLLOW); /* Let's acquire an O_PATH fd, as precaution to change
                                                       * mode/owner on the same file */
        if (fd < 0)
                return -errno;

        return fchmod_and_chown(fd, mode, uid, gid);
}

int fchmod_and_chown_with_fallback(int fd, const char *path, mode_t mode, uid_t uid, gid_t gid) {
        bool do_chown, do_chmod;
        struct stat st;
        int r;

        /* Change ownership and access mode of the specified fd. Tries to do so safely, ensuring that at no
         * point in time the access mode is above the old access mode under the old ownership or the new
         * access mode under the new ownership. Note: this call tries hard to leave the access mode
         * unaffected if the uid/gid is changed, i.e. it undoes implicit suid/sgid dropping the kernel does
         * on chown().
         *
         * This call is happy with O_PATH fds.
         *
         * If path is given, allow a fallback path which does not use /proc/self/fd/. On any normal system
         * /proc will be mounted, but in certain improperly assembled environments it might not be. This is
         * less secure (potential TOCTOU), so should only be used after consideration. */

        if (fstat(fd, &st) < 0)
                return -errno;

        do_chown =
                (uid != UID_INVALID && st.st_uid != uid) ||
                (gid != GID_INVALID && st.st_gid != gid);

        do_chmod =
                !S_ISLNK(st.st_mode) && /* chmod is not defined on symlinks */
                ((mode != MODE_INVALID && ((st.st_mode ^ mode) & 07777) != 0) ||
                 do_chown); /* If we change ownership, make sure we reset the mode afterwards, since chown()
                             * modifies the access mode too */

        if (mode == MODE_INVALID)
                mode = st.st_mode; /* If we only shall do a chown(), save original mode, since chown() might break it. */
        else if ((mode & S_IFMT) != 0 && ((mode ^ st.st_mode) & S_IFMT) != 0)
                return -EINVAL; /* insist on the right file type if it was specified */

        if (do_chown && do_chmod) {
                mode_t minimal = st.st_mode & mode; /* the subset of the old and the new mask */

                if (((minimal ^ st.st_mode) & 07777) != 0) {
                        r = fchmod_opath(fd, minimal & 07777);
                        if (r < 0) {
                                if (!path || r != -ENOSYS)
                                        return r;

                                /* Fallback path which doesn't use /proc/self/fd/. */
                                if (chmod(path, minimal & 07777) < 0)
                                        return -errno;
                        }
                }
        }

        if (do_chown)
                if (fchownat(fd, "", uid, gid, AT_EMPTY_PATH) < 0)
                        return -errno;

        if (do_chmod) {
                r = fchmod_opath(fd, mode & 07777);
                if (r < 0) {
                        if (!path || r != -ENOSYS)
                                return r;

                        /* Fallback path which doesn't use /proc/self/fd/. */
                        if (chmod(path, mode & 07777) < 0)
                                return -errno;
                }
        }

        return do_chown || do_chmod;
}

int fchmod_umask(int fd, mode_t m) {
        mode_t u;
        int r;

        u = umask(0777);
        r = fchmod(fd, m & (~u)) < 0 ? -errno : 0;
        umask(u);

        return r;
}

int fchmod_opath(int fd, mode_t m) {
        char procfs_path[STRLEN("/proc/self/fd/") + DECIMAL_STR_MAX(int)];

        /* This function operates also on fd that might have been opened with
         * O_PATH. Indeed fchmodat() doesn't have the AT_EMPTY_PATH flag like
         * fchownat() does. */

        xsprintf(procfs_path, "/proc/self/fd/%i", fd);
        if (chmod(procfs_path, m) < 0) {
                if (errno != ENOENT)
                        return -errno;

                if (proc_mounted() == 0)
                        return -ENOSYS; /* if we have no /proc/, the concept is not implementable */

                return -ENOENT;
        }

        return 0;
}

int futimens_opath(int fd, const struct timespec ts[2]) {
        char procfs_path[STRLEN("/proc/self/fd/") + DECIMAL_STR_MAX(int)];

        /* Similar to fchmod_path() but for futimens() */

        xsprintf(procfs_path, "/proc/self/fd/%i", fd);
        if (utimensat(AT_FDCWD, procfs_path, ts, 0) < 0) {
                if (errno != ENOENT)
                        return -errno;

                if (proc_mounted() == 0)
                        return -ENOSYS; /* if we have no /proc/, the concept is not implementable */

                return -ENOENT;
        }

        return 0;
}

int stat_warn_permissions(const char *path, const struct stat *st) {
        assert(path);
        assert(st);

        /* Don't complain if we are reading something that is not a file, for example /dev/null */
        if (!S_ISREG(st->st_mode))
                return 0;

        if (st->st_mode & 0111)
                log_warning("Configuration file %s is marked executable. Please remove executable permission bits. Proceeding anyway.", path);

        if (st->st_mode & 0002)
                log_warning("Configuration file %s is marked world-writable. Please remove world writability permission bits. Proceeding anyway.", path);

        if (getpid_cached() == 1 && (st->st_mode & 0044) != 0044)
                log_warning("Configuration file %s is marked world-inaccessible. This has no effect as configuration data is accessible via APIs without restrictions. Proceeding anyway.", path);

        return 0;
}

int fd_warn_permissions(const char *path, int fd) {
        struct stat st;

        assert(path);
        assert(fd >= 0);

        if (fstat(fd, &st) < 0)
                return -errno;

        return stat_warn_permissions(path, &st);
}

int touch_file(const char *path, bool parents, usec_t stamp, uid_t uid, gid_t gid, mode_t mode) {
        char fdpath[STRLEN("/proc/self/fd/") + DECIMAL_STR_MAX(int)];
        _cleanup_close_ int fd = -1;
        int r, ret = 0;

        assert(path);

        /* Note that touch_file() does not follow symlinks: if invoked on an existing symlink, then it is the symlink
         * itself which is updated, not its target
         *
         * Returns the first error we encounter, but tries to apply as much as possible. */

        if (parents)
                (void) mkdir_parents(path, 0755);

        /* Initially, we try to open the node with O_PATH, so that we get a reference to the node. This is useful in
         * case the path refers to an existing device or socket node, as we can open it successfully in all cases, and
         * won't trigger any driver magic or so. */
        fd = open(path, O_PATH|O_CLOEXEC|O_NOFOLLOW);
        if (fd < 0) {
                if (errno != ENOENT)
                        return -errno;

                /* if the node doesn't exist yet, we create it, but with O_EXCL, so that we only create a regular file
                 * here, and nothing else */
                fd = open(path, O_WRONLY|O_CREAT|O_EXCL|O_CLOEXEC, IN_SET(mode, 0, MODE_INVALID) ? 0644 : mode);
                if (fd < 0)
                        return -errno;
        }

        /* Let's make a path from the fd, and operate on that. With this logic, we can adjust the access mode,
         * ownership and time of the file node in all cases, even if the fd refers to an O_PATH object — which is
         * something fchown(), fchmod(), futimensat() don't allow. */
        xsprintf(fdpath, "/proc/self/fd/%i", fd);

        ret = fchmod_and_chown(fd, mode, uid, gid);

        if (stamp != USEC_INFINITY) {
                struct timespec ts[2];

                timespec_store(&ts[0], stamp);
                ts[1] = ts[0];
                r = utimensat(AT_FDCWD, fdpath, ts, 0);
        } else
                r = utimensat(AT_FDCWD, fdpath, NULL, 0);
        if (r < 0 && ret >= 0)
                return -errno;

        return ret;
}

int touch(const char *path) {
        return touch_file(path, false, USEC_INFINITY, UID_INVALID, GID_INVALID, MODE_INVALID);
}

int symlink_idempotent(const char *from, const char *to, bool make_relative) {
        _cleanup_free_ char *relpath = NULL;
        int r;

        assert(from);
        assert(to);

        if (make_relative) {
                _cleanup_free_ char *parent = NULL;

                r = path_extract_directory(to, &parent);
                if (r < 0)
                        return r;

                r = path_make_relative(parent, from, &relpath);
                if (r < 0)
                        return r;

                from = relpath;
        }

        if (symlink(from, to) < 0) {
                _cleanup_free_ char *p = NULL;

                if (errno != EEXIST)
                        return -errno;

                r = readlink_malloc(to, &p);
                if (r == -EINVAL) /* Not a symlink? In that case return the original error we encountered: -EEXIST */
                        return -EEXIST;
                if (r < 0) /* Any other error? In that case propagate it as is */
                        return r;

                if (!streq(p, from)) /* Not the symlink we want it to be? In that case, propagate the original -EEXIST */
                        return -EEXIST;
        }

        return 0;
}

int symlink_atomic(const char *from, const char *to) {
        _cleanup_free_ char *t = NULL;
        int r;

        assert(from);
        assert(to);

        r = tempfn_random(to, NULL, &t);
        if (r < 0)
                return r;

        if (symlink(from, t) < 0)
                return -errno;

        if (rename(t, to) < 0) {
                unlink_noerrno(t);
                return -errno;
        }

        return 0;
}

int mknod_atomic(const char *path, mode_t mode, dev_t dev) {
        _cleanup_free_ char *t = NULL;
        int r;

        assert(path);

        r = tempfn_random(path, NULL, &t);
        if (r < 0)
                return r;

        if (mknod(t, mode, dev) < 0)
                return -errno;

        if (rename(t, path) < 0) {
                unlink_noerrno(t);
                return -errno;
        }

        return 0;
}

int mkfifo_atomic(const char *path, mode_t mode) {
        _cleanup_free_ char *t = NULL;
        int r;

        assert(path);

        r = tempfn_random(path, NULL, &t);
        if (r < 0)
                return r;

        if (mkfifo(t, mode) < 0)
                return -errno;

        if (rename(t, path) < 0) {
                unlink_noerrno(t);
                return -errno;
        }

        return 0;
}

int mkfifoat_atomic(int dirfd, const char *path, mode_t mode) {
        _cleanup_free_ char *t = NULL;
        int r;

        assert(path);

        if (path_is_absolute(path))
                return mkfifo_atomic(path, mode);

        /* We're only interested in the (random) filename.  */
        r = tempfn_random_child("", NULL, &t);
        if (r < 0)
                return r;

        if (mkfifoat(dirfd, t, mode) < 0)
                return -errno;

        if (renameat(dirfd, t, dirfd, path) < 0) {
                unlink_noerrno(t);
                return -errno;
        }

        return 0;
}

int get_files_in_directory(const char *path, char ***list) {
        _cleanup_strv_free_ char **l = NULL;
        _cleanup_closedir_ DIR *d = NULL;
        struct dirent *de;
        size_t n = 0;

        assert(path);

        /* Returns all files in a directory in *list, and the number
         * of files as return value. If list is NULL returns only the
         * number. */

        d = opendir(path);
        if (!d)
                return -errno;

        FOREACH_DIRENT_ALL(de, d, return -errno) {
                if (!dirent_is_file(de))
                        continue;

                if (list) {
                        /* one extra slot is needed for the terminating NULL */
                        if (!GREEDY_REALLOC(l, n + 2))
                                return -ENOMEM;

                        l[n] = strdup(de->d_name);
                        if (!l[n])
                                return -ENOMEM;

                        l[++n] = NULL;
                } else
                        n++;
        }

        if (list)
                *list = TAKE_PTR(l);

        return n;
}
#endif /* NM_IGNORED */

static int getenv_tmp_dir(const char **ret_path) {
        const char *n;
        int r, ret = 0;

        assert(ret_path);

        /* We use the same order of environment variables python uses in tempfile.gettempdir():
         * https://docs.python.org/3/library/tempfile.html#tempfile.gettempdir */
        FOREACH_STRING(n, "TMPDIR", "TEMP", "TMP") {
                const char *e;

                e = secure_getenv(n);
                if (!e)
                        continue;
                if (!path_is_absolute(e)) {
                        r = -ENOTDIR;
                        goto next;
                }
                if (!path_is_normalized(e)) {
                        r = -EPERM;
                        goto next;
                }

                r = is_dir(e, true);
                if (r < 0)
                        goto next;
                if (r == 0) {
                        r = -ENOTDIR;
                        goto next;
                }

                *ret_path = e;
                return 1;

        next:
                /* Remember first error, to make this more debuggable */
                if (ret >= 0)
                        ret = r;
        }

        if (ret < 0)
                return ret;

        *ret_path = NULL;
        return ret;
}

static int tmp_dir_internal(const char *def, const char **ret) {
        const char *e;
        int r, k;

        assert(def);
        assert(ret);

        r = getenv_tmp_dir(&e);
        if (r > 0) {
                *ret = e;
                return 0;
        }

        k = is_dir(def, true);
        if (k == 0)
                k = -ENOTDIR;
        if (k < 0)
                return r < 0 ? r : k;

        *ret = def;
        return 0;
}

#if 0 /* NM_IGNORED */
int var_tmp_dir(const char **ret) {

        /* Returns the location for "larger" temporary files, that is backed by physical storage if available, and thus
         * even might survive a boot: /var/tmp. If $TMPDIR (or related environment variables) are set, its value is
         * returned preferably however. Note that both this function and tmp_dir() below are affected by $TMPDIR,
         * making it a variable that overrides all temporary file storage locations. */

        return tmp_dir_internal("/var/tmp", ret);
}
#endif /* NM_IGNORED */

int tmp_dir(const char **ret) {

        /* Similar to var_tmp_dir() above, but returns the location for "smaller" temporary files, which is usually
         * backed by an in-memory file system: /tmp. */

        return tmp_dir_internal("/tmp", ret);
}

#if 0 /* NM_IGNORED */
int unlink_or_warn(const char *filename) {
        if (unlink(filename) < 0 && errno != ENOENT)
                /* If the file doesn't exist and the fs simply was read-only (in which
                 * case unlink() returns EROFS even if the file doesn't exist), don't
                 * complain */
                if (errno != EROFS || access(filename, F_OK) >= 0)
                        return log_error_errno(errno, "Failed to remove \"%s\": %m", filename);

        return 0;
}
#endif /* NM_IGNORED */

int inotify_add_watch_fd(int fd, int what, uint32_t mask) {
        char path[STRLEN("/proc/self/fd/") + DECIMAL_STR_MAX(int) + 1];
        int wd;

        /* This is like inotify_add_watch(), except that the file to watch is not referenced by a path, but by an fd */
        xsprintf(path, "/proc/self/fd/%i", what);

        wd = inotify_add_watch(fd, path, mask);
        if (wd < 0)
                return -errno;

        return wd;
}

#if 0 /* NM_IGNORED */
int inotify_add_watch_and_warn(int fd, const char *pathname, uint32_t mask) {
        int wd;

        wd = inotify_add_watch(fd, pathname, mask);
        if (wd < 0) {
                if (errno == ENOSPC)
                        return log_error_errno(errno, "Failed to add a watch for %s: inotify watch limit reached", pathname);

                return log_error_errno(errno, "Failed to add a watch for %s: %m", pathname);
        }

        return wd;
}

bool unsafe_transition(const struct stat *a, const struct stat *b) {
        /* Returns true if the transition from a to b is safe, i.e. that we never transition from unprivileged to
         * privileged files or directories. Why bother? So that unprivileged code can't symlink to privileged files
         * making us believe we read something safe even though it isn't safe in the specific context we open it in. */

        if (a->st_uid == 0) /* Transitioning from privileged to unprivileged is always fine */
                return false;

        return a->st_uid != b->st_uid; /* Otherwise we need to stay within the same UID */
}

static int log_unsafe_transition(int a, int b, const char *path, unsigned flags) {
        _cleanup_free_ char *n1 = NULL, *n2 = NULL, *user_a = NULL, *user_b = NULL;
        struct stat st;

        if (!FLAGS_SET(flags, CHASE_WARN))
                return -ENOLINK;

        (void) fd_get_path(a, &n1);
        (void) fd_get_path(b, &n2);

        if (fstat(a, &st) == 0)
                user_a = uid_to_name(st.st_uid);
        if (fstat(b, &st) == 0)
                user_b = uid_to_name(st.st_uid);

        return log_warning_errno(SYNTHETIC_ERRNO(ENOLINK),
                                 "Detected unsafe path transition %s (owned by %s) %s %s (owned by %s) during canonicalization of %s.",
                                 strna(n1), strna(user_a), special_glyph(SPECIAL_GLYPH_ARROW), strna(n2), strna(user_b), path);
}

static int log_autofs_mount_point(int fd, const char *path, unsigned flags) {
        _cleanup_free_ char *n1 = NULL;

        if (!FLAGS_SET(flags, CHASE_WARN))
                return -EREMOTE;

        (void) fd_get_path(fd, &n1);

        return log_warning_errno(SYNTHETIC_ERRNO(EREMOTE),
                                 "Detected autofs mount point %s during canonicalization of %s.",
                                 strna(n1), path);
}

int chase_symlinks(const char *path, const char *original_root, unsigned flags, char **ret_path, int *ret_fd) {
        _cleanup_free_ char *buffer = NULL, *done = NULL, *root = NULL;
        _cleanup_close_ int fd = -1;
        unsigned max_follow = CHASE_SYMLINKS_MAX; /* how many symlinks to follow before giving up and returning ELOOP */
        bool exists = true, append_trail_slash = false;
        struct stat previous_stat;
        const char *todo;
        int r;

        assert(path);

        /* Either the file may be missing, or we return an fd to the final object, but both make no sense */
        if ((flags & CHASE_NONEXISTENT) && ret_fd)
                return -EINVAL;

        if ((flags & CHASE_STEP) && ret_fd)
                return -EINVAL;

        if (isempty(path))
                return -EINVAL;

        /* This is a lot like canonicalize_file_name(), but takes an additional "root" parameter, that allows following
         * symlinks relative to a root directory, instead of the root of the host.
         *
         * Note that "root" primarily matters if we encounter an absolute symlink. It is also used when following
         * relative symlinks to ensure they cannot be used to "escape" the root directory. The path parameter passed is
         * assumed to be already prefixed by it, except if the CHASE_PREFIX_ROOT flag is set, in which case it is first
         * prefixed accordingly.
         *
         * Algorithmically this operates on two path buffers: "done" are the components of the path we already
         * processed and resolved symlinks, "." and ".." of. "todo" are the components of the path we still need to
         * process. On each iteration, we move one component from "todo" to "done", processing it's special meaning
         * each time. The "todo" path always starts with at least one slash, the "done" path always ends in no
         * slash. We always keep an O_PATH fd to the component we are currently processing, thus keeping lookup races
         * to a minimum.
         *
         * Suggested usage: whenever you want to canonicalize a path, use this function. Pass the absolute path you got
         * as-is: fully qualified and relative to your host's root. Optionally, specify the root parameter to tell this
         * function what to do when encountering a symlink with an absolute path as directory: prefix it by the
         * specified path.
         *
         * There are five ways to invoke this function:
         *
         * 1. Without CHASE_STEP or ret_fd: in this case the path is resolved and the normalized path is
         *    returned in `ret_path`. The return value is < 0 on error. If CHASE_NONEXISTENT is also set, 0
         *    is returned if the file doesn't exist, > 0 otherwise. If CHASE_NONEXISTENT is not set, >= 0 is
         *    returned if the destination was found, -ENOENT if it wasn't.
         *
         * 2. With ret_fd: in this case the destination is opened after chasing it as O_PATH and this file
         *    descriptor is returned as return value. This is useful to open files relative to some root
         *    directory. Note that the returned O_PATH file descriptors must be converted into a regular one (using
         *    fd_reopen() or such) before it can be used for reading/writing. ret_fd may not be combined with
         *    CHASE_NONEXISTENT.
         *
         * 3. With CHASE_STEP: in this case only a single step of the normalization is executed, i.e. only the first
         *    symlink or ".." component of the path is resolved, and the resulting path is returned. This is useful if
         *    a caller wants to trace the path through the file system verbosely. Returns < 0 on error, > 0 if the
         *    path is fully normalized, and == 0 for each normalization step. This may be combined with
         *    CHASE_NONEXISTENT, in which case 1 is returned when a component is not found.
         *
         * 4. With CHASE_SAFE: in this case the path must not contain unsafe transitions, i.e. transitions from
         *    unprivileged to privileged files or directories. In such cases the return value is -ENOLINK. If
         *    CHASE_WARN is also set, a warning describing the unsafe transition is emitted.
         *
         * 5. With CHASE_NO_AUTOFS: in this case if an autofs mount point is encountered, path normalization
         *    is aborted and -EREMOTE is returned. If CHASE_WARN is also set, a warning showing the path of
         *    the mount point is emitted.
         */

        /* A root directory of "/" or "" is identical to none */
        if (empty_or_root(original_root))
                original_root = NULL;

        if (!original_root && !ret_path && !(flags & (CHASE_NONEXISTENT|CHASE_NO_AUTOFS|CHASE_SAFE|CHASE_STEP)) && ret_fd) {
                /* Shortcut the ret_fd case if the caller isn't interested in the actual path and has no root set
                 * and doesn't care about any of the other special features we provide either. */
                r = open(path, O_PATH|O_CLOEXEC|((flags & CHASE_NOFOLLOW) ? O_NOFOLLOW : 0));
                if (r < 0)
                        return -errno;

                *ret_fd = r;
                return 0;
        }

        if (original_root) {
                r = path_make_absolute_cwd(original_root, &root);
                if (r < 0)
                        return r;

                /* Simplify the root directory, so that it has no duplicate slashes and nothing at the
                 * end. While we won't resolve the root path we still simplify it. Note that dropping the
                 * trailing slash should not change behaviour, since when opening it we specify O_DIRECTORY
                 * anyway. Moreover at the end of this function after processing everything we'll always turn
                 * the empty string back to "/". */
                delete_trailing_chars(root, "/");
                path_simplify(root);

                if (flags & CHASE_PREFIX_ROOT) {
                        /* We don't support relative paths in combination with a root directory */
                        if (!path_is_absolute(path))
                                return -EINVAL;

                        path = prefix_roota(root, path);
                }
        }

        r = path_make_absolute_cwd(path, &buffer);
        if (r < 0)
                return r;

        fd = open(root ?: "/", O_CLOEXEC|O_DIRECTORY|O_PATH);
        if (fd < 0)
                return -errno;

        if (flags & CHASE_SAFE)
                if (fstat(fd, &previous_stat) < 0)
                        return -errno;

        if (flags & CHASE_TRAIL_SLASH)
                append_trail_slash = endswith(buffer, "/") || endswith(buffer, "/.");

        if (root) {
                /* If we are operating on a root directory, let's take the root directory as it is. */

                todo = path_startswith(buffer, root);
                if (!todo)
                        return log_full_errno(flags & CHASE_WARN ? LOG_WARNING : LOG_DEBUG,
                                              SYNTHETIC_ERRNO(ECHRNG),
                                              "Specified path '%s' is outside of specified root directory '%s', refusing to resolve.",
                                              path, root);

                done = strdup(root);
        } else {
                todo = buffer;
                done = strdup("/");
        }

        for (;;) {
                _cleanup_free_ char *first = NULL;
                _cleanup_close_ int child = -1;
                struct stat st;
                const char *e;

                r = path_find_first_component(&todo, true, &e);
                if (r < 0)
                        return r;
                if (r == 0) { /* We reached the end. */
                        if (append_trail_slash)
                                if (!strextend(&done, "/"))
                                        return -ENOMEM;
                        break;
                }

                first = strndup(e, r);
                if (!first)
                        return -ENOMEM;

                /* Two dots? Then chop off the last bit of what we already found out. */
                if (path_equal(first, "..")) {
                        _cleanup_free_ char *parent = NULL;
                        _cleanup_close_ int fd_parent = -1;

                        /* If we already are at the top, then going up will not change anything. This is in-line with
                         * how the kernel handles this. */
                        if (empty_or_root(done))
                                continue;

                        parent = dirname_malloc(done);
                        if (!parent)
                                return -ENOMEM;

                        /* Don't allow this to leave the root dir.  */
                        if (root &&
                            path_startswith(done, root) &&
                            !path_startswith(parent, root))
                                continue;

                        free_and_replace(done, parent);

                        if (flags & CHASE_STEP)
                                goto chased_one;

                        fd_parent = openat(fd, "..", O_CLOEXEC|O_NOFOLLOW|O_PATH);
                        if (fd_parent < 0)
                                return -errno;

                        if (flags & CHASE_SAFE) {
                                if (fstat(fd_parent, &st) < 0)
                                        return -errno;

                                if (unsafe_transition(&previous_stat, &st))
                                        return log_unsafe_transition(fd, fd_parent, path, flags);

                                previous_stat = st;
                        }

                        safe_close(fd);
                        fd = TAKE_FD(fd_parent);

                        continue;
                }

                /* Otherwise let's see what this is. */
                child = openat(fd, first, O_CLOEXEC|O_NOFOLLOW|O_PATH);
                if (child < 0) {
                        if (errno == ENOENT &&
                            (flags & CHASE_NONEXISTENT) &&
                            (isempty(todo) || path_is_safe(todo))) {
                                /* If CHASE_NONEXISTENT is set, and the path does not exist, then
                                 * that's OK, return what we got so far. But don't allow this if the
                                 * remaining path contains "../" or something else weird. */

                                if (!path_extend(&done, first, todo))
                                        return -ENOMEM;

                                exists = false;
                                break;
                        }

                        return -errno;
                }

                if (fstat(child, &st) < 0)
                        return -errno;
                if ((flags & CHASE_SAFE) &&
                    unsafe_transition(&previous_stat, &st))
                        return log_unsafe_transition(fd, child, path, flags);

                previous_stat = st;

                if ((flags & CHASE_NO_AUTOFS) &&
                    fd_is_fs_type(child, AUTOFS_SUPER_MAGIC) > 0)
                        return log_autofs_mount_point(child, path, flags);

                if (S_ISLNK(st.st_mode) && !((flags & CHASE_NOFOLLOW) && isempty(todo))) {
                        _cleanup_free_ char *destination = NULL;

                        /* This is a symlink, in this case read the destination. But let's make sure we
                         * don't follow symlinks without bounds. */
                        if (--max_follow <= 0)
                                return -ELOOP;

                        r = readlinkat_malloc(fd, first, &destination);
                        if (r < 0)
                                return r;
                        if (isempty(destination))
                                return -EINVAL;

                        if (path_is_absolute(destination)) {

                                /* An absolute destination. Start the loop from the beginning, but use the root
                                 * directory as base. */

                                safe_close(fd);
                                fd = open(root ?: "/", O_CLOEXEC|O_DIRECTORY|O_PATH);
                                if (fd < 0)
                                        return -errno;

                                if (flags & CHASE_SAFE) {
                                        if (fstat(fd, &st) < 0)
                                                return -errno;

                                        if (unsafe_transition(&previous_stat, &st))
                                                return log_unsafe_transition(child, fd, path, flags);

                                        previous_stat = st;
                                }

                                /* Note that we do not revalidate the root, we take it as is. */
                                r = free_and_strdup(&done, empty_to_root(root));
                                if (r < 0)
                                        return r;
                        }

                        /* Prefix what's left to do with what we just read, and start the loop again, but
                         * remain in the current directory. */
                        if (!path_extend(&destination, todo))
                                return -ENOMEM;

                        free_and_replace(buffer, destination);
                        todo = buffer;

                        if (flags & CHASE_STEP)
                                goto chased_one;

                        continue;
                }

                /* If this is not a symlink, then let's just add the name we read to what we already verified. */
                if (!path_extend(&done, first))
                        return -ENOMEM;

                /* And iterate again, but go one directory further down. */
                safe_close(fd);
                fd = TAKE_FD(child);
        }

        if (ret_path)
                *ret_path = TAKE_PTR(done);

        if (ret_fd) {
                /* Return the O_PATH fd we currently are looking to the caller. It can translate it to a
                 * proper fd by opening /proc/self/fd/xyz. */

                assert(fd >= 0);
                *ret_fd = TAKE_FD(fd);
        }

        if (flags & CHASE_STEP)
                return 1;

        return exists;

chased_one:
        if (ret_path) {
                const char *e;

                /* todo may contain slashes at the beginning. */
                r = path_find_first_component(&todo, true, &e);
                if (r < 0)
                        return r;
                if (r == 0)
                        *ret_path = TAKE_PTR(done);
                else {
                        char *c;

                        c = path_join(done, e);
                        if (!c)
                                return -ENOMEM;

                        *ret_path = c;
                }
        }

        return 0;
}

int chase_symlinks_and_open(
                const char *path,
                const char *root,
                unsigned chase_flags,
                int open_flags,
                char **ret_path) {

        _cleanup_close_ int path_fd = -1;
        _cleanup_free_ char *p = NULL;
        int r;

        if (chase_flags & CHASE_NONEXISTENT)
                return -EINVAL;

        if (empty_or_root(root) && !ret_path && (chase_flags & (CHASE_NO_AUTOFS|CHASE_SAFE)) == 0) {
                /* Shortcut this call if none of the special features of this call are requested */
                r = open(path, open_flags);
                if (r < 0)
                        return -errno;

                return r;
        }

        r = chase_symlinks(path, root, chase_flags, ret_path ? &p : NULL, &path_fd);
        if (r < 0)
                return r;
        assert(path_fd >= 0);

        r = fd_reopen(path_fd, open_flags);
        if (r < 0)
                return r;

        if (ret_path)
                *ret_path = TAKE_PTR(p);

        return r;
}

int chase_symlinks_and_opendir(
                const char *path,
                const char *root,
                unsigned chase_flags,
                char **ret_path,
                DIR **ret_dir) {

        char procfs_path[STRLEN("/proc/self/fd/") + DECIMAL_STR_MAX(int)];
        _cleanup_close_ int path_fd = -1;
        _cleanup_free_ char *p = NULL;
        DIR *d;
        int r;

        if (!ret_dir)
                return -EINVAL;
        if (chase_flags & CHASE_NONEXISTENT)
                return -EINVAL;

        if (empty_or_root(root) && !ret_path && (chase_flags & (CHASE_NO_AUTOFS|CHASE_SAFE)) == 0) {
                /* Shortcut this call if none of the special features of this call are requested */
                d = opendir(path);
                if (!d)
                        return -errno;

                *ret_dir = d;
                return 0;
        }

        r = chase_symlinks(path, root, chase_flags, ret_path ? &p : NULL, &path_fd);
        if (r < 0)
                return r;
        assert(path_fd >= 0);

        xsprintf(procfs_path, "/proc/self/fd/%i", path_fd);
        d = opendir(procfs_path);
        if (!d)
                return -errno;

        if (ret_path)
                *ret_path = TAKE_PTR(p);

        *ret_dir = d;
        return 0;
}

int chase_symlinks_and_stat(
                const char *path,
                const char *root,
                unsigned chase_flags,
                char **ret_path,
                struct stat *ret_stat,
                int *ret_fd) {

        _cleanup_close_ int path_fd = -1;
        _cleanup_free_ char *p = NULL;
        int r;

        assert(path);
        assert(ret_stat);

        if (chase_flags & CHASE_NONEXISTENT)
                return -EINVAL;

        if (empty_or_root(root) && !ret_path && (chase_flags & (CHASE_NO_AUTOFS|CHASE_SAFE)) == 0) {
                /* Shortcut this call if none of the special features of this call are requested */
                if (stat(path, ret_stat) < 0)
                        return -errno;

                return 1;
        }

        r = chase_symlinks(path, root, chase_flags, ret_path ? &p : NULL, &path_fd);
        if (r < 0)
                return r;
        assert(path_fd >= 0);

        if (fstat(path_fd, ret_stat) < 0)
                return -errno;

        if (ret_path)
                *ret_path = TAKE_PTR(p);
        if (ret_fd)
                *ret_fd = TAKE_FD(path_fd);

        return 1;
}

int access_fd(int fd, int mode) {
        char p[STRLEN("/proc/self/fd/") + DECIMAL_STR_MAX(fd) + 1];

        /* Like access() but operates on an already open fd */

        xsprintf(p, "/proc/self/fd/%i", fd);
        if (access(p, mode) < 0) {
                if (errno != ENOENT)
                        return -errno;

                /* ENOENT can mean two things: that the fd does not exist or that /proc is not mounted. Let's
                 * make things debuggable and distinguish the two. */

                if (proc_mounted() == 0)
                        return -ENOSYS;  /* /proc is not available or not set up properly, we're most likely in some chroot
                                          * environment. */

                return -EBADF; /* The directory exists, hence it's the fd that doesn't. */
        }

        return 0;
}

void unlink_tempfilep(char (*p)[]) {
        /* If the file is created with mkstemp(), it will (almost always)
         * change the suffix. Treat this as a sign that the file was
         * successfully created. We ignore both the rare case where the
         * original suffix is used and unlink failures. */
        if (!endswith(*p, ".XXXXXX"))
                (void) unlink_noerrno(*p);
}

int unlinkat_deallocate(int fd, const char *name, UnlinkDeallocateFlags flags) {
        _cleanup_close_ int truncate_fd = -1;
        struct stat st;
        off_t l, bs;

        assert((flags & ~(UNLINK_REMOVEDIR|UNLINK_ERASE)) == 0);

        /* Operates like unlinkat() but also deallocates the file contents if it is a regular file and there's no other
         * link to it. This is useful to ensure that other processes that might have the file open for reading won't be
         * able to keep the data pinned on disk forever. This call is particular useful whenever we execute clean-up
         * jobs ("vacuuming"), where we want to make sure the data is really gone and the disk space released and
         * returned to the free pool.
         *
         * Deallocation is preferably done by FALLOC_FL_PUNCH_HOLE|FALLOC_FL_KEEP_SIZE (👊) if supported, which means
         * the file won't change size. That's a good thing since we shouldn't needlessly trigger SIGBUS in other
         * programs that have mmap()ed the file. (The assumption here is that changing file contents to all zeroes
         * underneath those programs is the better choice than simply triggering SIGBUS in them which truncation does.)
         * However if hole punching is not implemented in the kernel or file system we'll fall back to normal file
         * truncation (🔪), as our goal of deallocating the data space trumps our goal of being nice to readers (💐).
         *
         * Note that we attempt deallocation, but failure to succeed with that is not considered fatal, as long as the
         * primary job – to delete the file – is accomplished. */

        if (!FLAGS_SET(flags, UNLINK_REMOVEDIR)) {
                truncate_fd = openat(fd, name, O_WRONLY|O_CLOEXEC|O_NOCTTY|O_NOFOLLOW|O_NONBLOCK);
                if (truncate_fd < 0) {

                        /* If this failed because the file doesn't exist propagate the error right-away. Also,
                         * AT_REMOVEDIR wasn't set, and we tried to open the file for writing, which means EISDIR is
                         * returned when this is a directory but we are not supposed to delete those, hence propagate
                         * the error right-away too. */
                        if (IN_SET(errno, ENOENT, EISDIR))
                                return -errno;

                        if (errno != ELOOP) /* don't complain if this is a symlink */
                                log_debug_errno(errno, "Failed to open file '%s' for deallocation, ignoring: %m", name);
                }
        }

        if (unlinkat(fd, name, FLAGS_SET(flags, UNLINK_REMOVEDIR) ? AT_REMOVEDIR : 0) < 0)
                return -errno;

        if (truncate_fd < 0) /* Don't have a file handle, can't do more ☹️ */
                return 0;

        if (fstat(truncate_fd, &st) < 0) {
                log_debug_errno(errno, "Failed to stat file '%s' for deallocation, ignoring: %m", name);
                return 0;
        }

        if (!S_ISREG(st.st_mode))
                return 0;

        if (FLAGS_SET(flags, UNLINK_ERASE) && st.st_size > 0 && st.st_nlink == 0) {
                uint64_t left = st.st_size;
                char buffer[64 * 1024];

                /* If erasing is requested, let's overwrite the file with random data once before deleting
                 * it. This isn't going to give you shred(1) semantics, but hopefully should be good enough
                 * for stuff backed by tmpfs at least.
                 *
                 * Note that we only erase like this if the link count of the file is zero. If it is higher it
                 * is still linked by someone else and we'll leave it to them to remove it securely
                 * eventually! */

                random_bytes(buffer, sizeof(buffer));

                while (left > 0) {
                        ssize_t n;

                        n = write(truncate_fd, buffer, MIN(sizeof(buffer), left));
                        if (n < 0) {
                                log_debug_errno(errno, "Failed to erase data in file '%s', ignoring.", name);
                                break;
                        }

                        assert(left >= (size_t) n);
                        left -= n;
                }

                /* Let's refresh metadata */
                if (fstat(truncate_fd, &st) < 0) {
                        log_debug_errno(errno, "Failed to stat file '%s' for deallocation, ignoring: %m", name);
                        return 0;
                }
        }

        /* Don't dallocate if there's nothing to deallocate or if the file is linked elsewhere */
        if (st.st_blocks == 0 || st.st_nlink > 0)
                return 0;

        /* If this is a regular file, it actually took up space on disk and there are no other links it's time to
         * punch-hole/truncate this to release the disk space. */

        bs = MAX(st.st_blksize, 512);
        l = DIV_ROUND_UP(st.st_size, bs) * bs; /* Round up to next block size */

        if (fallocate(truncate_fd, FALLOC_FL_PUNCH_HOLE|FALLOC_FL_KEEP_SIZE, 0, l) >= 0)
                return 0; /* Successfully punched a hole! 😊 */

        /* Fall back to truncation */
        if (ftruncate(truncate_fd, 0) < 0) {
                log_debug_errno(errno, "Failed to truncate file to 0, ignoring: %m");
                return 0;
        }

        return 0;
}

#if 0 /* NM_IGNORED */
int fsync_directory_of_file(int fd) {
        _cleanup_close_ int dfd = -1;
        struct stat st;
        int r;

        assert(fd >= 0);

        /* We only reasonably can do this for regular files and directories, or for O_PATH fds, hence check
         * for the inode type first */
        if (fstat(fd, &st) < 0)
                return -errno;

        if (S_ISDIR(st.st_mode)) {
                dfd = openat(fd, "..", O_RDONLY|O_DIRECTORY|O_CLOEXEC, 0);
                if (dfd < 0)
                        return -errno;

        } else if (!S_ISREG(st.st_mode)) { /* Regular files are OK regardless if O_PATH or not, for all other
                                            * types check O_PATH flag */
                int flags;

                flags = fcntl(fd, F_GETFL);
                if (flags < 0)
                        return -errno;

                if (!FLAGS_SET(flags, O_PATH)) /* If O_PATH this refers to the inode in the fs, in which case
                                                * we can sensibly do what is requested. Otherwise this refers
                                                * to a socket, fifo or device node, where the concept of a
                                                * containing directory doesn't make too much sense. */
                        return -ENOTTY;
        }

        if (dfd < 0) {
                _cleanup_free_ char *path = NULL;

                r = fd_get_path(fd, &path);
                if (r < 0) {
                        log_debug_errno(r, "Failed to query /proc/self/fd/%d%s: %m",
                                        fd,
                                        r == -ENOSYS ? ", ignoring" : "");

                        if (r == -ENOSYS)
                                /* If /proc is not available, we're most likely running in some
                                 * chroot environment, and syncing the directory is not very
                                 * important in that case. Let's just silently do nothing. */
                                return 0;

                        return r;
                }

                if (!path_is_absolute(path))
                        return -EINVAL;

                dfd = open_parent(path, O_CLOEXEC|O_NOFOLLOW, 0);
                if (dfd < 0)
                        return dfd;
        }

        if (fsync(dfd) < 0)
                return -errno;

        return 0;
}
#endif /* NM_IGNORED */

int fsync_full(int fd) {
        int r, q;

        /* Sync both the file and the directory */

        r = fsync(fd) < 0 ? -errno : 0;

        q = fsync_directory_of_file(fd);
        if (r < 0) /* Return earlier error */
                return r;
        if (q == -ENOTTY) /* Ignore if the 'fd' refers to a block device or so which doesn't really have a
                           * parent dir */
                return 0;
        return q;
}

int fsync_path_at(int at_fd, const char *path) {
        _cleanup_close_ int opened_fd = -1;
        int fd;

        if (isempty(path)) {
                if (at_fd == AT_FDCWD) {
                        opened_fd = open(".", O_RDONLY|O_DIRECTORY|O_CLOEXEC);
                        if (opened_fd < 0)
                                return -errno;

                        fd = opened_fd;
                } else
                        fd = at_fd;
        } else {
                opened_fd = openat(at_fd, path, O_RDONLY|O_CLOEXEC|O_NONBLOCK);
                if (opened_fd < 0)
                        return -errno;

                fd = opened_fd;
        }

        if (fsync(fd) < 0)
                return -errno;

        return 0;
}

int fsync_parent_at(int at_fd, const char *path) {
        _cleanup_close_ int opened_fd = -1;

        if (isempty(path)) {
                if (at_fd != AT_FDCWD)
                        return fsync_directory_of_file(at_fd);

                opened_fd = open("..", O_RDONLY|O_DIRECTORY|O_CLOEXEC);
                if (opened_fd < 0)
                        return -errno;

                if (fsync(opened_fd) < 0)
                        return -errno;

                return 0;
        }

        opened_fd = openat(at_fd, path, O_PATH|O_CLOEXEC|O_NOFOLLOW);
        if (opened_fd < 0)
                return -errno;

        return fsync_directory_of_file(opened_fd);
}

int fsync_path_and_parent_at(int at_fd, const char *path) {
        _cleanup_close_ int opened_fd = -1;

        if (isempty(path)) {
                if (at_fd != AT_FDCWD)
                        return fsync_full(at_fd);

                opened_fd = open(".", O_RDONLY|O_DIRECTORY|O_CLOEXEC);
        } else
                opened_fd = openat(at_fd, path, O_RDONLY|O_NOFOLLOW|O_NONBLOCK|O_CLOEXEC);
        if (opened_fd < 0)
                return -errno;

        return fsync_full(opened_fd);
}

int syncfs_path(int atfd, const char *path) {
        _cleanup_close_ int fd = -1;

        if (isempty(path)) {
                if (atfd != AT_FDCWD)
                        return syncfs(atfd) < 0 ? -errno : 0;

                fd = open(".", O_RDONLY|O_DIRECTORY|O_CLOEXEC);
        } else
                fd = openat(atfd, path, O_RDONLY|O_CLOEXEC|O_NONBLOCK);
        if (fd < 0)
                return -errno;

        if (syncfs(fd) < 0)
                return -errno;

        return 0;
}

int open_parent(const char *path, int flags, mode_t mode) {
        _cleanup_free_ char *parent = NULL;
        int fd, r;

        r = path_extract_directory(path, &parent);
        if (r < 0)
                return r;

        /* Let's insist on O_DIRECTORY since the parent of a file or directory is a directory. Except if we open an
         * O_TMPFILE file, because in that case we are actually create a regular file below the parent directory. */

        if (FLAGS_SET(flags, O_PATH))
                flags |= O_DIRECTORY;
        else if (!FLAGS_SET(flags, O_TMPFILE))
                flags |= O_DIRECTORY|O_RDONLY;

        fd = open(parent, flags, mode);
        if (fd < 0)
                return -errno;

        return fd;
}

<<<<<<< HEAD
static int blockdev_is_encrypted(const char *sysfs_path, unsigned depth_left) {
        _cleanup_free_ char *p = NULL, *uuids = NULL;
        _cleanup_closedir_ DIR *d = NULL;
        int r, found_encrypted = false;

        assert(sysfs_path);

        if (depth_left == 0)
                return -EINVAL;

        p = path_join(sysfs_path, "dm/uuid");
        if (!p)
                return -ENOMEM;

        r = read_one_line_file(p, &uuids);
        if (r != -ENOENT) {
                if (r < 0)
                        return r;

                /* The DM device's uuid attribute is prefixed with "CRYPT-" if this is a dm-crypt device. */
                if (startswith(uuids, "CRYPT-"))
                        return true;
        }

        /* Not a dm-crypt device itself. But maybe it is on top of one? Follow the links in the "slaves/"
         * subdir. */

        p = mfree(p);
        p = path_join(sysfs_path, "slaves");
        if (!p)
                return -ENOMEM;

        d = opendir(p);
        if (!d) {
                if (errno == ENOENT) /* Doesn't have underlying devices */
                        return false;

                return -errno;
        }

        for (;;) {
                _cleanup_free_ char *q = NULL;
                struct dirent *de;

                errno = 0;
                de = readdir_no_dot(d);
                if (!de) {
                        if (errno != 0)
                                return -errno;

                        break; /* No more underlying devices */
                }

                q = path_join(p, de->d_name);
                if (!q)
                        return -ENOMEM;

                r = blockdev_is_encrypted(q, depth_left - 1);
                if (r < 0)
                        return r;
                if (r == 0) /* we found one that is not encrypted? then propagate that immediately */
                        return false;

                found_encrypted = true;
        }

        return found_encrypted;
}

int path_is_encrypted(const char *path) {
        char p[SYS_BLOCK_PATH_MAX(NULL)];
        dev_t devt;
        int r;

        r = get_block_device(path, &devt);
        if (r < 0)
                return r;
        if (r == 0) /* doesn't have a block device */
                return false;

        xsprintf_sys_block_path(p, NULL, devt);

        return blockdev_is_encrypted(p, 10 /* safety net: maximum recursion depth */);
}
#endif /* NM_IGNORED */

=======
>>>>>>> 08ee0a83
int conservative_renameat(
                int olddirfd, const char *oldpath,
                int newdirfd, const char *newpath) {

        _cleanup_close_ int old_fd = -1, new_fd = -1;
        struct stat old_stat, new_stat;

        /* Renames the old path to thew new path, much like renameat() — except if both are regular files and
         * have the exact same contents and basic file attributes already. In that case remove the new file
         * instead. This call is useful for reducing inotify wakeups on files that are updated but don't
         * actually change. This function is written in a style that we rather rename too often than suppress
         * too much. i.e. whenever we are in doubt we rather rename than fail. After all reducing inotify
         * events is an optimization only, not more. */

        old_fd = openat(olddirfd, oldpath, O_CLOEXEC|O_RDONLY|O_NOCTTY|O_NOFOLLOW);
        if (old_fd < 0)
                goto do_rename;

        new_fd = openat(newdirfd, newpath, O_CLOEXEC|O_RDONLY|O_NOCTTY|O_NOFOLLOW);
        if (new_fd < 0)
                goto do_rename;

        if (fstat(old_fd, &old_stat) < 0)
                goto do_rename;

        if (!S_ISREG(old_stat.st_mode))
                goto do_rename;

        if (fstat(new_fd, &new_stat) < 0)
                goto do_rename;

        if (new_stat.st_ino == old_stat.st_ino &&
            new_stat.st_dev == old_stat.st_dev)
                goto is_same;

        if (old_stat.st_mode != new_stat.st_mode ||
            old_stat.st_size != new_stat.st_size ||
            old_stat.st_uid != new_stat.st_uid ||
            old_stat.st_gid != new_stat.st_gid)
                goto do_rename;

        for (;;) {
                uint8_t buf1[16*1024];
                uint8_t buf2[sizeof(buf1)];
                ssize_t l1, l2;

                l1 = read(old_fd, buf1, sizeof(buf1));
                if (l1 < 0)
                        goto do_rename;

                if (l1 == sizeof(buf1))
                        /* Read the full block, hence read a full block in the other file too */

                        l2 = read(new_fd, buf2, l1);
                else {
                        assert((size_t) l1 < sizeof(buf1));

                        /* Short read. This hence was the last block in the first file, and then came
                         * EOF. Read one byte more in the second file, so that we can verify we hit EOF there
                         * too. */

                        assert((size_t) (l1 + 1) <= sizeof(buf2));
                        l2 = read(new_fd, buf2, l1 + 1);
                }
                if (l2 != l1)
                        goto do_rename;

                if (memcmp(buf1, buf2, l1) != 0)
                        goto do_rename;

                if ((size_t) l1 < sizeof(buf1)) /* We hit EOF on the first file, and the second file too, hence exit
                                                 * now. */
                        break;
        }

is_same:
        /* Everything matches? Then don't rename, instead remove the source file, and leave the existing
         * destination in place */

        if (unlinkat(olddirfd, oldpath, 0) < 0)
                goto do_rename;

        return 0;

do_rename:
        if (renameat(olddirfd, oldpath, newdirfd, newpath) < 0)
                return -errno;

        return 1;
}

int posix_fallocate_loop(int fd, uint64_t offset, uint64_t size) {
        RateLimit rl;
        int r;

        r = posix_fallocate(fd, offset, size); /* returns positive errnos on error */
        if (r != EINTR)
                return -r; /* Let's return negative errnos, like common in our codebase */

        /* On EINTR try a couple of times more, but protect against busy looping
         * (not more than 16 times per 10s) */
        rl = (RateLimit) { 10 * USEC_PER_SEC, 16 };
        while (ratelimit_below(&rl)) {
                r = posix_fallocate(fd, offset, size);
                if (r != EINTR)
                        return -r;
        }

        return -EINTR;
}<|MERGE_RESOLUTION|>--- conflicted
+++ resolved
@@ -1578,96 +1578,8 @@
 
         return fd;
 }
-
-<<<<<<< HEAD
-static int blockdev_is_encrypted(const char *sysfs_path, unsigned depth_left) {
-        _cleanup_free_ char *p = NULL, *uuids = NULL;
-        _cleanup_closedir_ DIR *d = NULL;
-        int r, found_encrypted = false;
-
-        assert(sysfs_path);
-
-        if (depth_left == 0)
-                return -EINVAL;
-
-        p = path_join(sysfs_path, "dm/uuid");
-        if (!p)
-                return -ENOMEM;
-
-        r = read_one_line_file(p, &uuids);
-        if (r != -ENOENT) {
-                if (r < 0)
-                        return r;
-
-                /* The DM device's uuid attribute is prefixed with "CRYPT-" if this is a dm-crypt device. */
-                if (startswith(uuids, "CRYPT-"))
-                        return true;
-        }
-
-        /* Not a dm-crypt device itself. But maybe it is on top of one? Follow the links in the "slaves/"
-         * subdir. */
-
-        p = mfree(p);
-        p = path_join(sysfs_path, "slaves");
-        if (!p)
-                return -ENOMEM;
-
-        d = opendir(p);
-        if (!d) {
-                if (errno == ENOENT) /* Doesn't have underlying devices */
-                        return false;
-
-                return -errno;
-        }
-
-        for (;;) {
-                _cleanup_free_ char *q = NULL;
-                struct dirent *de;
-
-                errno = 0;
-                de = readdir_no_dot(d);
-                if (!de) {
-                        if (errno != 0)
-                                return -errno;
-
-                        break; /* No more underlying devices */
-                }
-
-                q = path_join(p, de->d_name);
-                if (!q)
-                        return -ENOMEM;
-
-                r = blockdev_is_encrypted(q, depth_left - 1);
-                if (r < 0)
-                        return r;
-                if (r == 0) /* we found one that is not encrypted? then propagate that immediately */
-                        return false;
-
-                found_encrypted = true;
-        }
-
-        return found_encrypted;
-}
-
-int path_is_encrypted(const char *path) {
-        char p[SYS_BLOCK_PATH_MAX(NULL)];
-        dev_t devt;
-        int r;
-
-        r = get_block_device(path, &devt);
-        if (r < 0)
-                return r;
-        if (r == 0) /* doesn't have a block device */
-                return false;
-
-        xsprintf_sys_block_path(p, NULL, devt);
-
-        return blockdev_is_encrypted(p, 10 /* safety net: maximum recursion depth */);
-}
 #endif /* NM_IGNORED */
 
-=======
->>>>>>> 08ee0a83
 int conservative_renameat(
                 int olddirfd, const char *oldpath,
                 int newdirfd, const char *newpath) {
