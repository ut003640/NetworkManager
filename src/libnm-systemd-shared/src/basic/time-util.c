--- conflicted
+++ resolved
@@ -615,10 +615,7 @@
         return buf;
 }
 
-<<<<<<< HEAD
 #if 0 /* NM_IGNORED */
-static int parse_timestamp_impl(const char *t, usec_t *usec, bool with_tz) {
-=======
 static int parse_timestamp_impl(
                 const char *t,
                 size_t tz_offset,
@@ -627,7 +624,6 @@
                 long gmtoff,
                 usec_t *ret) {
 
->>>>>>> cf6b7bb0
         static const struct {
                 const char *name;
                 const int nr;
