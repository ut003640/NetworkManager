/* SPDX-License-Identifier: LGPL-2.1-or-later */
#pragma once

#include <sys/socket.h>

<<<<<<< HEAD
#if 0 /* NM_IGNORED */
#if HAVE_LINUX_VM_SOCKETS_H
#include <linux/vm_sockets.h>
#else
struct sockaddr_vm {
        unsigned short svm_family;
        unsigned short svm_reserved1;
        unsigned int svm_port;
        unsigned int svm_cid;
        unsigned char svm_zero[sizeof(struct sockaddr) -
                               sizeof(unsigned short) -
                               sizeof(unsigned short) -
                               sizeof(unsigned int) -
                               sizeof(unsigned int)];
};
#endif /* !HAVE_LINUX_VM_SOCKETS_H */
#endif /* NM_IGNORED */

#ifndef VMADDR_CID_ANY
#define VMADDR_CID_ANY -1U
#endif

#ifndef VMADDR_CID_HYPERVISOR
#define VMADDR_CID_HYPERVISOR 0U
#endif

#ifndef VMADDR_CID_LOCAL
#define VMADDR_CID_LOCAL 1U
#endif

#ifndef VMADDR_CID_HOST
#define VMADDR_CID_HOST 2U
#endif

#ifndef VMADDR_PORT_ANY
#define VMADDR_PORT_ANY -1U
#endif

=======
>>>>>>> 9282f93f
#ifndef AF_VSOCK
#define AF_VSOCK 40
#endif

#ifndef SO_REUSEPORT
#define SO_REUSEPORT 15
#endif

#ifndef SO_PEERGROUPS
#define SO_PEERGROUPS 59
#endif

#ifndef SO_PASSPIDFD
#define SO_PASSPIDFD 76
#endif

#ifndef SO_PEERPIDFD
#define SO_PEERPIDFD 77
#endif

#ifndef SO_BINDTOIFINDEX
#define SO_BINDTOIFINDEX 62
#endif

#ifndef SOL_NETLINK
#define SOL_NETLINK 270
#endif

#ifndef SOL_ALG
#define SOL_ALG 279
#endif

/* Not exposed yet. Defined in include/linux/socket.h. */
#ifndef SOL_SCTP
#define SOL_SCTP 132
#endif

#ifndef SCM_SECURITY
#define SCM_SECURITY 0x03
#endif

#ifndef SCM_PIDFD
#define SCM_PIDFD 0x04
#endif

/* netinet/in.h */
#ifndef IP_FREEBIND
#define IP_FREEBIND 15
#endif

#ifndef IP_TRANSPARENT
#define IP_TRANSPARENT 19
#endif

#ifndef IPV6_FREEBIND
#define IPV6_FREEBIND 78
#endif

#ifndef IP_RECVFRAGSIZE
#define IP_RECVFRAGSIZE 25
#endif

#ifndef IPV6_RECVFRAGSIZE
#define IPV6_RECVFRAGSIZE 77
#endif

/* The maximum number of fds that SCM_RIGHTS accepts. This is an internal kernel constant, but very much
 * useful for userspace too. It's documented in unix(7) these days, hence should be fairly reliable to define
 * here. */
#ifndef SCM_MAX_FD
#define SCM_MAX_FD 253U
#endif<|MERGE_RESOLUTION|>--- conflicted
+++ resolved
@@ -3,47 +3,6 @@
 
 #include <sys/socket.h>
 
-<<<<<<< HEAD
-#if 0 /* NM_IGNORED */
-#if HAVE_LINUX_VM_SOCKETS_H
-#include <linux/vm_sockets.h>
-#else
-struct sockaddr_vm {
-        unsigned short svm_family;
-        unsigned short svm_reserved1;
-        unsigned int svm_port;
-        unsigned int svm_cid;
-        unsigned char svm_zero[sizeof(struct sockaddr) -
-                               sizeof(unsigned short) -
-                               sizeof(unsigned short) -
-                               sizeof(unsigned int) -
-                               sizeof(unsigned int)];
-};
-#endif /* !HAVE_LINUX_VM_SOCKETS_H */
-#endif /* NM_IGNORED */
-
-#ifndef VMADDR_CID_ANY
-#define VMADDR_CID_ANY -1U
-#endif
-
-#ifndef VMADDR_CID_HYPERVISOR
-#define VMADDR_CID_HYPERVISOR 0U
-#endif
-
-#ifndef VMADDR_CID_LOCAL
-#define VMADDR_CID_LOCAL 1U
-#endif
-
-#ifndef VMADDR_CID_HOST
-#define VMADDR_CID_HOST 2U
-#endif
-
-#ifndef VMADDR_PORT_ANY
-#define VMADDR_PORT_ANY -1U
-#endif
-
-=======
->>>>>>> 9282f93f
 #ifndef AF_VSOCK
 #define AF_VSOCK 40
 #endif
