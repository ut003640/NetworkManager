/* SPDX-License-Identifier: LGPL-2.1-or-later */
#pragma once

#include <assert.h>
#include <errno.h>
#include <inttypes.h>
#include <stdbool.h>
#include <sys/param.h>
#include <sys/sysmacros.h>
#include <sys/types.h>

#include "constants.h"
#include "macro-fundamental.h"

/* Note: on GCC "no_sanitize_address" is a function attribute only, on llvm it may also be applied to global
 * variables. We define a specific macro which knows this. Note that on GCC we don't need this decorator so much, since
 * our primary use case for this attribute is registration structures placed in named ELF sections which shall not be
 * padded, but GCC doesn't pad those anyway if AddressSanitizer is enabled. */
#if HAS_FEATURE_ADDRESS_SANITIZER && defined(__clang__)
#define _variable_no_sanitize_address_ __attribute__((__no_sanitize_address__))
#else
#define _variable_no_sanitize_address_
#endif

/* Apparently there's no has_feature() call defined to check for ubsan, hence let's define this
 * unconditionally on llvm */
#if defined(__clang__)
#define _function_no_sanitize_float_cast_overflow_ __attribute__((no_sanitize("float-cast-overflow")))
#else
#define _function_no_sanitize_float_cast_overflow_
#endif

<<<<<<< HEAD
#if (defined (__GNUC__) && (__GNUC__ > 4 || (__GNUC__ == 4 && __GNUC_MINOR__ >= 6))) || defined (__clang__)
/* Temporarily disable some warnings */
#define DISABLE_WARNING_DEPRECATED_DECLARATIONS                         \
        _Pragma("GCC diagnostic push");                                 \
        _Pragma("GCC diagnostic ignored \"-Wdeprecated-declarations\"")

#define DISABLE_WARNING_FORMAT_NONLITERAL                               \
        _Pragma("GCC diagnostic push");                                 \
        _Pragma("GCC diagnostic ignored \"-Wformat-nonliteral\"")

#define DISABLE_WARNING_MISSING_PROTOTYPES                              \
        _Pragma("GCC diagnostic push");                                 \
        _Pragma("GCC diagnostic ignored \"-Wmissing-prototypes\"")

#define DISABLE_WARNING_NONNULL                                         \
        _Pragma("GCC diagnostic push");                                 \
        _Pragma("GCC diagnostic ignored \"-Wnonnull\"")

#define DISABLE_WARNING_SHADOW                                          \
        _Pragma("GCC diagnostic push");                                 \
        _Pragma("GCC diagnostic ignored \"-Wshadow\"")

#define DISABLE_WARNING_INCOMPATIBLE_POINTER_TYPES                      \
        _Pragma("GCC diagnostic push");                                 \
        _Pragma("GCC diagnostic ignored \"-Wincompatible-pointer-types\"")

=======
>>>>>>> a14a033e
#if HAVE_WSTRINGOP_TRUNCATION
#  define DISABLE_WARNING_STRINGOP_TRUNCATION                           \
        _Pragma("GCC diagnostic push");                                 \
        _Pragma("GCC diagnostic ignored \"-Wstringop-truncation\"")
#else
#  define DISABLE_WARNING_STRINGOP_TRUNCATION                           \
        _Pragma("GCC diagnostic push")
#endif

<<<<<<< HEAD
#define DISABLE_WARNING_TYPE_LIMITS                                     \
        _Pragma("GCC diagnostic push");                                 \
        _Pragma("GCC diagnostic ignored \"-Wtype-limits\"")

#define DISABLE_WARNING_ADDRESS                                         \
        _Pragma("GCC diagnostic push");                                 \
        _Pragma("GCC diagnostic ignored \"-Waddress\"")

#define REENABLE_WARNING                                                \
        _Pragma("GCC diagnostic pop")
#else
#define DISABLE_WARNING_DECLARATION_AFTER_STATEMENT
#define DISABLE_WARNING_FORMAT_NONLITERAL
#define DISABLE_WARNING_MISSING_PROTOTYPES
#define DISABLE_WARNING_NONNULL
#define DISABLE_WARNING_SHADOW
#define REENABLE_WARNING
#endif

/* automake test harness */
=======
/* test harness */
>>>>>>> a14a033e
#define EXIT_TEST_SKIP 77

/* builtins */
#if __SIZEOF_INT__ == 4
#define BUILTIN_FFS_U32(x) __builtin_ffs(x);
#elif __SIZEOF_LONG__ == 4
#define BUILTIN_FFS_U32(x) __builtin_ffsl(x);
#else
#error "neither int nor long are four bytes long?!?"
#endif

static inline uint64_t u64_multiply_safe(uint64_t a, uint64_t b) {
        if (_unlikely_(a != 0 && b > (UINT64_MAX / a)))
                return 0; /* overflow */

        return a * b;
}

/* align to next higher power-of-2 (except for: 0 => 0, overflow => 0) */
static inline unsigned long ALIGN_POWER2(unsigned long u) {

        /* Avoid subtraction overflow */
        if (u == 0)
                return 0;

        /* clz(0) is undefined */
        if (u == 1)
                return 1;

        /* left-shift overflow is undefined */
        if (__builtin_clzl(u - 1UL) < 1)
                return 0;

        return 1UL << (sizeof(u) * 8 - __builtin_clzl(u - 1UL));
}

static inline size_t GREEDY_ALLOC_ROUND_UP(size_t l) {
        size_t m;

        /* Round up allocation sizes a bit to some reasonable, likely larger value. This is supposed to be
         * used for cases which are likely called in an allocation loop of some form, i.e. that repetitively
         * grow stuff, for example strv_extend() and suchlike.
         *
         * Note the difference to GREEDY_REALLOC() here, as this helper operates on a single size value only,
         * and rounds up to next multiple of 2, needing no further counter.
         *
         * Note the benefits of direct ALIGN_POWER2() usage: type-safety for size_t, sane handling for very
         * small (i.e. <= 2) and safe handling for very large (i.e. > SSIZE_MAX) values. */

        if (l <= 2)
                return 2; /* Never allocate less than 2 of something.  */

        m = ALIGN_POWER2(l);
        if (m == 0) /* overflow? */
                return l;

        return m;
}

/*
 * container_of - cast a member of a structure out to the containing structure
 * @ptr: the pointer to the member.
 * @type: the type of the container struct this is embedded in.
 * @member: the name of the member within the struct.
 */
#define container_of(ptr, type, member) __container_of(UNIQ, (ptr), type, member)
#define __container_of(uniq, ptr, type, member)                         \
        ({                                                              \
                const typeof( ((type*)0)->member ) *UNIQ_T(A, uniq) = (ptr); \
                (type*)( (char *)UNIQ_T(A, uniq) - offsetof(type, member) ); \
        })

#ifdef __COVERITY__

/* Use special definitions of assertion macros in order to prevent
 * false positives of ASSERT_SIDE_EFFECT on Coverity static analyzer
 * for uses of assert_se() and assert_return().
 *
 * These definitions make expression go through a (trivial) function
 * call to ensure they are not discarded. Also use ! or !! to ensure
 * the boolean expressions are seen as such.
 *
 * This technique has been described and recommended in:
 * https://community.synopsys.com/s/question/0D534000046Yuzb/suppressing-assertsideeffect-for-functions-that-allow-for-sideeffects
 */

extern void __coverity_panic__(void);

static inline void __coverity_check__(int condition) {
        if (!condition)
                __coverity_panic__();
}

static inline int __coverity_check_and_return__(int condition) {
        return condition;
}

#define assert_message_se(expr, message) __coverity_check__(!!(expr))

#define assert_log(expr, message) __coverity_check_and_return__(!!(expr))

#else  /* ! __COVERITY__ */

#define assert_message_se(expr, message)                                \
        do {                                                            \
                if (_unlikely_(!(expr)))                                \
                        log_assert_failed(message, PROJECT_FILE, __LINE__, __func__); \
        } while (false)

#define assert_log(expr, message) ((_likely_(expr))                     \
        ? (true)                                                        \
        : (log_assert_failed_return(message, PROJECT_FILE, __LINE__, __func__), false))

#endif  /* __COVERITY__ */

#define assert_se(expr) assert_message_se(expr, #expr)

/* We override the glibc assert() here. */
#undef assert
#ifdef NDEBUG
#define assert(expr) ({ if (!(expr)) __builtin_unreachable(); })
#else
#define assert(expr) assert_message_se(expr, #expr)
#endif

#define assert_not_reached()                                            \
        log_assert_failed_unreachable(PROJECT_FILE, __LINE__, __func__)

#define assert_return(expr, r)                                          \
        do {                                                            \
                if (!assert_log(expr, #expr))                           \
                        return (r);                                     \
        } while (false)

#define assert_return_errno(expr, r, err)                               \
        do {                                                            \
                if (!assert_log(expr, #expr)) {                         \
                        errno = err;                                    \
                        return (r);                                     \
                }                                                       \
        } while (false)

#define return_with_errno(r, err)                     \
        do {                                          \
                errno = abs(err);                     \
                return r;                             \
        } while (false)

#define PTR_TO_INT(p) ((int) ((intptr_t) (p)))
#define INT_TO_PTR(u) ((void *) ((intptr_t) (u)))
#define PTR_TO_UINT(p) ((unsigned) ((uintptr_t) (p)))
#define UINT_TO_PTR(u) ((void *) ((uintptr_t) (u)))

#define PTR_TO_LONG(p) ((long) ((intptr_t) (p)))
#define LONG_TO_PTR(u) ((void *) ((intptr_t) (u)))
#define PTR_TO_ULONG(p) ((unsigned long) ((uintptr_t) (p)))
#define ULONG_TO_PTR(u) ((void *) ((uintptr_t) (u)))

#define PTR_TO_UINT8(p) ((uint8_t) ((uintptr_t) (p)))
#define UINT8_TO_PTR(u) ((void *) ((uintptr_t) (u)))

#define PTR_TO_INT32(p) ((int32_t) ((intptr_t) (p)))
#define INT32_TO_PTR(u) ((void *) ((intptr_t) (u)))
#define PTR_TO_UINT32(p) ((uint32_t) ((uintptr_t) (p)))
#define UINT32_TO_PTR(u) ((void *) ((uintptr_t) (u)))

#define PTR_TO_INT64(p) ((int64_t) ((intptr_t) (p)))
#define INT64_TO_PTR(u) ((void *) ((intptr_t) (u)))
#define PTR_TO_UINT64(p) ((uint64_t) ((uintptr_t) (p)))
#define UINT64_TO_PTR(u) ((void *) ((uintptr_t) (u)))

#define PTR_TO_SIZE(p) ((size_t) ((uintptr_t) (p)))
#define SIZE_TO_PTR(u) ((void *) ((uintptr_t) (u)))

#define CHAR_TO_STR(x) ((char[2]) { x, 0 })

#define char_array_0(x) x[sizeof(x)-1] = 0;

#define sizeof_field(struct_type, member) sizeof(((struct_type *) 0)->member)
#define endoffsetof_field(struct_type, member) (offsetof(struct_type, member) + sizeof_field(struct_type, member))

/* Maximum buffer size needed for formatting an unsigned integer type as hex, including space for '0x'
 * prefix and trailing NUL suffix. */
#define HEXADECIMAL_STR_MAX(type) (2 + sizeof(type) * 2 + 1)

/* Returns the number of chars needed to format variables of the specified type as a decimal string. Adds in
 * extra space for a negative '-' prefix for signed types. Includes space for the trailing NUL. */
#define DECIMAL_STR_MAX(type)                                           \
        ((size_t) IS_SIGNED_INTEGER_TYPE(type) + 1U +                   \
            (sizeof(type) <= 1 ? 3U :                                   \
             sizeof(type) <= 2 ? 5U :                                   \
             sizeof(type) <= 4 ? 10U :                                  \
             sizeof(type) <= 8 ? (IS_SIGNED_INTEGER_TYPE(type) ? 19U : 20U) : sizeof(int[-2*(sizeof(type) > 8)])))

/* Returns the number of chars needed to format the specified integer value. It's hence more specific than
 * DECIMAL_STR_MAX() which answers the same question for all possible values of the specified type. Does
 * *not* include space for a trailing NUL. (If you wonder why we special case _x_ == 0 here: it's to trick
 * out gcc's -Wtype-limits, which would complain on comparing an unsigned type with < 0, otherwise. By
 * special-casing == 0 here first, we can use <= 0 instead of < 0 to trick out gcc.) */
#define DECIMAL_STR_WIDTH(x)                                      \
        ({                                                        \
                typeof(x) _x_ = (x);                              \
                size_t ans;                                       \
                if (_x_ == 0)                                     \
                        ans = 1;                                  \
                else {                                            \
                        ans = _x_ <= 0 ? 2 : 1;                   \
                        while ((_x_ /= 10) != 0)                  \
                                ans++;                            \
                }                                                 \
                ans;                                              \
        })

#define SWAP_TWO(x, y) do {                        \
                typeof(x) _t = (x);                \
                (x) = (y);                         \
                (y) = (_t);                        \
        } while (false)

#define STRV_MAKE(...) ((char**) ((const char*[]) { __VA_ARGS__, NULL }))
#define STRV_MAKE_EMPTY ((char*[1]) { NULL })
#define STRV_MAKE_CONST(...) ((const char* const*) ((const char*[]) { __VA_ARGS__, NULL }))

/* Pointers range from NULL to POINTER_MAX */
#define POINTER_MAX ((void*) UINTPTR_MAX)

#define _FOREACH_ARRAY(i, array, num, m, end)                           \
        for (typeof(array[0]) *i = (array), *end = ({                   \
                                typeof(num) m = (num);                  \
                                (i && m > 0) ? i + m : NULL;            \
                        }); end && i < end; i++)

#define FOREACH_ARRAY(i, array, num)                                    \
        _FOREACH_ARRAY(i, array, num, UNIQ_T(m, UNIQ), UNIQ_T(end, UNIQ))

#define _DEFINE_TRIVIAL_REF_FUNC(type, name, scope)             \
        scope type *name##_ref(type *p) {                       \
                if (!p)                                         \
                        return NULL;                            \
                                                                \
                /* For type check. */                           \
                unsigned *q = &p->n_ref;                        \
                assert(*q > 0);                                 \
                assert_se(*q < UINT_MAX);                       \
                                                                \
                (*q)++;                                         \
                return p;                                       \
        }

#define _DEFINE_TRIVIAL_UNREF_FUNC(type, name, free_func, scope) \
        scope type *name##_unref(type *p) {                      \
                if (!p)                                          \
                        return NULL;                             \
                                                                 \
                assert(p->n_ref > 0);                            \
                p->n_ref--;                                      \
                if (p->n_ref > 0)                                \
                        return NULL;                             \
                                                                 \
                return free_func(p);                             \
        }

#define DEFINE_TRIVIAL_REF_FUNC(type, name)     \
        _DEFINE_TRIVIAL_REF_FUNC(type, name,)
#define DEFINE_PRIVATE_TRIVIAL_REF_FUNC(type, name)     \
        _DEFINE_TRIVIAL_REF_FUNC(type, name, static)
#define DEFINE_PUBLIC_TRIVIAL_REF_FUNC(type, name)      \
        _DEFINE_TRIVIAL_REF_FUNC(type, name, _public_)

#define DEFINE_TRIVIAL_UNREF_FUNC(type, name, free_func)        \
        _DEFINE_TRIVIAL_UNREF_FUNC(type, name, free_func,)
#define DEFINE_PRIVATE_TRIVIAL_UNREF_FUNC(type, name, free_func)        \
        _DEFINE_TRIVIAL_UNREF_FUNC(type, name, free_func, static)
#define DEFINE_PUBLIC_TRIVIAL_UNREF_FUNC(type, name, free_func)         \
        _DEFINE_TRIVIAL_UNREF_FUNC(type, name, free_func, _public_)

#define DEFINE_TRIVIAL_REF_UNREF_FUNC(type, name, free_func)    \
        DEFINE_TRIVIAL_REF_FUNC(type, name);                    \
        DEFINE_TRIVIAL_UNREF_FUNC(type, name, free_func);

#define DEFINE_PRIVATE_TRIVIAL_REF_UNREF_FUNC(type, name, free_func)    \
        DEFINE_PRIVATE_TRIVIAL_REF_FUNC(type, name);                    \
        DEFINE_PRIVATE_TRIVIAL_UNREF_FUNC(type, name, free_func);

#define DEFINE_PUBLIC_TRIVIAL_REF_UNREF_FUNC(type, name, free_func)    \
        DEFINE_PUBLIC_TRIVIAL_REF_FUNC(type, name);                    \
        DEFINE_PUBLIC_TRIVIAL_UNREF_FUNC(type, name, free_func);

/* A macro to force copying of a variable from memory. This is useful whenever we want to read something from
 * memory and want to make sure the compiler won't optimize away the destination variable for us. It's not
 * supposed to be a full CPU memory barrier, i.e. CPU is still allowed to reorder the reads, but it is not
 * allowed to remove our local copies of the variables. We want this to work for unaligned memory, hence
 * memcpy() is great for our purposes. */
#define READ_NOW(x)                                                     \
        ({                                                              \
                typeof(x) _copy;                                        \
                memcpy(&_copy, &(x), sizeof(_copy));                    \
                asm volatile ("" : : : "memory");                       \
                _copy;                                                  \
        })

#define saturate_add(x, y, limit)                                       \
        ({                                                              \
                typeof(limit) _x = (x);                                 \
                typeof(limit) _y = (y);                                 \
                _x > (limit) || _y >= (limit) - _x ? (limit) : _x + _y; \
        })

static inline size_t size_add(size_t x, size_t y) {
        return saturate_add(x, y, SIZE_MAX);
}

typedef struct {
        int _empty[0];
} dummy_t;

assert_cc(sizeof(dummy_t) == 0);

/* A little helper for subtracting 1 off a pointer in a safe UB-free way. This is intended to be used for
 * loops that count down from a high pointer until some base. A naive loop would implement this like this:
 *
 * for (p = end-1; p >= base; p--) …
 *
 * But this is not safe because p before the base is UB in C. With this macro the loop becomes this instead:
 *
 * for (p = PTR_SUB1(end, base); p; p = PTR_SUB1(p, base)) …
 *
 * And is free from UB! */
#define PTR_SUB1(p, base)                                \
        ({                                               \
                typeof(p) _q = (p);                      \
                _q && _q > (base) ? &_q[-1] : NULL;      \
        })

/* Iterate through each argument passed. All must be the same type as 'entry' or must be implicitly
 * convertible. The iteration variable 'entry' must already be defined. */
#define FOREACH_ARGUMENT(entry, ...)                                     \
        _FOREACH_ARGUMENT(entry, UNIQ_T(_entries_, UNIQ), UNIQ_T(_current_, UNIQ), UNIQ_T(_va_sentinel_, UNIQ), ##__VA_ARGS__)
#define _FOREACH_ARGUMENT(entry, _entries_, _current_, _va_sentinel_, ...)      \
        for (typeof(entry) _va_sentinel_[1] = {}, _entries_[] = { __VA_ARGS__ __VA_OPT__(,) _va_sentinel_[0] }, *_current_ = _entries_; \
             ((long)(_current_ - _entries_) < (long)(ELEMENTSOF(_entries_) - 1)) && ({ entry = *_current_; true; }); \
             _current_++)

#include "log.h"<|MERGE_RESOLUTION|>--- conflicted
+++ resolved
@@ -30,7 +30,6 @@
 #define _function_no_sanitize_float_cast_overflow_
 #endif
 
-<<<<<<< HEAD
 #if (defined (__GNUC__) && (__GNUC__ > 4 || (__GNUC__ == 4 && __GNUC_MINOR__ >= 6))) || defined (__clang__)
 /* Temporarily disable some warnings */
 #define DISABLE_WARNING_DEPRECATED_DECLARATIONS                         \
@@ -57,8 +56,6 @@
         _Pragma("GCC diagnostic push");                                 \
         _Pragma("GCC diagnostic ignored \"-Wincompatible-pointer-types\"")
 
-=======
->>>>>>> a14a033e
 #if HAVE_WSTRINGOP_TRUNCATION
 #  define DISABLE_WARNING_STRINGOP_TRUNCATION                           \
         _Pragma("GCC diagnostic push");                                 \
@@ -68,7 +65,6 @@
         _Pragma("GCC diagnostic push")
 #endif
 
-<<<<<<< HEAD
 #define DISABLE_WARNING_TYPE_LIMITS                                     \
         _Pragma("GCC diagnostic push");                                 \
         _Pragma("GCC diagnostic ignored \"-Wtype-limits\"")
@@ -88,10 +84,7 @@
 #define REENABLE_WARNING
 #endif
 
-/* automake test harness */
-=======
 /* test harness */
->>>>>>> a14a033e
 #define EXIT_TEST_SKIP 77
 
 /* builtins */
