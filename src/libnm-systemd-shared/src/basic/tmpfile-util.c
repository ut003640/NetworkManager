/* SPDX-License-Identifier: LGPL-2.1-or-later */

#include "nm-sd-adapt-shared.h"

#include <sys/mman.h>

#include "alloc-util.h"
#include "fd-util.h"
#include "fileio.h"
#include "fs-util.h"
#include "hexdecoct.h"
#include "macro.h"
#include "memfd-util.h"
#include "missing_fcntl.h"
#include "missing_syscall.h"
#include "path-util.h"
#include "process-util.h"
#include "random-util.h"
#include "stdio-util.h"
#include "string-util.h"
#include "tmpfile-util.h"
#include "umask-util.h"

int fopen_temporary(const char *path, FILE **ret_f, char **ret_temp_path) {
        _cleanup_fclose_ FILE *f = NULL;
        _cleanup_free_ char *t = NULL;
        _cleanup_close_ int fd = -1;
        int r;

        if (path) {
                r = tempfn_xxxxxx(path, NULL, &t);
                if (r < 0)
                        return r;
        } else {
                const char *d;

                r = tmp_dir(&d);
                if (r < 0)
                        return r;

                t = path_join(d, "XXXXXX");
                if (!t)
                        return -ENOMEM;
        }

        fd = mkostemp_safe(t);
        if (fd < 0)
                return -errno;

        /* This assumes that returned FILE object is short-lived and used within the same single-threaded
         * context and never shared externally, hence locking is not necessary. */

        r = take_fdopen_unlocked(&fd, "w", &f);
        if (r < 0) {
                (void) unlink(t);
                return r;
        }

        if (ret_f)
                *ret_f = TAKE_PTR(f);

        if (ret_temp_path)
                *ret_temp_path = TAKE_PTR(t);

        return 0;
}

/* This is much like mkostemp() but is subject to umask(). */
int mkostemp_safe(char *pattern) {
        assert(pattern);
        BLOCK_WITH_UMASK(0077);
        return RET_NERRNO(mkostemp(pattern, O_CLOEXEC));
}

#if 0 /* NM_IGNORED */
int fmkostemp_safe(char *pattern, const char *mode, FILE **ret_f) {
        _cleanup_close_ int fd = -1;
        FILE *f;

        fd = mkostemp_safe(pattern);
        if (fd < 0)
                return fd;

        f = take_fdopen(&fd, mode);
        if (!f)
                return -errno;

        *ret_f = f;
        return 0;
}
#endif /* NM_IGNORED */

static int tempfn_build(const char *p, const char *pre, const char *post, bool child, char **ret) {
        _cleanup_free_ char *d = NULL, *fn = NULL, *nf = NULL, *result = NULL;
        size_t len_pre, len_post, len_add;
        int r;

        assert(p);
        assert(ret);

        /*
         * Turns this:
         *         /foo/bar/waldo
         *
         * Into this :
         *         /foo/bar/waldo/.#<pre><post> (child == true)
         *         /foo/bar/.#<pre>waldo<post> (child == false)
         */

        if (pre && strchr(pre, '/'))
                return -EINVAL;

        if (post && strchr(post, '/'))
                return -EINVAL;

        len_pre = strlen_ptr(pre);
        len_post = strlen_ptr(post);
        /* NAME_MAX is counted *without* the trailing NUL byte. */
        if (len_pre > NAME_MAX - STRLEN(".#") ||
            len_post > NAME_MAX - STRLEN(".#") - len_pre)
                return -EINVAL;

        len_add = len_pre + len_post + STRLEN(".#");

        if (child) {
                d = strdup(p);
                if (!d)
                        return -ENOMEM;
        } else {
                r = path_extract_directory(p, &d);
                if (r < 0 && r != -EDESTADDRREQ) /* EDESTADDRREQ → No directory specified, just a filename */
                        return r;

                r = path_extract_filename(p, &fn);
                if (r < 0)
                        return r;

                if (strlen(fn) > NAME_MAX - len_add)
                        /* We cannot simply prepend and append strings to the filename. Let's truncate the filename. */
                        fn[NAME_MAX - len_add] = '\0';
        }

        nf = strjoin(".#", strempty(pre), strempty(fn), strempty(post));
        if (!nf)
                return -ENOMEM;

        if (d) {
                if (!path_extend(&d, nf))
                        return -ENOMEM;

                result = path_simplify(TAKE_PTR(d));
        } else
                result = TAKE_PTR(nf);

        if (!path_is_valid(result)) /* New path is not valid? (Maybe because too long?) Refuse. */
                return -EINVAL;

        *ret = TAKE_PTR(result);
        return 0;
}

<<<<<<< HEAD
#if 0 /* NM_IGNORED */
=======
int tempfn_xxxxxx(const char *p, const char *extra, char **ret) {
        /*
         * Turns this:
         *         /foo/bar/waldo
         *
         * Into this:
         *         /foo/bar/.#<extra>waldoXXXXXX
         */

        return tempfn_build(p, extra, "XXXXXX", /* child = */ false, ret);
}

>>>>>>> a3460730
int tempfn_random(const char *p, const char *extra, char **ret) {
        _cleanup_free_ char *s = NULL;

        assert(p);
        assert(ret);

        /*
         * Turns this:
         *         /foo/bar/waldo
         *
         * Into this:
         *         /foo/bar/.#<extra>waldobaa2a261115984a9
         */

        if (asprintf(&s, "%016" PRIx64, random_u64()) < 0)
                return -ENOMEM;

        return tempfn_build(p, extra, s, /* child = */ false, ret);
}

int tempfn_random_child(const char *p, const char *extra, char **ret) {
        _cleanup_free_ char *s = NULL;
        int r;

        assert(ret);

        /* Turns this:
         *         /foo/bar/waldo
         * Into this:
         *         /foo/bar/waldo/.#<extra>3c2b6219aa75d7d0
         */

        if (!p) {
                r = tmp_dir(&p);
                if (r < 0)
                        return r;
        }

        if (asprintf(&s, "%016" PRIx64, random_u64()) < 0)
                return -ENOMEM;

        return tempfn_build(p, extra, s, /* child = */ true, ret);
}

int open_tmpfile_unlinkable(const char *directory, int flags) {
        char *p;
        int fd, r;

        if (!directory) {
                r = tmp_dir(&directory);
                if (r < 0)
                        return r;
        } else if (isempty(directory))
                return -EINVAL;

        /* Returns an unlinked temporary file that cannot be linked into the file system anymore */

        /* Try O_TMPFILE first, if it is supported */
        fd = open(directory, flags|O_TMPFILE|O_EXCL, S_IRUSR|S_IWUSR);
        if (fd >= 0)
                return fd;

        /* Fall back to unguessable name + unlinking */
        p = strjoina(directory, "/systemd-tmp-XXXXXX");

        fd = mkostemp_safe(p);
        if (fd < 0)
                return fd;

        (void) unlink(p);

        return fd;
}

int open_tmpfile_linkable(const char *target, int flags, char **ret_path) {
        _cleanup_free_ char *tmp = NULL;
        int r, fd;

        assert(target);
        assert(ret_path);

        /* Don't allow O_EXCL, as that has a special meaning for O_TMPFILE */
        assert((flags & O_EXCL) == 0);

        /* Creates a temporary file, that shall be renamed to "target" later. If possible, this uses O_TMPFILE – in
         * which case "ret_path" will be returned as NULL. If not possible the temporary path name used is returned in
         * "ret_path". Use link_tmpfile() below to rename the result after writing the file in full. */

        fd = open_parent(target, O_TMPFILE|flags, 0640);
        if (fd >= 0) {
                *ret_path = NULL;
                return fd;
        }

        log_debug_errno(fd, "Failed to use O_TMPFILE for %s: %m", target);

        r = tempfn_random(target, NULL, &tmp);
        if (r < 0)
                return r;

        fd = open(tmp, O_CREAT|O_EXCL|O_NOFOLLOW|O_NOCTTY|flags, 0640);
        if (fd < 0)
                return -errno;

        *ret_path = TAKE_PTR(tmp);

        return fd;
}

int fopen_tmpfile_linkable(const char *target, int flags, char **ret_path, FILE **ret_file) {
        _cleanup_free_ char *path = NULL;
        _cleanup_fclose_ FILE *f = NULL;
        _cleanup_close_ int fd = -1;

        assert(target);
        assert(ret_file);
        assert(ret_path);

        fd = open_tmpfile_linkable(target, flags, &path);
        if (fd < 0)
                return fd;

        f = take_fdopen(&fd, "w");
        if (!f)
                return -ENOMEM;

        *ret_path = TAKE_PTR(path);
        *ret_file = TAKE_PTR(f);
        return 0;
}

int link_tmpfile(int fd, const char *path, const char *target) {
        assert(fd >= 0);
        assert(target);

        /* Moves a temporary file created with open_tmpfile() above into its final place. if "path" is NULL an fd
         * created with O_TMPFILE is assumed, and linkat() is used. Otherwise it is assumed O_TMPFILE is not supported
         * on the directory, and renameat2() is used instead.
         *
         * Note that in both cases we will not replace existing files. This is because linkat() does not support this
         * operation currently (renameat2() does), and there is no nice way to emulate this. */

        if (path)
                return rename_noreplace(AT_FDCWD, path, AT_FDCWD, target);

        return RET_NERRNO(linkat(AT_FDCWD, FORMAT_PROC_FD_PATH(fd), AT_FDCWD, target, AT_SYMLINK_FOLLOW));
}

int flink_tmpfile(FILE *f, const char *path, const char *target) {
        int fd, r;

        assert(f);
        assert(target);

        fd = fileno(f);
        if (fd < 0) /* Not all FILE* objects encapsulate fds */
                return -EBADF;

        r = fflush_sync_and_check(f);
        if (r < 0)
                return r;

        return link_tmpfile(fd, path, target);
}

int mkdtemp_malloc(const char *template, char **ret) {
        _cleanup_free_ char *p = NULL;
        int r;

        assert(ret);

        if (template)
                p = strdup(template);
        else {
                const char *tmp;

                r = tmp_dir(&tmp);
                if (r < 0)
                        return r;

                p = path_join(tmp, "XXXXXX");
        }
        if (!p)
                return -ENOMEM;

        if (!mkdtemp(p))
                return -errno;

        *ret = TAKE_PTR(p);
        return 0;
}
#endif /* NM_IGNORED */<|MERGE_RESOLUTION|>--- conflicted
+++ resolved
@@ -159,9 +159,6 @@
         return 0;
 }
 
-<<<<<<< HEAD
-#if 0 /* NM_IGNORED */
-=======
 int tempfn_xxxxxx(const char *p, const char *extra, char **ret) {
         /*
          * Turns this:
@@ -174,7 +171,7 @@
         return tempfn_build(p, extra, "XXXXXX", /* child = */ false, ret);
 }
 
->>>>>>> a3460730
+#if 0 /* NM_IGNORED */
 int tempfn_random(const char *p, const char *extra, char **ret) {
         _cleanup_free_ char *s = NULL;
 
