--- conflicted
+++ resolved
@@ -61,7 +61,6 @@
 int log_set_max_level_from_string(const char *e);
 #if 0 /* NM_IGNORED */
 int log_get_max_level(void) _pure_;
-<<<<<<< HEAD
 #else /* NM_IGNORED */
 static inline int
 log_get_max_level(void)
@@ -69,9 +68,7 @@
         return 7 /* LOG_DEBUG */;
 }
 #endif /* NM_IGNORED */
-=======
 int log_max_levels_to_string(int level, char **ret);
->>>>>>> 9282f93f
 
 void log_set_facility(int facility);
 
