/* SPDX-License-Identifier: LGPL-2.1-or-later */
#pragma once

#include <sys/types.h>

#include "pidref.h"

typedef enum NamespaceType {
        NAMESPACE_CGROUP,
        NAMESPACE_IPC,
        NAMESPACE_NET,
        NAMESPACE_MOUNT,
        NAMESPACE_PID,
        NAMESPACE_USER,
        NAMESPACE_UTS,
        NAMESPACE_TIME,
        _NAMESPACE_TYPE_MAX,
        _NAMESPACE_TYPE_INVALID = -EINVAL,
} NamespaceType;

extern const struct namespace_info {
        const char *proc_name;
        const char *proc_path;
        unsigned long clone_flag;
        unsigned long pidfd_get_ns_ioctl_cmd;
        ino_t root_inode;
} namespace_info[_NAMESPACE_TYPE_MAX + 1];

NamespaceType clone_flag_to_namespace_type(unsigned long clone_flag);

int pidref_namespace_open_by_type(const PidRef *pidref, NamespaceType type);
int namespace_open_by_type(NamespaceType type);

int pidref_namespace_open(
                const PidRef *pidref,
                int *ret_pidns_fd,
                int *ret_mntns_fd,
                int *ret_netns_fd,
                int *ret_userns_fd,
                int *ret_root_fd);
int namespace_open(
                pid_t pid,
                int *ret_pidns_fd,
                int *ret_mntns_fd,
                int *ret_netns_fd,
                int *ret_userns_fd,
                int *ret_root_fd);

int namespace_enter(int pidns_fd, int mntns_fd, int netns_fd, int userns_fd, int root_fd);

int fd_is_namespace(int fd, NamespaceType type);
int is_our_namespace(int fd, NamespaceType type);

int namespace_is_init(NamespaceType type);

int pidref_in_same_namespace(PidRef *pid1, PidRef *pid2, NamespaceType type);
static inline int in_same_namespace(pid_t pid1, pid_t pid2, NamespaceType type) {
        assert(pid1 >= 0);
        assert(pid2 >= 0);
        return pidref_in_same_namespace(pid1 == 0 ? NULL : &PIDREF_MAKE_FROM_PID(pid1),
                                        pid2 == 0 ? NULL : &PIDREF_MAKE_FROM_PID(pid2),
                                        type);
}

int namespace_get_leader(PidRef *pidref, NamespaceType type, PidRef *ret);

int detach_mount_namespace(void);
int detach_mount_namespace_harder(uid_t target_uid, gid_t target_gid);
int detach_mount_namespace_userns(int userns_fd);

static inline bool userns_shift_range_valid(uid_t shift, uid_t range) {
        /* Checks that the specified userns range makes sense, i.e. contains at least one UID, and the end
         * doesn't overflow uid_t. */

        assert_cc((uid_t) -1 > 0); /* verify that uid_t is unsigned */

        if (range <= 0)
                return false;

        if (shift > (uid_t) -1 - range)
                return false;

        return true;
}

int parse_userns_uid_range(const char *s, uid_t *ret_uid_shift, uid_t *ret_uid_range);

int userns_acquire_empty(void);
int userns_acquire(const char *uid_map, const char *gid_map);
<<<<<<< HEAD
int netns_acquire(void);
int in_same_namespace(pid_t pid1, pid_t pid2, NamespaceType type);

int parse_userns_uid_range(const char *s, uid_t *ret_uid_shift, uid_t *ret_uid_range);
=======
int userns_enter_and_pin(int userns_fd, pid_t *ret_pid);

int userns_get_base_uid(int userns_fd, uid_t *ret_uid, gid_t *ret_gid);

int process_is_owned_by_uid(const PidRef *pidref, uid_t uid);

int is_idmapping_supported(const char *path);

int netns_acquire(void);
>>>>>>> 9282f93f
<|MERGE_RESOLUTION|>--- conflicted
+++ resolved
@@ -87,12 +87,6 @@
 
 int userns_acquire_empty(void);
 int userns_acquire(const char *uid_map, const char *gid_map);
-<<<<<<< HEAD
-int netns_acquire(void);
-int in_same_namespace(pid_t pid1, pid_t pid2, NamespaceType type);
-
-int parse_userns_uid_range(const char *s, uid_t *ret_uid_shift, uid_t *ret_uid_range);
-=======
 int userns_enter_and_pin(int userns_fd, pid_t *ret_pid);
 
 int userns_get_base_uid(int userns_fd, uid_t *ret_uid, gid_t *ret_gid);
@@ -101,5 +95,4 @@
 
 int is_idmapping_supported(const char *path);
 
-int netns_acquire(void);
->>>>>>> 9282f93f
+int netns_acquire(void);