--- conflicted
+++ resolved
@@ -154,9 +154,6 @@
 
         return 0;
 }
-<<<<<<< HEAD
-#endif /* NM_IGNORED */
-=======
 
 int event_add_child_pidref(
                 sd_event *e,
@@ -174,4 +171,4 @@
 
         return sd_event_add_child(e, s, pid->pid, options, callback, userdata);
 }
->>>>>>> a14a033e
+#endif /* NM_IGNORED */