/* SPDX-License-Identifier: LGPL-2.1-or-later */

#include "nm-sd-adapt-core.h"

#include <errno.h>

#include "event-source.h"
#include "event-util.h"
#include "fd-util.h"
#include "log.h"
#include "string-util.h"

int event_reset_time(
                sd_event *e,
                sd_event_source **s,
                clockid_t clock,
                uint64_t usec,
                uint64_t accuracy,
                sd_event_time_handler_t callback,
                void *userdata,
                int64_t priority,
                const char *description,
                bool force_reset) {

        bool created = false;
        int enabled, r;
        clockid_t c;

        assert(e);
        assert(s);

        if (*s) {
                if (!force_reset) {
                        r = sd_event_source_get_enabled(*s, &enabled);
                        if (r < 0)
                                return log_debug_errno(r, "sd-event: Failed to query whether event source \"%s\" is enabled or not: %m",
                                                       strna((*s)->description ?: description));

                        if (enabled != SD_EVENT_OFF)
                                return 0;
                }

                r = sd_event_source_get_time_clock(*s, &c);
                if (r < 0)
                        return log_debug_errno(r, "sd-event: Failed to get clock id of event source \"%s\": %m", strna((*s)->description ?: description));

                if (c != clock)
                        return log_debug_errno(SYNTHETIC_ERRNO(EINVAL),
                                               "sd-event: Current clock id %i of event source \"%s\" is different from specified one %i.",
                                               (int)c,
                                               strna((*s)->description ? : description),
                                               (int)clock);

                r = sd_event_source_set_time(*s, usec);
                if (r < 0)
                        return log_debug_errno(r, "sd-event: Failed to set time for event source \"%s\": %m", strna((*s)->description ?: description));

                r = sd_event_source_set_time_accuracy(*s, accuracy);
                if (r < 0)
                        return log_debug_errno(r, "sd-event: Failed to set accuracy for event source \"%s\": %m", strna((*s)->description ?: description));

                /* callback function is not updated, as we do not have sd_event_source_set_time_callback(). */

                (void) sd_event_source_set_userdata(*s, userdata);

                r = sd_event_source_set_enabled(*s, SD_EVENT_ONESHOT);
                if (r < 0)
                        return log_debug_errno(r, "sd-event: Failed to enable event source \"%s\": %m", strna((*s)->description ?: description));
        } else {
                r = sd_event_add_time(e, s, clock, usec, accuracy, callback, userdata);
                if (r < 0)
                        return log_debug_errno(r, "sd-event: Failed to create timer event \"%s\": %m", strna(description));

                created = true;
        }

        r = sd_event_source_set_priority(*s, priority);
        if (r < 0)
                return log_debug_errno(r, "sd-event: Failed to set priority for event source \"%s\": %m", strna((*s)->description ?: description));

        if (description) {
                r = sd_event_source_set_description(*s, description);
                if (r < 0)
                        return log_debug_errno(r, "sd-event: Failed to set description for event source \"%s\": %m", description);
        }

        return created;
}

int event_reset_time_relative(
                sd_event *e,
                sd_event_source **s,
                clockid_t clock,
                uint64_t usec,
                uint64_t accuracy,
                sd_event_time_handler_t callback,
                void *userdata,
                int64_t priority,
                const char *description,
                bool force_reset) {

        usec_t usec_now;
        int r;

        assert(e);

        r = sd_event_now(e, clock, &usec_now);
        if (r < 0)
                return log_debug_errno(r, "sd-event: Failed to get the current time: %m");

        return event_reset_time(e, s, clock, usec_add(usec_now, usec), accuracy, callback, userdata, priority, description, force_reset);
}

<<<<<<< HEAD
int event_source_disable(sd_event_source *s) {
        if (!s)
                return 0;

        return sd_event_source_set_enabled(s, SD_EVENT_OFF);
}

int event_source_is_enabled(sd_event_source *s) {
        if (!s)
                return false;

        return sd_event_source_get_enabled(s, NULL);
}

#if 0 /* NM_IGNORED */
=======
>>>>>>> 3a603c87
int event_add_time_change(sd_event *e, sd_event_source **ret, sd_event_io_handler_t callback, void *userdata) {
        _cleanup_(sd_event_source_unrefp) sd_event_source *s = NULL;
        _cleanup_close_ int fd = -1;
        int r;

        assert(e);

        /* Allocates an IO event source that gets woken up whenever the clock changes. Needs to be recreated on each event */

        fd = time_change_fd();
        if (fd < 0)
                return fd;

        r = sd_event_add_io(e, &s, fd, EPOLLIN, callback, userdata);
        if (r < 0)
                return r;

        r = sd_event_source_set_io_fd_own(s, true);
        if (r < 0)
                return r;

        TAKE_FD(fd);

        r = sd_event_source_set_description(s, "time-change");
        if (r < 0)
                return r;

        if (ret)
                *ret = TAKE_PTR(s);
        else {
                r = sd_event_source_set_floating(s, true);
                if (r < 0)
                        return r;
        }

        return 0;
}
#endif /* NM_IGNORED */<|MERGE_RESOLUTION|>--- conflicted
+++ resolved
@@ -111,24 +111,7 @@
         return event_reset_time(e, s, clock, usec_add(usec_now, usec), accuracy, callback, userdata, priority, description, force_reset);
 }
 
-<<<<<<< HEAD
-int event_source_disable(sd_event_source *s) {
-        if (!s)
-                return 0;
-
-        return sd_event_source_set_enabled(s, SD_EVENT_OFF);
-}
-
-int event_source_is_enabled(sd_event_source *s) {
-        if (!s)
-                return false;
-
-        return sd_event_source_get_enabled(s, NULL);
-}
-
 #if 0 /* NM_IGNORED */
-=======
->>>>>>> 3a603c87
 int event_add_time_change(sd_event *e, sd_event_source **ret, sd_event_io_handler_t callback, void *userdata) {
         _cleanup_(sd_event_source_unrefp) sd_event_source *s = NULL;
         _cleanup_close_ int fd = -1;
