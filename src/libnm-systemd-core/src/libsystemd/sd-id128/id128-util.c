/* SPDX-License-Identifier: LGPL-2.1-or-later */

#include "nm-sd-adapt-core.h"

#include <errno.h>
#include <fcntl.h>
#include <unistd.h>

#include "fd-util.h"
#include "hexdecoct.h"
#include "id128-util.h"
#include "io-util.h"
#include "stdio-util.h"
#include "string-util.h"
#include "sync-util.h"

#if 0 /* NM_IGNORED */
bool id128_is_valid(const char *s) {
        size_t l;

        assert(s);

        l = strlen(s);

        if (l == SD_ID128_STRING_MAX - 1)
                /* Plain formatted 128bit hex string */
                return in_charset(s, HEXDIGITS);

        if (l == SD_ID128_UUID_STRING_MAX - 1) {
                /* Formatted UUID */
                for (size_t i = 0; i < l; i++) {
                        char c = s[i];

                        if (IN_SET(i, 8, 13, 18, 23)) {
                                if (c != '-')
                                        return false;
                        } else if (!ascii_ishex(c))
                                return false;
                }
                return true;
        }

        return false;
}
#endif /* NM_IGNORED */

int id128_read_fd(int fd, Id128FormatFlag f, sd_id128_t *ret) {
        char buffer[SD_ID128_UUID_STRING_MAX + 1]; /* +1 is for trailing newline */
        ssize_t l;
        int r;

        assert(fd >= 0);

        /* Reads an 128bit ID from a file, which may either be in plain format (32 hex digits), or in UUID format, both
         * optionally followed by a newline and nothing else. ID files should really be newline terminated, but if they
         * aren't that's OK too, following the rule of "Be conservative in what you send, be liberal in what you
         * accept".
         *
         * This returns the following:
         *     -ENOMEDIUM: an empty string,
         *     -ENOPKG:    "uninitialized" or "uninitialized\n",
         *     -EUCLEAN:   other invalid strings. */

        l = loop_read(fd, buffer, sizeof(buffer), false); /* we expect a short read of either 32/33 or 36/37 chars */
        if (l < 0)
                return (int) l;
        if (l == 0) /* empty? */
                return -ENOMEDIUM;

        switch (l) {

        case STRLEN("uninitialized"):
        case STRLEN("uninitialized\n"):
                return strneq(buffer, "uninitialized\n", l) ? -ENOPKG : -EINVAL;

        case SD_ID128_STRING_MAX: /* plain UUID with trailing newline */
                if (buffer[SD_ID128_STRING_MAX-1] != '\n')
                        return -EUCLEAN;

                _fallthrough_;
        case SD_ID128_STRING_MAX-1: /* plain UUID without trailing newline */
                if (!FLAGS_SET(f, ID128_FORMAT_PLAIN))
                        return -EUCLEAN;

                buffer[SD_ID128_STRING_MAX-1] = 0;
                break;

        case SD_ID128_UUID_STRING_MAX: /* RFC UUID with trailing newline */
                if (buffer[SD_ID128_UUID_STRING_MAX-1] != '\n')
                        return -EUCLEAN;

                _fallthrough_;
        case SD_ID128_UUID_STRING_MAX-1: /* RFC UUID without trailing newline */
                if (!FLAGS_SET(f, ID128_FORMAT_UUID))
                        return -EUCLEAN;

                buffer[SD_ID128_UUID_STRING_MAX-1] = 0;
                break;

        default:
                return -EUCLEAN;
        }

        r = sd_id128_from_string(buffer, ret);
        return r == -EINVAL ? -EUCLEAN : r;
}

int id128_read(const char *p, Id128FormatFlag f, sd_id128_t *ret) {
        _cleanup_close_ int fd = -EBADF;

        fd = open(p, O_RDONLY|O_CLOEXEC|O_NOCTTY);
        if (fd < 0)
                return -errno;

        return id128_read_fd(fd, f, ret);
}

<<<<<<< HEAD
#if 0 /* NM_IGNORED */
int id128_write_fd(int fd, Id128Format f, sd_id128_t id, bool do_sync) {
        char buffer[36 + 2];
=======
int id128_write_fd(int fd, Id128FormatFlag f, sd_id128_t id) {
        char buffer[SD_ID128_UUID_STRING_MAX + 1]; /* +1 is for trailing newline */
>>>>>>> a300809f
        size_t sz;
        int r;

        assert(fd >= 0);
        assert(IN_SET((f & ID128_FORMAT_ANY), ID128_FORMAT_PLAIN, ID128_FORMAT_UUID));

        if (FLAGS_SET(f, ID128_FORMAT_PLAIN)) {
                assert_se(sd_id128_to_string(id, buffer));
                sz = SD_ID128_STRING_MAX;
        } else {
                assert_se(sd_id128_to_uuid_string(id, buffer));
                sz = SD_ID128_UUID_STRING_MAX;
        }

        buffer[sz - 1] = '\n';
        r = loop_write(fd, buffer, sz, false);
        if (r < 0)
                return r;

        if (FLAGS_SET(f, ID128_SYNC_ON_WRITE)) {
                r = fsync_full(fd);
                if (r < 0)
                        return r;
        }

        return 0;
}

int id128_write(const char *p, Id128FormatFlag f, sd_id128_t id) {
        _cleanup_close_ int fd = -EBADF;

        fd = open(p, O_WRONLY|O_CREAT|O_CLOEXEC|O_NOCTTY|O_TRUNC, 0444);
        if (fd < 0)
                return -errno;

        return id128_write_fd(fd, f, id);
}

void id128_hash_func(const sd_id128_t *p, struct siphash *state) {
        siphash24_compress(p, sizeof(sd_id128_t), state);
}

int id128_compare_func(const sd_id128_t *a, const sd_id128_t *b) {
        return memcmp(a, b, 16);
}

sd_id128_t id128_make_v4_uuid(sd_id128_t id) {
        /* Stolen from generate_random_uuid() of drivers/char/random.c
         * in the kernel sources */

        /* Set UUID version to 4 --- truly random generation */
        id.bytes[6] = (id.bytes[6] & 0x0F) | 0x40;

        /* Set the UUID variant to DCE */
        id.bytes[8] = (id.bytes[8] & 0x3F) | 0x80;

        return id;
}

DEFINE_HASH_OPS(id128_hash_ops, sd_id128_t, id128_hash_func, id128_compare_func);
DEFINE_HASH_OPS_WITH_KEY_DESTRUCTOR(id128_hash_ops_free, sd_id128_t, id128_hash_func, id128_compare_func, free);

int id128_get_product(sd_id128_t *ret) {
        sd_id128_t uuid;
        int r;

        assert(ret);

        /* Reads the systems product UUID from DMI or devicetree (where it is located on POWER). This is
         * particularly relevant in VM environments, where VM managers typically place a VM uuid there. */

        r = id128_read("/sys/class/dmi/id/product_uuid", ID128_FORMAT_UUID, &uuid);
        if (r == -ENOENT)
                r = id128_read("/proc/device-tree/vm,uuid", ID128_FORMAT_UUID, &uuid);
        if (r < 0)
                return r;

        if (sd_id128_is_null(uuid) || sd_id128_is_allf(uuid))
                return -EADDRNOTAVAIL; /* Recognizable error */

        *ret = uuid;
        return 0;
}
#endif /* NM_IGNORED */<|MERGE_RESOLUTION|>--- conflicted
+++ resolved
@@ -115,14 +115,9 @@
         return id128_read_fd(fd, f, ret);
 }
 
-<<<<<<< HEAD
 #if 0 /* NM_IGNORED */
-int id128_write_fd(int fd, Id128Format f, sd_id128_t id, bool do_sync) {
-        char buffer[36 + 2];
-=======
 int id128_write_fd(int fd, Id128FormatFlag f, sd_id128_t id) {
         char buffer[SD_ID128_UUID_STRING_MAX + 1]; /* +1 is for trailing newline */
->>>>>>> a300809f
         size_t sz;
         int r;
 
