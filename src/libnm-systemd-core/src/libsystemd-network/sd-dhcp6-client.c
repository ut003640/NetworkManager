--- conflicted
+++ resolved
@@ -221,14 +221,9 @@
                 client->duid_len = sizeof(client->duid.type) + duid_len;
 
         } else {
-<<<<<<< HEAD
 #if 0 /* NM_IGNORED */
-                r = dhcp_identifier_set_duid(duid_type, client->hw_addr.bytes, client->hw_addr.length,
-                                             client->arp_type, llt_time, client->test_mode, &client->duid, &client->duid_len);
-=======
                 r = dhcp_identifier_set_duid(duid_type, &client->hw_addr, client->arp_type, llt_time,
                                              client->test_mode, &client->duid, &client->duid_len);
->>>>>>> 7c0de151
                 if (r == -EOPNOTSUPP)
                         return log_dhcp6_client_errno(client, r,
                                                       "Failed to set %s. MAC address is not set or "
