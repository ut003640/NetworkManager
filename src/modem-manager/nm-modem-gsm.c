--- conflicted
+++ resolved
@@ -154,11 +154,7 @@
 			required_secret = NM_SETTING_GSM_PIN;
 			retry_secret = TRUE;
 		} else {
-<<<<<<< HEAD
 			nm_warning ("GSM connection failed: (%d) %s",
-=======
-			nm_warning ("GSM modem connection failed: (%d) %s",
->>>>>>> ac38d65d
 			            error ? error->code : -1,
 			            error && error->message ? error->message : "(unknown)");
 		}
@@ -237,13 +233,15 @@
 do_connect (NMModem *modem)
 {
 	NMConnection *connection;
+	DBusGProxy *proxy;
 	GHashTable *properties;
 
 	connection = nm_act_request_get_connection (nm_device_get_act_request (NM_DEVICE (modem)));
 	g_assert (connection);
 
 	properties = create_connect_properties (connection);
-	dbus_g_proxy_begin_call_with_timeout (nm_modem_get_proxy (modem, MM_DBUS_INTERFACE_MODEM_SIMPLE),
+	proxy = nm_modem_get_proxy (modem, MM_DBUS_INTERFACE_MODEM_SIMPLE);
+	dbus_g_proxy_begin_call_with_timeout (proxy,
 	                                      "Connect", stage1_prepare_done,
 	                                      modem, NULL, 120000,
 	                                      DBUS_TYPE_G_MAP_OF_VARIANT, properties,
@@ -275,47 +273,28 @@
                          const char **out_setting_name,
                          NMDeviceStateReason *reason)
 {
-	NMModemGsm *self = NM_MODEM_GSM (modem);
-	NMModemGsmPrivate *priv = NM_MODEM_GSM_GET_PRIVATE (self);
 	NMConnection *connection;
 
 	connection = nm_act_request_get_connection (req);
 	g_assert (connection);
 
-<<<<<<< HEAD
 	*out_setting_name = nm_connection_need_secrets (connection, out_hints);
 	if (!*out_setting_name) {
+		gboolean enabled = nm_modem_get_mm_enabled (modem);
 		DBusGProxy *proxy;
-		GHashTable *properties;
-
-		properties = create_connect_properties (connection);
-		proxy = nm_modem_get_proxy (modem, MM_DBUS_INTERFACE_MODEM_SIMPLE);
-		priv->call = dbus_g_proxy_begin_call_with_timeout (proxy,
-		                                                   "Connect", stage1_prepare_done,
-		                                                   self, NULL, 120000,
-		                                                   DBUS_TYPE_G_MAP_OF_VARIANT, properties,
-		                                                   G_TYPE_INVALID);
-		g_hash_table_destroy (properties);
-	} else {
-		/* NMModem will handle requesting secrets... */
-=======
-	setting_name = nm_connection_need_secrets (connection, &hints);
-	if (!setting_name) {
-		NMModem *modem = NM_MODEM (device);
-		gboolean enabled = nm_modem_get_mm_enabled (modem);
 
 		if (enabled)
 			do_connect (modem);
 		else {
-			dbus_g_proxy_begin_call_with_timeout (nm_modem_get_proxy (modem, MM_DBUS_INTERFACE_MODEM),
+			proxy = nm_modem_get_proxy (modem, MM_DBUS_INTERFACE_MODEM);
+			dbus_g_proxy_begin_call_with_timeout (proxy,
 			                                      "Enable", stage1_enable_done,
 			                                      modem, NULL, 20000,
 			                                      G_TYPE_BOOLEAN, TRUE,
 			                                      G_TYPE_INVALID);
 		}
-
-		return NM_ACT_STAGE_RETURN_POSTPONE;
->>>>>>> ac38d65d
+	} else {
+		/* NMModem will handle requesting secrets... */
 	}
 
 	return NM_ACT_STAGE_RETURN_POSTPONE;
