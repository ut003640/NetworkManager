--- conflicted
+++ resolved
@@ -53,17 +53,10 @@
   #
   # This is done by running `ci-fairy generate-template` and possibly bumping
   # ".default_tag".
-<<<<<<< HEAD
-  FEDORA_TAG:  '2023-01-18.0-503dba0518ae'
-  UBUNTU_TAG:  '2023-01-18.0-1218be1cbc9d'
-  DEBIAN_TAG:  '2023-01-18.0-1218be1cbc9d'
-  CENTOS_TAG:  '2023-01-18.0-503dba0518ae'
-=======
   FEDORA_TAG:  '2023-01-18.0-82ad875db2dc'
   UBUNTU_TAG:  '2023-01-18.0-1218be1cbc9d'
   DEBIAN_TAG:  '2023-01-18.0-1218be1cbc9d'
   CENTOS_TAG:  '2023-01-18.0-82ad875db2dc'
->>>>>>> c74c16ee
   ALPINE_TAG:  '2023-01-18.0-14c807942fa4'
 
   FEDORA_EXEC: 'bash .gitlab-ci/fedora-install.sh'
