--- conflicted
+++ resolved
@@ -204,10 +204,7 @@
       <xi:include href="dbus-org.freedesktop.NetworkManager.Device.Vlan.xml"/>
       <xi:include href="dbus-org.freedesktop.NetworkManager.Device.Vxlan.xml"/>
       <xi:include href="dbus-org.freedesktop.NetworkManager.Device.Wireless.xml"/>
-<<<<<<< HEAD
-=======
       <xi:include href="dbus-org.freedesktop.NetworkManager.Device.Wpan.xml"/>
->>>>>>> 8076a6f0
       <xi:include href="dbus-org.freedesktop.NetworkManager.PPP.xml"/>
     </chapter>
 
