--- conflicted
+++ resolved
@@ -5,11 +5,7 @@
 # NOTE: When incrementing version also add corresponding
 #       NM_VERSION_x_y_z macros in
 #       "src/libnm-core-public/nm-version-macros.h.in"
-<<<<<<< HEAD
-  version: '1.52.0',
-=======
-  version: '1.53.0',
->>>>>>> 90c403f4
+  version: '1.53.1',
   license: 'GPL2+',
   default_options: [
     'buildtype=debugoptimized',
