# SPDX-License-Identifier: LGPL-2.1-or-later

project(
  'NetworkManager', 'c',
# NOTE: When incrementing version also:
#  - add corresponding NM_VERSION_x_y_z macros in
#    "src/libnm-core-public/nm-version-macros.h.in"
#  - update number in configure.ac
<<<<<<< HEAD
  version: '1.48.0',
=======
  version: '1.49.0',
>>>>>>> 606283af
  license: 'GPL2+',
  default_options: [
    'buildtype=debugoptimized',
    'c_std=gnu11',
    'warning_level=2' # value "2" will add "-Wall" and "-Wextra" to the compiler flags
  ],
  meson_version: '>= 0.51.0',
)

nm_name = meson.project_name()

nm_version = meson.project_version()
version_array = nm_version.split('.')
nm_major_version = version_array[0].to_int()
nm_minor_version = version_array[1].to_int()
nm_micro_version = version_array[2].to_int()

nm_id_prefix = 'NM'

nm_gir_version = '1.0'

# Distribution version string
dist_version = get_option('dist_version')
if dist_version == ''
  dist_version = nm_version
endif

nm_prefix = get_option('prefix')
nm_bindir = join_paths(nm_prefix, get_option('bindir'))
nm_datadir = join_paths(nm_prefix, get_option('datadir'))
nm_includedir = join_paths(nm_prefix, get_option('includedir'))
nm_libdir = join_paths(nm_prefix, get_option('libdir'))
nm_libexecdir = join_paths(nm_prefix, get_option('libexecdir'))
nm_localedir = join_paths(nm_prefix, get_option('localedir'))
nm_localstatedir = join_paths(nm_prefix, get_option('localstatedir'))
nm_mandir = join_paths(nm_prefix, get_option('mandir'))
nm_sbindir = join_paths(nm_prefix, get_option('sbindir'))
nm_sysconfdir = join_paths(nm_prefix, get_option('sysconfdir'))

nm_runstatedir = get_option('runtime_dir')
if nm_runstatedir == ''
  if get_option('prefix') == '/usr'
    nm_runstatedir = '/run'
  else
    nm_runstatedir = join_paths(nm_localstatedir, 'run')
  endif
endif

nm_pkgsbindir = join_paths(nm_sbindir, nm_name)
nm_pkgconfdir = join_paths(nm_sysconfdir, nm_name)
nm_pkgdatadir = join_paths(nm_datadir, nm_name)
nm_pkgincludedir = join_paths(nm_includedir, nm_name)
nm_pkglibdir = join_paths(nm_prefix, 'lib', nm_name)
nm_pkgrundir = join_paths(nm_runstatedir, nm_name)
nm_pkgstatedir = join_paths(nm_localstatedir, 'lib', nm_name)
nm_vpndir = join_paths(nm_libdir, nm_name)
nm_plugindir = join_paths(nm_libdir, nm_name, dist_version)

introspection_extra_cflags = [
  '-Wno-incompatible-pointer-types-discards-qualifiers',
]

libnm_name = 'libnm'

current = 1
revision = 0
age = 1
libnm_version = '@0@.@1@.@2@'.format(current - age, age, revision)

libnm_pkgincludedir = join_paths(nm_includedir, libnm_name)

gnome = import('gnome')
i18n = import('i18n')
pkg = import('pkgconfig')

source_root = meson.current_source_dir()
build_root = meson.current_build_dir()

po_dir = source_root / 'po'

top_inc = include_directories('.')

perl = find_program('perl')
xsltproc = find_program('xsltproc')

check_exports = find_program(join_paths(source_root, 'tools', 'check-exports.sh'))

cc = meson.get_compiler('c')

config_h = configuration_data()

# defines
set_defines = [
  ['GETTEXT_PACKAGE', nm_name],
  ['PACKAGE_STRING', '@0@ @1@'.format(nm_name, nm_version)],
  ['VERSION', nm_version],
]

default_test_timeout = 180

foreach define: set_defines
  config_h.set_quoted(define[0], define[1])
endforeach

# headers
config_h.set10('HAVE_SYS_AUXV_H', cc.has_header('sys/auxv.h'))
config_h.set10('HAVE_THREADS_H', cc.has_header('threads.h'))

use_sys_random = cc.has_function('getrandom', prefix: '#include <sys/random.h>')
config_h.set10('USE_SYS_RANDOM_H', use_sys_random)
config_h.set10('HAVE_GETRANDOM', use_sys_random or cc.has_function('getrandom', prefix: '#include <linux/random.h>'))

config_h.set10('HAVE_PIDFD_OPEN', cc.has_function('pidfd_open', prefix: '''#include <stdlib.h>
                                                                           #include <unistd.h>
                                                                           #include <signal.h>
                                                                           #include <sys/wait.h>'''))
config_h.set10('HAVE_PIDFD_SEND_SIGNAL', cc.has_function('pidfd_send_signal', prefix: '''#include <stdlib.h>
                                                                                         #include <unistd.h>
                                                                                         #include <signal.h>
                                                                                         #include <sys/wait.h>'''))
config_h.set10('HAVE_RT_SIGQUEUEINFO', cc.has_function('rt_sigqueueinfo', prefix: '''#include <stdlib.h>
                                                                                     #include <unistd.h>
                                                                                     #include <signal.h>
                                                                                     #include <sys/wait.h>'''))
config_h.set('HAVE_SECURE_GETENV', cc.has_function('secure_getenv'))
config_h.set('HAVE___SECURE_GETENV', cc.has_function('__secure_getenv'))
config_h.set10('HAVE_DECL_REALLOCARRAY', cc.has_function('reallocarray', prefix: '''#include <malloc.h>
                                                                                    #include <stdlib.h>'''))
config_h.set10('HAVE_DECL_EXPLICIT_BZERO', cc.has_function('explicit_bzero', prefix: '#include <string.h>'))
config_h.set10('HAVE_DECL_MEMFD_CREATE', cc.has_function('memfd_create', prefix: '#include <sys/mman.h>'))

# types
config_h.set('SIZEOF_PID_T', cc.sizeof('pid_t', prefix : '#include <sys/types.h>'))
config_h.set('SIZEOF_UID_T', cc.sizeof('uid_t', prefix : '#include <sys/types.h>'))
config_h.set('SIZEOF_GID_T', cc.sizeof('gid_t', prefix : '#include <sys/types.h>'))
config_h.set('SIZEOF_DEV_T', cc.sizeof('dev_t', prefix : '#include <sys/types.h>'))
config_h.set('SIZEOF_INO_T', cc.sizeof('ino_t', prefix : '#include <sys/types.h>'))
config_h.set('SIZEOF_TIME_T', cc.sizeof('time_t', prefix : '#include <sys/time.h>'))
config_h.set('SIZEOF_RLIM_T', cc.sizeof('rlim_t', prefix : '#include <sys/resource.h>'))

# compiler flags
common_flags = []
common_ldflags = []

enable_ld_gc = get_option('ld_gc')
if enable_ld_gc
  test_c_flags = [
    '-fdata-sections',
    '-ffunction-sections',
  ]

  test_ldflags = ['-Wl,--gc-sections']

  foreach cflag: test_c_flags
    assert(cc.has_argument(cflag), 'Unused symbol eviction requested but not supported. Use -Dld_gc=false to build without it.')
  endforeach

  foreach ldflag: test_ldflags
    assert(cc.has_link_argument(ldflag), 'Linker garbage collection requested but not supported. Use -Dld_gc=false to build without it.')
  endforeach

  common_flags += test_c_flags
  common_ldflags += test_ldflags
endif

enable_lto = get_option('b_lto')
if enable_lto
  # meson already adds '-flto'
  lto_flag = '-flto-partition=none'
  assert(cc.has_argument(lto_flag), '-flto-partition=none not supported. Disable link-time optimization with -Db_lto=false.')
  common_flags += lto_flag
  common_ldflags += lto_flag
endif

common_flags += cc.get_supported_arguments([
  '-Wcast-align=strict',
  '-Wdeclaration-after-statement',
  '-Wfloat-equal',
  '-Wformat-nonliteral',
  '-Wformat-security',
  '-Wimplicit-function-declaration',
  '-Wimplicit-int',
  '-Winit-self',
  '-Wint-conversion',
  '-Wlogical-op',
  '-Wmissing-declarations',
  '-Wmissing-include-dirs',
  '-Wmissing-prototypes',
  '-Wold-style-definition',
  '-Wparentheses-equality',
  '-Wpointer-arith',
  '-Wshadow',
  '-Wshift-negative-value',
  '-Wstrict-prototypes',
  '-Wtypedef-redefinition',
  '-Wundef',
  '-Wunknown-attributes',
  '-Wvla',
  '-Wno-duplicate-decl-specifier',
  '-Wno-format-truncation',
  '-Wno-format-y2k',
  '-Wno-gnu-variable-sized-type-not-at-end',
  '-Wno-missing-field-initializers',
  '-Wno-pragmas',
  '-Wno-sign-compare',
  '-Wno-tautological-constant-out-of-range-compare',
  '-Wno-unknown-pragmas',
  '-Wno-unused-parameter',
  '-fno-strict-aliasing',
])

if cc.has_argument('-Wimplicit-fallthrough')
  if cc.compiles('''
                 int main(int argc, char **argv) {
                     int r = 0;
                     switch (argc) {
                     case 0:
                         r++;
                         /* fall-through */
                     case 1:
                         r++;
                         break;
                     }
                     return r;
                 }
                 ''',
                 args: '-Werror=implicit-fallthrough',
                 name: '-Werror=implicit-fallthrough')
    common_flags += '-Wimplicit-fallthrough'
  endif
endif

add_project_arguments(common_flags, language: 'c')
add_project_link_arguments(common_ldflags, language: 'c')

linker_script_binary   = join_paths(source_root, 'linker-script-binary.ver')
linker_script_devices  = join_paths(source_root, 'linker-script-devices.ver')
linker_script_settings = join_paths(source_root, 'linker-script-settings.ver')

ldflags_linker_script_binary   = [ '-Wl,--version-script,@0@'.format(linker_script_binary) ]
ldflags_linker_script_devices  = [ '-Wl,--version-script,@0@'.format(linker_script_devices) ]
ldflags_linker_script_settings = [ '-Wl,--version-script,@0@'.format(linker_script_settings) ]

uuid_dep = dependency('uuid')
libelogind_dep = dependency('libelogind', version: '>= 219', required: false)
libudev_dep = dependency('libudev', version: '>= 175')
dbus_dep = dependency('dbus-1', version: '>= 1.1')
libndp_dep = dependency('libndp')

jansson_dep = dependency('jansson', version: '>= 2.7', required: false)
config_h.set10('WITH_JANSSON', jansson_dep.found())

jansson_msg = 'no'
if jansson_dep.found()
  jansson_libdir = jansson_dep.get_variable(pkgconfig: 'libdir')
  res = run_command(find_program('eu-readelf', 'readelf'), '-d', join_paths(jansson_libdir, 'libjansson.so'), check: false)
  jansson_soname = ''
  foreach line: res.stdout().split('\n')
    if line.strip().contains('SONAME')
       jansson_soname = line.split('[')[1].split(']')[0]
    endif
  endforeach
  assert(jansson_soname != '', 'Unable to determine Jansson SONAME')
  config_h.set_quoted('JANSSON_SONAME', jansson_soname)
  jansson_msg = 'yes (soname: ' + jansson_soname + ')'
endif

libsystemd_dep = dependency('libsystemd', version: '>= 209', required: false)
libsystemd_login_dep = dependency('libsystemd-login', version: '>= 183', required: false)

config_h.set10('HAVE_LIBSYSTEMD', libsystemd_dep.found())

systemd_dep = dependency('systemd', required: false)

gio_unix_dep = dependency('gio-unix-2.0', version: '>= 2.42')

glib_dep = declare_dependency(
  dependencies: [
    gio_unix_dep,
    dependency('gmodule-2.0'),
  ],
  compile_args: [
    '-DGLIB_VERSION_MIN_REQUIRED=GLIB_VERSION_2_42',
    '-DGLIB_VERSION_MAX_ALLOWED=GLIB_VERSION_2_42',
  ]
)

enable_ifcfg_rh = get_option('ifcfg_rh')

config_migrate_ifcfg_rh_default = get_option('config_migrate_ifcfg_rh_default').to_string()
if config_migrate_ifcfg_rh_default == 'true'
  assert(enable_ifcfg_rh, 'ifcfg-rh migration can be enabled by default only when the ifcfg-rh plugin is enabled')
endif
config_h.set_quoted('NM_CONFIG_DEFAULT_MAIN_MIGRATE_IFCFG_RH', config_migrate_ifcfg_rh_default)

enable_ifupdown = get_option('ifupdown')
if enable_ifupdown == 'auto'
  enable_ifupdown = (run_command('test', '-e', '/etc/debian_version', check: false).returncode() == 0)
else
  enable_ifupdown = (enable_ifupdown != 'false')
endif

config_plugins_default = get_option('config_plugins_default')
config_h.set_quoted('NM_CONFIG_DEFAULT_MAIN_PLUGINS', config_plugins_default)

config_h.set10('WITH_CONFIG_PLUGIN_IFCFG_RH', enable_ifcfg_rh)
config_h.set10('WITH_CONFIG_PLUGIN_IFUPDOWN', enable_ifupdown)

config_h.set_quoted('NM_DIST_VERSION', dist_version)

enable_wifi = get_option('wifi')

enable_iwd = get_option('iwd')
assert((not enable_iwd) or enable_wifi, 'Enabling iwd support requires Wi-Fi support as well')
config_h.set10('WITH_IWD', enable_iwd)

enable_wext = get_option('wext')
config_h.set10('HAVE_WEXT', enable_wext)

# Checks for libdl - on certain platforms its part of libc
dl_dep = cc.find_library('dl')
'''
dl_deps = []

dl_dep = cc.find_library('dl')
if dl_dep.found() and cc.has_function('dlopen')
  dl_deps += dl_dep
else
  dl_dep = dependency('dl', required: false)
  if dl_dep.found() and cc.has_function('dlopen', dependencies: dl_dep)
    dl_deps += dl_dep
  else
    dld_dep = dependency('dld', required: false)
    if dld_dep.found() and cc.has_function('dlopen', dependencies: dld_dep)
      dl_deps += dld_dep
    endif
  endif
endif
'''

# introspection support
enable_introspection = get_option('introspection')
if enable_introspection
  gir_dep = dependency('gobject-introspection-1.0', version: '>= 0.9.6', required: false)
  assert(gir_dep.found(), 'introspection support was requested, but the gobject-introspection library is not available. Use -Dintrospection=false to build without it.')
endif

udev_udevdir = get_option('udev_dir')
if udev_udevdir == 'no'
  install_udevdir = false
else
  install_udevdir = true
  if (udev_udevdir == '' or udev_udevdir == 'yes')
    udev_udevdir = join_paths(nm_prefix, 'lib/udev')
  endif
  assert(udev_udevdir.startswith('/'), 'udev_dir must be an absolute path, but is ' + udev_udevdir)
endif

systemd_systemdsystemunitdir = get_option('systemdsystemunitdir')
install_systemdunitdir = (systemd_systemdsystemunitdir != 'no')

if install_systemdunitdir and systemd_systemdsystemunitdir == ''
  assert(systemd_dep.found(), 'systemd required but not found, please provide a valid systemd user unit dir or disable it')
  systemd_systemdsystemunitdir = systemd_dep.get_variable(pkgconfig: 'systemdsystemunitdir', pkgconfig_define: ['rootprefix', nm_prefix])
endif

enable_systemd_journal = get_option('systemd_journal')
if enable_systemd_journal
  assert(libsystemd_dep.found(), 'Missing systemd-journald support')
endif
config_h.set10('SYSTEMD_JOURNAL', enable_systemd_journal)

config_logging_backend_default = get_option('config_logging_backend_default')
if config_logging_backend_default == 'default'
  config_logging_backend_default = (enable_systemd_journal ? 'journal' : 'syslog')
endif
config_h.set_quoted('NM_CONFIG_DEFAULT_LOGGING_BACKEND', config_logging_backend_default)

config_wifi_backend_default = get_option('config_wifi_backend_default')
if config_wifi_backend_default == 'default'
  config_wifi_backend_default = 'wpa_supplicant'
elif config_wifi_backend_default == 'iwd'
  assert(enable_iwd, 'Setting the default Wi-Fi backend to iwd requires iwd support.')
endif
config_h.set_quoted('NM_CONFIG_DEFAULT_WIFI_BACKEND', config_wifi_backend_default)

session_tracking = get_option('session_tracking')
session_trackers = []

if session_tracking == 'systemd'
  logind_dep = libsystemd_dep
  if not logind_dep.found()
    logind_dep = dependency('libsystemd-login', required: false)
    assert(logind_dep.found(), 'You must have libsystemd or libsystemd-login installed to build with systemd-logind support')
  endif
  session_trackers += 'systemd-logind'
  config_h.set10('SESSION_TRACKING_SYSTEMD', true)
  config_h.set10('SESSION_TRACKING_ELOGIND', false)
elif session_tracking == 'elogind'
  logind_dep = libelogind_dep
  assert(logind_dep.found() and libelogind_dep.version().version_compare('>= 229'), 'You must have libelogind installed to build with elogind support.')
  session_trackers += 'elogind'
  config_h.set10('SESSION_TRACKING_SYSTEMD', false)
  config_h.set10('SESSION_TRACKING_ELOGIND', true)
else
  config_h.set10('SESSION_TRACKING_SYSTEMD', false)
  config_h.set10('SESSION_TRACKING_ELOGIND', false)
  logind_dep = dependency('', required:false)
endif

session_tracking_consolekit = get_option('session_tracking_consolekit')
if session_tracking_consolekit
  session_trackers += 'consolekit'
endif
config_h.set10('SESSION_TRACKING_CONSOLEKIT', session_tracking_consolekit)

hostname_persist = get_option('hostname_persist')
config_h.set('HOSTNAME_PERSIST_SUSE', (hostname_persist == 'suse'))
config_h.set('HOSTNAME_PERSIST_GENTOO', (hostname_persist == 'gentoo'))
config_h.set('HOSTNAME_PERSIST_SLACKWARE', (hostname_persist == 'slackware'))

suspend_resume = get_option('suspend_resume')

if suspend_resume == 'auto'
  if libsystemd_dep.found() or libsystemd_login_dep.found()
    suspend_resume = 'systemd'
  elif libelogind_dep.found()
    suspend_resume = 'elogind'
  else
    suspend_resume = 'consolekit'
  endif
endif

if suspend_resume == 'systemd'
  if libsystemd_dep.found()
    system_inhibit_dep = libsystemd_dep
  elif libsystemd_login_dep.found()
    system_inhibit_dep = libsystemd_login_dep
  else
    error('Need libsystemd for suspend_resume=systemd')
  endif
  config_h.set('SUSPEND_RESUME_SYSTEMD', true)
elif suspend_resume == 'elogind'
  assert(libelogind_dep.found(), 'Need libelogind for suspend_resume=elogind')
  system_inhibit_dep = libelogind_dep
  config_h.set('SUSPEND_RESUME_ELOGIND', true)
elif suspend_resume == 'consolekit'
  config_h.set('SUSPEND_RESUME_CONSOLEKIT', true)
else
  error('bug')
endif

# SELinux support
enable_selinux = get_option('selinux')
if enable_selinux
  selinux_dep = dependency('libselinux', required: false)
  assert(selinux_dep.found(), 'You must have libselinux installed to build. Use -Dselinux=false to disable it')
endif
config_h.set10('HAVE_SELINUX', enable_selinux)

# eBPF support
ebpf_opt = get_option('ebpf')
# 'auto' means 'false', because there are still issues.
if ebpf_opt != 'true'
  enable_ebpf = false
else
  enable_ebpf = true
  if not cc.has_header('linux/bpf.h')
    assert(ebpf_opt != 'true', 'eBPF requires kernel support')
    enable_ebpf = false
  endif
endif

# libaudit support
libaudit = get_option('libaudit')
enable_libaudit = libaudit.contains('yes')
if enable_libaudit
  libaudit_dep = dependency('audit', required: false)
  assert(libaudit_dep.found(), 'You must have libaudit installed to build. Use -Dlibaudit=no to disable it')
endif
config_default_logging_audit = (libaudit == 'yes').to_string()
config_h.set_quoted('NM_CONFIG_DEFAULT_LOGGING_AUDIT', config_default_logging_audit)
config_h.set10('HAVE_LIBAUDIT', enable_libaudit)

# Teamd control checks
enable_teamdctl = get_option('teamdctl')
if enable_teamdctl
  assert(jansson_dep.found(), 'You must have jansson installed to build. Use -Dteamdctl=false to disable it')
  libteamdctl_dep = dependency('libteamdctl', version: '>= 1.9')
  assert(libteamdctl_dep.found(), 'You must have libteamdctl installed to build. Use -Dteamdctl=false to disable it')
endif

# polkit
enable_polkit = get_option('polkit')
if enable_polkit
  # FIXME: policydir should be relative to `datadir`, not `prefix`. Fixed in https://gitlab.freedesktop.org/polkit/polkit/merge_requests/2
  polkit_gobject_policydir = dependency('polkit-gobject-1').get_variable(pkgconfig: 'policydir', pkgconfig_define: ['prefix', nm_prefix])
endif

config_auth_polkit_default = get_option('config_auth_polkit_default')
if config_auth_polkit_default == 'default'
  config_auth_polkit_default = (enable_polkit ? 'true' : 'false')
endif
config_h.set_quoted('NM_CONFIG_DEFAULT_MAIN_AUTH_POLKIT', config_auth_polkit_default)

enable_modify_system = get_option('modify_system')

polkit_agent_helper_1_path = get_option('polkit_agent_helper_1')
foreach p : [ '/usr/libexec/polkit-agent-helper-1',
              '/usr/lib/polkit-1/polkit-agent-helper-1',
              '/usr/lib/policykit-1/polkit-agent-helper-1' ]
  if polkit_agent_helper_1_path == '' and run_command('test', '-f', p, check: false).returncode() == 0
    polkit_agent_helper_1_path = p
  endif
endforeach
if polkit_agent_helper_1_path == ''
  polkit_agent_helper_1_path = '/usr/lib/polkit-1/polkit-agent-helper-1'
endif
if polkit_agent_helper_1_path[0] != '/'
  error('polkit_agent_helper_1 must be an absolute path, but is ' + polkit_agent_helper_1_path)
endif
config_h.set_quoted('POLKIT_AGENT_HELPER_1_PATH', polkit_agent_helper_1_path)

crypto_nss_dep = dependency(
  'nss',
  required: false,
)
crypto_gnutls_dep = dependency(
  'gnutls',
  version: '>= 2.12',
  required: false,
)
crypto = get_option('crypto')
if crypto == 'nss'
    assert(crypto_nss_dep.found(), 'Requires nss crypto support')
    crypto_dep = crypto_nss_dep
elif crypto == 'gnutls'
    assert(crypto_gnutls_dep.found(), 'Requires gnutls crypto support')
    crypto_dep = crypto_gnutls_dep
else
    assert(crypto == 'null', 'Unexpected setting "crypto=' + crypto + '"')
endif

dbus_conf_dir = get_option('dbus_conf_dir')
if dbus_conf_dir == ''
  assert(dbus_dep.found(), 'D-Bus required but not found, please provide a valid system bus config dir')
  dbus_conf_dir = join_paths(dbus_dep.get_variable(pkgconfig: 'datarootdir', pkgconfig_define: ['prefix', nm_prefix]), 'dbus-1', 'system.d')
endif

dbus_interfaces_dir = dbus_dep.get_variable(pkgconfig: 'interfaces_dir',  pkgconfig_define: ['datadir', nm_datadir])
dbus_system_bus_services_dir = dbus_dep.get_variable(pkgconfig: 'system_bus_services_dir', pkgconfig_define: ['datadir', nm_datadir])

enable_firewalld_zone = get_option('firewalld_zone')
config_h.set10('WITH_FIREWALLD_ZONE', enable_firewalld_zone)

# pppd
enable_ppp = get_option('ppp')
NM_PPP_VERSION_2_5_OR_NEWER = false
if enable_ppp
  pppd_dep = dependency('pppd', required: false)
  if (pppd_dep.found())
    pppd_version = pppd_dep.version()
    NM_PPP_VERSION_2_5_OR_NEWER = true
  else
    assert(cc.has_header('pppd/pppd.h'), 'couldn\'t find pppd.h. pppd development headers are required')
    pppd_version = '2.4.9'
  endif

  pppd_path = get_option('pppd')
  if pppd_path == ''
    pppd = find_program('pppd', '/sbin/pppd', '/usr/sbin/pppd', required: false)
    assert(pppd.found(), 'pppd required but not found, please provide a valid pppd path or use -Dppp=false to disable it')
    if meson.version().version_compare('>= 0.55')
      pppd_path = pppd.full_path()
    else
      pppd_path = pppd.path()
    endif
  endif

  config_h.set_quoted('PPPD_PATH', pppd_path)

  pppd_plugin_dir = get_option('pppd_plugin_dir')
  if pppd_plugin_dir == ''
    pppd_plugin_dir = join_paths(nm_libdir, 'pppd', pppd_version)
  endif
endif
config_h.set10('WITH_PPP', enable_ppp)
config_h.set10('NM_PPP_VERSION_2_5_OR_NEWER', NM_PPP_VERSION_2_5_OR_NEWER)

# ModemManager1 with libmm-glib
enable_modem_manager = get_option('modem_manager')
if enable_modem_manager
  mm_glib_dep = dependency('mm-glib', version: '>= 0.7.991')

  mobile_broadband_provider_info_database = get_option('mobile_broadband_provider_info_database')
  if mobile_broadband_provider_info_database == ''
    mobile_broadband_provider_info_database = dependency('mobile-broadband-provider-info').get_variable(pkgconfig: 'database')
  endif
  config_h.set_quoted('MOBILE_BROADBAND_PROVIDER_INFO_DATABASE', mobile_broadband_provider_info_database)
endif

# Bluez5 DUN support
enable_bluez5_dun = get_option('bluez5_dun')
if enable_bluez5_dun
  bluez5_dep = dependency('bluez', version: '>= 5', required: false)
  assert(bluez5_dep.found(), 'Bluez 5.x development headers are required')
else
  bluez5_dep = declare_dependency()
endif
config_h.set10('WITH_BLUEZ5_DUN', enable_bluez5_dun)

# OFONO
enable_ofono = get_option('ofono')
config_h.set10('WITH_OFONO', enable_ofono)

# DHCP client support
config_dhcp_default = get_option('config_dhcp_default')
config_h.set_quoted('NM_CONFIG_DEFAULT_MAIN_DHCP', config_dhcp_default)
dhcp_summary = ''
foreach client : [ 'dhclient', 'dhcpcd', 'dhcpcanon' ]
  client_path = get_option(client)
  client_enable = (client_path != 'no')
  if client_enable
    if client_path == ''
      client_prog = find_program(client,
                                 '/sbin/' + client,
                                 '/usr/sbin/pppd/' + client,
                                 '/usr/local/sbin/' + client,
                                 required : false)
      if client_prog.found()
        if meson.version().version_compare('>= 0.55')
          client_path = client_prog.full_path()
        else
          client_path = client_prog.path()
        endif
      else
        client_path = '/usr/sbin/' + client
        message('@0@ not found, assume path @1@'.format(client, client_path))
      endif
    endif
    config_h.set_quoted(client.to_upper() + '_PATH', client_path)
  endif
  if config_dhcp_default == client and not client_enable
    error(client + ' has not been enabled. Please don\'t disable it or use another configuration option for main.dhcp setting')
  endif
  config_h.set10('WITH_' + client.to_upper(), client_enable)
  dhcp_summary += ('  ' + client + ': ' + client_enable.to_string())
  if (client_enable)
    dhcp_summary += (' ' + client_path)
  endif
  dhcp_summary += '\n'
endforeach

# Open vSwitch integration
enable_ovs = get_option('ovs')
if enable_ovs
  assert(jansson_dep.found(), 'jansson is needed for Open vSwitch integration. Use -Dovs=false to disable it')
endif
config_h.set10('WITH_OPENVSWITCH', enable_ovs)

# DNS resolv.conf managers
config_dns_rc_manager_default = get_option('config_dns_rc_manager_default')
config_h.set_quoted('NM_CONFIG_DEFAULT_MAIN_RC_MANAGER', config_dns_rc_manager_default)
resolv_conf_summary = ''
foreach prog_name : ['resolvconf', 'netconfig']
  prog_path = get_option(prog_name)
  prog_enable = (prog_path != 'no')

  if prog_enable
    if prog_path == ''
      prog = find_program(prog_name,
                          '/usr/' + prog_name,
                          '/usr/sbin/' + prog_name,
                          '/usr/local/sbin/' + prog_name,
                          required : false)
      if prog.found()
        if meson.version().version_compare('>= 0.55')
          prog_path = prog.full_path()
        else
          prog_path = prog.path()
        endif
      else
        prog_enable = false
      endif
    endif
  endif

  if prog_enable
    config_h.set_quoted(prog_name.to_upper() + '_PATH', prog_path)
  elif config_dns_rc_manager_default == prog_name
    error(prog_name + ' has not been enabled. Please don\'t disable it or use another configuration option for main.rc-manager setting')
  endif

  resolv_conf_summary += '  ' + prog_name + ': ' + prog_enable.to_string()
  if prog_enable
    resolv_conf_summary += ' ' + prog_path
  endif
  resolv_conf_summary += '\n'
endforeach

# external misc tools paths
default_paths = ['/sbin', '/usr/sbin']

# 0: cmdline option, 1: paths, 2: fallback
progs = [['iptables', default_paths, '/usr/sbin/iptables'],
         ['nft',      default_paths, '/usr/sbin/nft'],
         ['dnsmasq',  default_paths, ''],
         ['modprobe', default_paths, '/sbin/modprobe']
        ]

foreach prog : progs
  path = get_option(prog[0])
  if path == ''
    search_paths = [ prog[0] ]
    foreach path : prog[1]
      search_paths += (path + '/' + prog[0])
    endforeach
    exe = find_program(search_paths, required : false)
    if meson.version().version_compare('>= 0.55')
      path = exe.found() ? exe.full_path() : prog[2]
    else
      path = exe.found() ? exe.path() : prog[2]
    endif
  endif
  name = prog[0].to_upper() + '_PATH'
  config_h.set_quoted(name, path)
endforeach

# system CA certificates path
system_ca_path = get_option('system_ca_path')
config_h.set_quoted('SYSTEM_CA_PATH', system_ca_path)

# kernel firmware dir
kernel_firmware_dir = get_option('kernel_firmware_dir')
config_h.set_quoted('KERNEL_FIRMWARE_DIR', kernel_firmware_dir)

enable_libpsl = get_option('libpsl')
if enable_libpsl
  libpsl_dep = dependency('libpsl', version: '>= 0.1')
endif
config_h.set10('WITH_LIBPSL', enable_libpsl)

libcurl_dep = dependency('libcurl', version: '>= 7.24.0', required: false)

enable_concheck = get_option('concheck')
if enable_concheck
  assert(libcurl_dep.found(), 'concheck requires libcurl library. Use -Dconcheck=false to disable it')
endif
config_h.set10('WITH_CONCHECK', enable_concheck)

config_h.set10('HAVE_READLINE_HISTORY', false)
config_h.set10('HAVE_EDITLINE_READLINE', false)
with_readline = get_option('readline')
if with_readline != 'none'
  if with_readline == 'libreadline' or with_readline == 'auto'
    readline = cc.find_library('readline', required: false)
    if readline.found()
      readline_dep = declare_dependency(link_args: '-lreadline')
      config_h.set10('HAVE_READLINE_HISTORY', true)
      with_readline = 'libreadline'
    else
      assert(with_readline == 'auto', 'libreadline was not found')
    endif
  endif
  if with_readline == 'libedit' or with_readline == 'auto'
    edit = dependency('libedit', required: false)
    if edit.found()
      readline_dep = declare_dependency(link_args: '-ledit')
      config_h.set10('HAVE_EDITLINE_READLINE', true)
      with_readline = 'libedit'
    else
      assert(with_readline == 'auto', 'libedit was not found')
      with_readline = 'none'
    endif
  endif
endif

enable_nmcli = get_option('nmcli')
if enable_nmcli
  assert(with_readline != 'none', 'nmcli requires readline library (-Dnmcli=false or -Dreadline=auto|libreadline|libedit|none)')
endif

enable_nmtui = get_option('nmtui')
if enable_nmtui
  newt_dep = dependency('libnewt', version: '>= 0.52.15', required: false)
  assert(newt_dep.found(), 'You must have libnewt installed to build nmtui. Use -Dnmtui=false to disable it')
endif

enable_nm_cloud_setup = get_option('nm_cloud_setup')
if enable_nm_cloud_setup
  assert(libcurl_dep.found(), 'nm-cloud-setup requires libcurl library. Use -Dnm_cloud_setup=false to disable it')
endif

enable_docs = get_option('docs')

more_asserts = get_option('more_asserts')
if more_asserts == 'auto'
  if nm_minor_version % 2 == 0
    more_asserts = 'no'
  else
    more_asserts = 'all'
  endif
endif
if more_asserts == 'no'
  more_asserts = 0
elif more_asserts == 'all'
  more_asserts = 100
else
  more_asserts = more_asserts.to_int()
endif
config_h.set('NM_MORE_ASSERTS', more_asserts)

more_logging = get_option('more_logging')
config_h.set10('NM_MORE_LOGGING', more_logging)

config_h.set10('_NM_CC_SUPPORT_GENERIC',
  cc.compiles(
    'int foo(void); static const char *const buf[1] = { "a" }; int foo() { int a = 0; int b = _Generic (a, int: 4) + _Generic(buf, const char *const*: 5); return b + a; }'
  )
)

config_h.set10('_NM_CC_SUPPORT_AUTO_TYPE',
  cc.compiles(
    'int main() { int a = 0; __auto_type b = a; return b + a; };'
  )
)

# Vala bindings
vapi_opt = get_option('vapi')
if vapi_opt == 'false'
  enable_vapi = false
else
  vala_req_version = '>= 0.17.1.24'
  enable_vapi = true

  if not enable_introspection
    assert(vapi_opt != 'true', 'vala api require GObject introspection. Use -Dvapi=false to disable it')
    enable_vapi = false
  endif

  if enable_vapi and not add_languages('vala', required: false)
    assert(vapi_opt != 'true', 'vala is required to build. Use -Dvapi=false to disable it')
    enable_vapi = false
  endif

  if enable_vapi and not meson.get_compiler('vala').version().version_compare(vala_req_version)
    assert(vapi_opt != 'true', 'vala ' + vala_req_version + ' is required to build. Use -Dvapi=false to disable it')
    enable_vapi = false
  endif
endif

test(
  'check-local-gitlab-ci',
  find_program(join_paths(source_root, 'tools', 'check-gitlab-ci.sh')),
  args: [source_root],
)

test(
  'check-tree',
  find_program(join_paths(source_root, 'tools', 'check-tree.sh')),
)

# Tests, utilities and documentation
tests = get_option('tests')
enable_tests = (tests != 'no')
require_root_tests = (tests == 'root')
test_script = find_program(join_paths(source_root, 'tools', 'run-nm-test.sh'))

# valgrind
locations = get_option('valgrind')
enable_valgrind = (locations != ['no'])
if enable_valgrind
  valgrind = find_program(locations, required: false)
  enable_valgrind = valgrind.found()
endif

if enable_valgrind
  valgrind_suppressions_path = get_option('valgrind_suppressions')
  if valgrind_suppressions_path == ''
    valgrind_suppressions_path = join_paths(source_root, 'valgrind.suppressions')
  endif
  if meson.version().version_compare('>= 0.55')
    valgrind_path = valgrind.full_path()
  else
    valgrind_path = valgrind.path()
  endif
endif

test_args = [
  '--called-from-make',
  build_root,
  '',
  enable_valgrind ? valgrind_path : '',
  enable_valgrind ? valgrind_suppressions_path : '',
  '--launch-dbus=auto',
]

python_mod = import('python')
python = python_mod.find_installation('python3', required: false)

if python.found()
  if meson.version().version_compare('>= 0.55')
    python_path = python.full_path()
  else
    python_path = python.path()
  endif
  config_h.set_quoted('TEST_NM_PYTHON', python_path)
endif

data_conf = configuration_data()
data_conf.set('DISTRO_NETWORK_SERVICE',                  (enable_ifcfg_rh ? 'network.service' : ''))
data_conf.set('NM_CONFIG_DEFAULT_LOGGING_AUDIT_TEXT',    config_default_logging_audit)
data_conf.set('NM_CONFIG_DEFAULT_LOGGING_BACKEND_TEXT',  config_logging_backend_default)
data_conf.set('NM_CONFIG_DEFAULT_MAIN_AUTH_POLKIT_TEXT', config_auth_polkit_default)
data_conf.set('NM_CONFIG_DEFAULT_MAIN_DHCP',             config_dhcp_default)
data_conf.set('NM_CONFIG_DEFAULT_MAIN_RC_MANAGER',       config_dns_rc_manager_default)
data_conf.set('NM_CONFIG_DEFAULT_MAIN_MIGRATE_IFCFG_RH_TEXT', config_migrate_ifcfg_rh_default)
data_conf.set('NM_CONFIG_DEFAULT_WIFI_BACKEND_TEXT',     config_wifi_backend_default)
data_conf.set('NM_MAJOR_VERSION',                        nm_major_version)
data_conf.set('NM_MICRO_VERSION',                        nm_micro_version)
data_conf.set('NM_MINOR_VERSION',                        nm_minor_version)
data_conf.set('NM_MODIFY_SYSTEM_POLICY',                 (enable_modify_system ? 'yes' : 'auth_admin_keep'))
data_conf.set('NM_VERSION',                              nm_version)
data_conf.set('VERSION',                                 nm_version)
data_conf.set('bindir',                                  nm_bindir)
data_conf.set('libexecdir',                              nm_libexecdir)
data_conf.set('localstatedir',                           nm_localstatedir)
data_conf.set('nmrundir',                                nm_pkgrundir)
data_conf.set('nmstatedir',                              nm_pkgstatedir)
data_conf.set('sbindir',                                 nm_sbindir)
data_conf.set('sysconfdir',                              nm_sysconfdir)

# check if we can build setting property documentation
'''
build_docs=no
if test -n "$INTROSPECTION_MAKEFILE"; then
  # If g-i is installed we know we have python, but we might not have pygobject
  if ! "$PYTHON" -c 'from gi.repository import GObject' >& /dev/null; then
    AC_MSG_ERROR(["--enable-introspection aims to build the settings documentation. This requires GObject introspection for python (pygobject)])
  fi

  AC_PATH_PROG(PERL, perl)
  if test -z "$PERL"; then
    AC_MSG_ERROR([--enable-introspection requires perl])
  fi
  AC_PATH_PROG(XSLTPROC, xsltproc)
  if test -z "$XSLTPROC"; then
    AC_MSG_ERROR([--enable-introspection requires xsltproc])
  fi

  have_introspection=yes
  if test "$enable_gtk_doc" = "yes"; then
    build_docs=yes
  fi
else
  if test "$enable_gtk_doc" = "yes"; then
    # large parts of the documentation require introspection/pygobject to extract
    # the documentation out of the source files. You cannot enable gtk-doc without alone.
    AC_MSG_ERROR(["--with-gtk-doc requires --enable-introspection"])
  fi
  have_introspection=no
fi
'''

content_files = []

subdir('introspection')
subdir('src')
subdir('data')
subdir('po')

if enable_vapi
  subdir('vapi')
endif

test(
  'check-vapi',
  find_program(join_paths(source_root, 'tools', 'check-vapi.sh')),
)

test(
  'check-nm-autoptr',
  find_program(join_paths(source_root, 'tools', 'check-nm-autoptr.sh')),
)

subdir('examples/C/glib')

enable_qt = get_option('qt')
if enable_qt != 'false'
  qt_core_dep = dependency('QtCore', version: '>= 4', required: enable_qt == 'yes')
  qt_dbus_dep = dependency('QtDBus', required: enable_qt == 'yes')
  qt_network_dep = dependency('QtNetwork', required: enable_qt == 'yes')

  # If enable_qt=='yes' we have all the dependencies. If it's 'auto', skip
  # building the Qt examples if any dependency is missing.
  if qt_core_dep.found() and qt_dbus_dep.found() and qt_network_dep.found()
    add_languages('cpp')
    subdir('examples/C/qt')
  endif
endif

if enable_docs
  assert(enable_introspection, '-Ddocs=true requires -Dintrospection=true')
  subdir('man')
  subdir('docs')
  meson.add_dist_script(
    'tools/meson-dist-data.sh',
    '--build-root', build_root
  )
endif

configure_file(
  input: 'config.h.meson',
  output: '@BASENAME@',
  configuration: config_h,
)

config_extra_h = configuration_data()

config_extra_h.set_quoted('BINDIR',            nm_bindir)
config_extra_h.set_quoted('DATADIR',           nm_datadir)
config_extra_h.set_quoted('LIBEXECDIR',        nm_libexecdir)
config_extra_h.set_quoted('LOCALSTATEDIR',     nm_localstatedir)
config_extra_h.set_quoted('NMCONFDIR',         nm_pkgconfdir)
config_extra_h.set_quoted('NMLIBDIR',          nm_pkglibdir)
config_extra_h.set_quoted('NMLOCALEDIR',       nm_localedir)
config_extra_h.set_quoted('NMPLUGINDIR',       nm_plugindir)
config_extra_h.set_quoted('NMRUNDIR',          nm_pkgrundir)
config_extra_h.set_quoted('NMSTATEDIR',        nm_pkgstatedir)
config_extra_h.set_quoted('NMVPNDIR',          nm_vpndir)
config_extra_h.set_quoted('NM_BUILD_BUILDDIR', build_root)
config_extra_h.set_quoted('NM_BUILD_SRCDIR',   source_root)
if enable_ppp
    config_extra_h.set_quoted('PPPD_PLUGIN_DIR', pppd_plugin_dir)
endif
config_extra_h.set_quoted('PREFIX',            nm_prefix)
config_extra_h.set_quoted('RUNSTATEDIR',       nm_runstatedir)
config_extra_h.set_quoted('SYSCONFDIR',        nm_sysconfdir)

configure_file(
  input: 'config-extra.h.meson',
  output: '@BASENAME@',
  configuration: config_extra_h,
)

meson.add_install_script(
  join_paths('tools', 'meson-post-install.sh'),
  nm_datadir,
  nm_bindir,
  nm_pkgconfdir,
  nm_pkglibdir,
  nm_pkgstatedir,
  nm_mandir,
  nm_sysconfdir,
  enable_docs ? '1' : '0',
  enable_ifcfg_rh ? '1' : '0',
  enable_nm_cloud_setup ? '1' : '0',
  install_systemdunitdir ? '1' : '0',
)

output = '\nSystem paths:\n'
output += '  prefix: ' + nm_prefix + '\n'
output += '  exec_prefix: ' + nm_prefix + '\n'
output += '  systemdunitdir: ' + systemd_systemdsystemunitdir + '\n'
output += '  udev_dir: ' + udev_udevdir + '\n'
output += '  nmbinary: ' + nm_pkgsbindir + '\n'
output += '  nmconfdir: ' + nm_pkgconfdir + '\n'
output += '  nmlibdir: ' + nm_pkglibdir + '\n'
output += '  nmdatadir: ' + nm_pkgdatadir + '\n'
output += '  nmstatedir: ' + nm_pkgstatedir + '\n'
output += '  nmrundir: ' + nm_pkgrundir + '\n'
output += '  nmvpndir: ' + nm_vpndir + '\n'
output += '  nmplugindir: ' + nm_plugindir + '\n'
output += '  system_ca_path: ' + system_ca_path + '\n'
output += '  dbus_conf_dir: ' + dbus_conf_dir + '\n'
output += '\nPlatform:\n'
output += '  session tracking: ' + ','.join(session_trackers) + '\n'
output += '  suspend/resume: ' + suspend_resume + '\n'
output += '  policykit: ' + enable_polkit.to_string() + ' (default: ' + config_auth_polkit_default + ')'
if enable_polkit
  output += ' ('
  if enable_modify_system
    output += 'permissive'
  else
    output += 'restrictive'
  endif
  output += ' modify.system)'
endif
output += '\n'
output += '  polkit-agent-helper-1: ' + polkit_agent_helper_1_path + '\n'
output += '  selinux: ' + enable_selinux.to_string() + '\n'
output += '  systemd-journald: ' + enable_systemd_journal.to_string() + ' (default: logging.backend=' + config_logging_backend_default + ')\n'
output += '  hostname persist: ' + hostname_persist + '\n'
output += '  libaudit: ' + enable_libaudit.to_string() + ' (default: logging.audit=' + config_default_logging_audit + ')\n'
output += '\nFeatures:\n'
output += '  wext: ' + enable_wext.to_string() + '\n'
output += '  wifi: ' + enable_wifi.to_string() + '\n'
output += '  iwd:  ' + enable_iwd.to_string() + '\n'
output += '  pppd: ' + enable_ppp.to_string()
if enable_ppp
  output += ' ' + pppd_path + ' plugins:' + pppd_plugin_dir
endif
output += '\n'
output += '  jansson: ' + jansson_msg + '\n'
output += '  iptables: ' + config_h.get('IPTABLES_PATH') + '\n'
output += '  nft: ' + config_h.get('NFT_PATH') + '\n'
output += '  modprobe: ' + config_h.get('MODPROBE_PATH') + '\n'
output += '  modemmanager-1: ' + enable_modem_manager.to_string() + '\n'
if enable_modem_manager
  output += '  mobile-broadband-provider-info-database: ' + mobile_broadband_provider_info_database + '\n'
endif
output += '  ofono: ' + enable_ofono.to_string() + '\n'
output += '  concheck: ' + enable_concheck.to_string() + '\n'
output += '  libteamdctl: ' + enable_teamdctl.to_string() + '\n'
output += '  ovs: ' + enable_ovs.to_string() + '\n'
output += '  nmcli: ' + enable_nmcli.to_string() + '\n'
output += '  nmtui: ' + enable_nmtui.to_string() + '\n'
output += '  nm-cloud-setup: ' + enable_nm_cloud_setup.to_string() + '\n'
output += '\nConfiguration_plugins (main.plugins=' + config_plugins_default + ')\n'
output += '  ifcfg-rh: ' + enable_ifcfg_rh.to_string() + '\n'
output += '    default value of main.migrate-ifcfg-rh: ' +  config_migrate_ifcfg_rh_default + '\n'
output += '  ifupdown: ' + enable_ifupdown.to_string() + '\n'
output += '\nHandlers for /etc/resolv.conf:\n' + resolv_conf_summary
output += '\n'
output += '  config-dns-rc-manager-default: ' + config_dns_rc_manager_default + '\n'
output += '\nDHCP clients (default ' + config_dhcp_default + '):\n' + dhcp_summary
output += '\n'
output += '\nMiscellaneous:\n'
output += '  have introspection: ' + enable_introspection.to_string() + '\n'
output += '  build documentation and manpages: ' + enable_docs.to_string() + '\n'
output += '  firewalld zone for shared mode: ' + enable_firewalld_zone.to_string() + '\n'
# FIXME
#output += '  install pregenerated documentation and manpages: no
output += '  tests: ' + tests + '\n'
output += '  more-asserts: @0@\n'.format(more_asserts)
output += '  more-logging: ' + more_logging.to_string() + '\n'
output += '  warning-level: ' + get_option('warning_level') + '\n'
output += '  valgrind: ' + enable_valgrind.to_string()
if enable_valgrind
  output += ' ' + valgrind_path
endif
output += '\n'
output += '  code coverage: ' + get_option('b_coverage').to_string() + '\n'
output += '  LTO: ' + enable_lto.to_string() + '\n'
output += '  Linker garbage collection: ' + enable_ld_gc.to_string() + '\n'
output += '  crypto: ' + crypto + ' ('
output +=      'have-gnutls: ' + crypto_gnutls_dep.found().to_string() + ', '
output +=      'have-nss: ' + crypto_nss_dep.found().to_string() + ')\n'
output += '  sanitizers: ' + get_option('b_sanitize') + '\n'
output += '  Mozilla Public Suffix List: ' + enable_libpsl.to_string() + '\n'
output += '  vapi: ' + enable_vapi.to_string() + '\n'
output += '  ebpf: ' + enable_ebpf.to_string() + '\n'
output += '  readline: ' + with_readline + '\n'
message(output)<|MERGE_RESOLUTION|>--- conflicted
+++ resolved
@@ -6,11 +6,7 @@
 #  - add corresponding NM_VERSION_x_y_z macros in
 #    "src/libnm-core-public/nm-version-macros.h.in"
 #  - update number in configure.ac
-<<<<<<< HEAD
-  version: '1.48.0',
-=======
-  version: '1.49.0',
->>>>>>> 606283af
+  version: '1.49.1',
   license: 'GPL2+',
   default_options: [
     'buildtype=debugoptimized',
