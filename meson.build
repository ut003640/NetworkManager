--- conflicted
+++ resolved
@@ -6,11 +6,7 @@
 #  - add corresponding NM_VERSION_x_y_z macros in
 #    "src/libnm-core-public/nm-version-macros.h.in"
 #  - update number in configure.ac
-<<<<<<< HEAD
-  version: '1.38.0',
-=======
-  version: '1.39.3',
->>>>>>> d9d72c6e
+  version: '1.39.4',
   license: 'GPL2+',
   default_options: [
     'buildtype=debugoptimized',
