/* SPDX-License-Identifier: LGPL-2.1-or-later */

#include "nm-sd-adapt-shared.h"

#include <errno.h>
#include <limits.h>
#include <stdio.h>
#include <stdlib.h>
#include <unistd.h>

/* When we include libgen.h because we need dirname() we immediately
 * undefine basename() since libgen.h defines it as a macro to the
 * POSIX version which is really broken. We prefer GNU basename(). */
#include <libgen.h>
#undef basename

#include "alloc-util.h"
#include "extract-word.h"
#include "fd-util.h"
#include "fs-util.h"
#include "glob-util.h"
#include "log.h"
#include "macro.h"
#include "nulstr-util.h"
#include "parse-util.h"
#include "path-util.h"
#include "stat-util.h"
#include "string-util.h"
#include "strv.h"
#include "time-util.h"
#include "utf8.h"

#if 0 /* NM_IGNORED */
int path_split_and_make_absolute(const char *p, char ***ret) {
        char **l;
        int r;

        assert(p);
        assert(ret);

        l = strv_split(p, ":");
        if (!l)
                return -ENOMEM;

        r = path_strv_make_absolute_cwd(l);
        if (r < 0) {
                strv_free(l);
                return r;
        }

        *ret = l;
        return r;
}

char *path_make_absolute(const char *p, const char *prefix) {
        assert(p);

        /* Makes every item in the list an absolute path by prepending
         * the prefix, if specified and necessary */

        if (path_is_absolute(p) || isempty(prefix))
                return strdup(p);

        return path_join(prefix, p);
}

int safe_getcwd(char **ret) {
        char *cwd;

        cwd = get_current_dir_name();
        if (!cwd)
                return negative_errno();

        /* Let's make sure the directory is really absolute, to protect us from the logic behind
         * CVE-2018-1000001 */
        if (cwd[0] != '/') {
                free(cwd);
                return -ENOMEDIUM;
        }

        *ret = cwd;
        return 0;
}

int path_make_absolute_cwd(const char *p, char **ret) {
        char *c;
        int r;

        assert(p);
        assert(ret);

        /* Similar to path_make_absolute(), but prefixes with the
         * current working directory. */

        if (path_is_absolute(p))
                c = strdup(p);
        else {
                _cleanup_free_ char *cwd = NULL;

                r = safe_getcwd(&cwd);
                if (r < 0)
                        return r;

                c = path_join(cwd, p);
        }
        if (!c)
                return -ENOMEM;

        *ret = c;
        return 0;
}

int path_make_relative(const char *from_dir, const char *to_path, char **_r) {
        char *f, *t, *r, *p;
        unsigned n_parents = 0;

        assert(from_dir);
        assert(to_path);
        assert(_r);

        /* Strips the common part, and adds ".." elements as necessary. */

        if (!path_is_absolute(from_dir) || !path_is_absolute(to_path))
                return -EINVAL;

        f = strdupa(from_dir);
        t = strdupa(to_path);

        path_simplify(f, true);
        path_simplify(t, true);

        /* Skip the common part. */
        for (;;) {
                size_t a, b;

                f += *f == '/';
                t += *t == '/';

                if (!*f) {
                        if (!*t)
                                /* from_dir equals to_path. */
                                r = strdup(".");
                        else
                                /* from_dir is a parent directory of to_path. */
                                r = strdup(t);
                        if (!r)
                                return -ENOMEM;

                        *_r = r;
                        return 0;
                }

                if (!*t)
                        break;

                a = strcspn(f, "/");
                b = strcspn(t, "/");

                if (a != b || memcmp(f, t, a) != 0)
                        break;

                f += a;
                t += b;
        }

        /* If we're here, then "from_dir" has one or more elements that need to
         * be replaced with "..". */

        /* Count the number of necessary ".." elements. */
        for (; *f;) {
                size_t w;

                w = strcspn(f, "/");

                /* If this includes ".." we can't do a simple series of "..", refuse */
                if (w == 2 && f[0] == '.' && f[1] == '.')
                        return -EINVAL;

                /* Count number of elements */
                n_parents++;

                f += w;
                f += *f == '/';
        }

        r = new(char, n_parents * 3 + strlen(t) + 1);
        if (!r)
                return -ENOMEM;

        for (p = r; n_parents > 0; n_parents--)
                p = mempcpy(p, "../", 3);

        if (*t)
                strcpy(p, t);
        else
                /* Remove trailing slash */
                *(--p) = 0;

        *_r = r;
        return 0;
}

char* path_startswith_strv(const char *p, char **set) {
        char **s, *t;

        STRV_FOREACH(s, set) {
                t = path_startswith(p, *s);
                if (t)
                        return t;
        }

        return NULL;
}

int path_strv_make_absolute_cwd(char **l) {
        char **s;
        int r;

        /* Goes through every item in the string list and makes it
         * absolute. This works in place and won't rollback any
         * changes on failure. */

        STRV_FOREACH(s, l) {
                char *t;

                r = path_make_absolute_cwd(*s, &t);
                if (r < 0)
                        return r;

                path_simplify(t, false);
                free_and_replace(*s, t);
        }

        return 0;
}

char **path_strv_resolve(char **l, const char *root) {
        char **s;
        unsigned k = 0;
        bool enomem = false;
        int r;

        if (strv_isempty(l))
                return l;

        /* Goes through every item in the string list and canonicalize
         * the path. This works in place and won't rollback any
         * changes on failure. */

        STRV_FOREACH(s, l) {
                _cleanup_free_ char *orig = NULL;
                char *t, *u;

                if (!path_is_absolute(*s)) {
                        free(*s);
                        continue;
                }

                if (root) {
                        orig = *s;
                        t = path_join(root, orig);
                        if (!t) {
                                enomem = true;
                                continue;
                        }
                } else
                        t = *s;

                r = chase_symlinks(t, root, 0, &u, NULL);
                if (r == -ENOENT) {
                        if (root) {
                                u = TAKE_PTR(orig);
                                free(t);
                        } else
                                u = t;
                } else if (r < 0) {
                        free(t);

                        if (r == -ENOMEM)
                                enomem = true;

                        continue;
                } else if (root) {
                        char *x;

                        free(t);
                        x = path_startswith(u, root);
                        if (x) {
                                /* restore the slash if it was lost */
                                if (!startswith(x, "/"))
                                        *(--x) = '/';

                                t = strdup(x);
                                free(u);
                                if (!t) {
                                        enomem = true;
                                        continue;
                                }
                                u = t;
                        } else {
                                /* canonicalized path goes outside of
                                 * prefix, keep the original path instead */
                                free_and_replace(u, orig);
                        }
                } else
                        free(t);

                l[k++] = u;
        }

        l[k] = NULL;

        if (enomem)
                return NULL;

        return l;
}

char **path_strv_resolve_uniq(char **l, const char *root) {

        if (strv_isempty(l))
                return l;

        if (!path_strv_resolve(l, root))
                return NULL;

        return strv_uniq(l);
}
#endif /* NM_IGNORED */

char *path_simplify(char *path, bool kill_dots) {
        char *f, *t;
        bool slash = false, ignore_slash = false, absolute;

        assert(path);

        /* Removes redundant inner and trailing slashes. Also removes unnecessary dots
         * if kill_dots is true. Modifies the passed string in-place.
         *
         * ///foo//./bar/.   becomes /foo/./bar/.      (if kill_dots is false)
         * ///foo//./bar/.   becomes /foo/bar          (if kill_dots is true)
         * .//./foo//./bar/. becomes ././foo/./bar/.   (if kill_dots is false)
         * .//./foo//./bar/. becomes foo/bar           (if kill_dots is true)
         */

        if (isempty(path))
                return path;

        absolute = path_is_absolute(path);

        f = path;
        if (kill_dots && *f == '.' && IN_SET(f[1], 0, '/')) {
                ignore_slash = true;
                f++;
        }

        for (t = path; *f; f++) {

                if (*f == '/') {
                        slash = true;
                        continue;
                }

                if (slash) {
                        if (kill_dots && *f == '.' && IN_SET(f[1], 0, '/'))
                                continue;

                        slash = false;
                        if (ignore_slash)
                                ignore_slash = false;
                        else
                                *(t++) = '/';
                }

                *(t++) = *f;
        }

        /* Special rule, if we stripped everything, we either need a "/" (for the root directory)
         * or "." for the current directory */
        if (t == path) {
                if (absolute)
                        *(t++) = '/';
                else
                        *(t++) = '.';
        }

        *t = 0;
        return path;
}

#if 0 /* NM_IGNORED */
int path_simplify_and_warn(
                char *path,
                unsigned flag,
                const char *unit,
                const char *filename,
                unsigned line,
                const char *lvalue) {

        bool fatal = flag & PATH_CHECK_FATAL;

        assert(!FLAGS_SET(flag, PATH_CHECK_ABSOLUTE | PATH_CHECK_RELATIVE));

        if (!utf8_is_valid(path))
                return log_syntax_invalid_utf8(unit, LOG_ERR, filename, line, path);

        if (flag & (PATH_CHECK_ABSOLUTE | PATH_CHECK_RELATIVE)) {
                bool absolute;

                absolute = path_is_absolute(path);

                if (!absolute && (flag & PATH_CHECK_ABSOLUTE))
                        return log_syntax(unit, LOG_ERR, filename, line, SYNTHETIC_ERRNO(EINVAL),
                                          "%s= path is not absolute%s: %s",
                                          lvalue, fatal ? "" : ", ignoring", path);

                if (absolute && (flag & PATH_CHECK_RELATIVE))
                        return log_syntax(unit, LOG_ERR, filename, line, SYNTHETIC_ERRNO(EINVAL),
                                          "%s= path is absolute%s: %s",
                                          lvalue, fatal ? "" : ", ignoring", path);
        }

        path_simplify(path, true);

        if (!path_is_valid(path))
                return log_syntax(unit, LOG_ERR, filename, line, SYNTHETIC_ERRNO(EINVAL),
                                  "%s= path has invalid length (%zu bytes)%s.",
                                  lvalue, strlen(path), fatal ? "" : ", ignoring");

        if (!path_is_normalized(path))
                return log_syntax(unit, LOG_ERR, filename, line, SYNTHETIC_ERRNO(EINVAL),
                                  "%s= path is not normalized%s: %s",
                                  lvalue, fatal ? "" : ", ignoring", path);

        return 0;
}
#endif /* NM_IGNORED */

char* path_startswith(const char *path, const char *prefix) {
        assert(path);
        assert(prefix);

        /* Returns a pointer to the start of the first component after the parts matched by
         * the prefix, iff
         * - both paths are absolute or both paths are relative,
         * and
         * - each component in prefix in turn matches a component in path at the same position.
         * An empty string will be returned when the prefix and path are equivalent.
         *
         * Returns NULL otherwise.
         */

        if ((path[0] == '/') != (prefix[0] == '/'))
                return NULL;

        for (;;) {
                size_t a, b;

                path += strspn(path, "/");
                prefix += strspn(prefix, "/");

                if (*prefix == 0)
                        return (char*) path;

                if (*path == 0)
                        return NULL;

                a = strcspn(path, "/");
                b = strcspn(prefix, "/");

                if (a != b)
                        return NULL;

                if (memcmp(path, prefix, a) != 0)
                        return NULL;

                path += a;
                prefix += b;
        }
}

int path_compare(const char *a, const char *b) {
        int d;

        assert(a);
        assert(b);

        /* A relative path and an absolute path must not compare as equal.
         * Which one is sorted before the other does not really matter.
         * Here a relative path is ordered before an absolute path. */
        d = (a[0] == '/') - (b[0] == '/');
        if (d != 0)
                return d;

        for (;;) {
                size_t j, k;

                a += strspn(a, "/");
                b += strspn(b, "/");

                if (*a == 0 && *b == 0)
                        return 0;

                /* Order prefixes first: "/foo" before "/foo/bar" */
                if (*a == 0)
                        return -1;
                if (*b == 0)
                        return 1;

                j = strcspn(a, "/");
                k = strcspn(b, "/");

                /* Alphabetical sort: "/foo/aaa" before "/foo/b" */
                d = memcmp(a, b, MIN(j, k));
                if (d != 0)
                        return (d > 0) - (d < 0); /* sign of d */

                /* Sort "/foo/a" before "/foo/aaa" */
                d = (j > k) - (j < k);  /* sign of (j - k) */
                if (d != 0)
                        return d;

                a += j;
                b += k;
        }
}

bool path_equal(const char *a, const char *b) {
        return path_compare(a, b) == 0;
}

#if 0 /* NM_IGNORED */
bool path_equal_or_files_same(const char *a, const char *b, int flags) {
        return path_equal(a, b) || files_same(a, b, flags) > 0;
}
#endif /* NM_IGNORED */

char* path_join_internal(const char *first, ...) {
        char *joined, *q;
        const char *p;
        va_list ap;
        bool slash;
        size_t sz;

        /* Joins all listed strings until the sentinel and places a "/" between them unless the strings end/begin
         * already with one so that it is unnecessary. Note that slashes which are already duplicate won't be
         * removed. The string returned is hence always equal to or longer than the sum of the lengths of each
         * individual string.
         *
         * Note: any listed empty string is simply skipped. This can be useful for concatenating strings of which some
         * are optional.
         *
         * Examples:
         *
         * path_join("foo", "bar") → "foo/bar"
         * path_join("foo/", "bar") → "foo/bar"
         * path_join("", "foo", "", "bar", "") → "foo/bar" */

        sz = strlen_ptr(first);
        va_start(ap, first);
        while ((p = va_arg(ap, char*)) != POINTER_MAX)
                if (!isempty(p))
                        sz += 1 + strlen(p);
        va_end(ap);

        joined = new(char, sz + 1);
        if (!joined)
                return NULL;

        if (!isempty(first)) {
                q = stpcpy(joined, first);
                slash = endswith(first, "/");
        } else {
                /* Skip empty items */
                joined[0] = 0;
                q = joined;
                slash = true; /* no need to generate a slash anymore */
        }

        va_start(ap, first);
        while ((p = va_arg(ap, char*)) != POINTER_MAX) {
                if (isempty(p))
                        continue;

                if (!slash && p[0] != '/')
                        *(q++) = '/';

                q = stpcpy(q, p);
                slash = endswith(p, "/");
        }
        va_end(ap);

        return joined;
}

<<<<<<< HEAD
#if 0 /* NM_IGNORED */
int find_executable_full(const char *name, bool use_path_envvar, char **ret) {
=======
static int check_x_access(const char *path, int *ret_fd) {
        if (ret_fd) {
                _cleanup_close_ int fd = -1;
                int r;

                /* We need to use O_PATH because there may be executables for which we have only exec
                 * permissions, but not read (usually suid executables). */
                fd = open(path, O_PATH|O_CLOEXEC);
                if (fd < 0)
                        return -errno;

                r = access_fd(fd, X_OK);
                if (r < 0)
                        return r;

                *ret_fd = TAKE_FD(fd);
        } else {
                /* Let's optimize things a bit by not opening the file if we don't need the fd. */
                if (access(path, X_OK) < 0)
                        return -errno;
        }

        return 0;
}

int find_executable_full(const char *name, bool use_path_envvar, char **ret_filename, int *ret_fd) {
>>>>>>> 0d3f8ded
        int last_error, r;
        const char *p = NULL;

        assert(name);

        if (is_path(name)) {
                _cleanup_close_ int fd = -1;

                r = check_x_access(name, ret_fd ? &fd : NULL);
                if (r < 0)
                        return r;

                if (ret_filename) {
                        r = path_make_absolute_cwd(name, ret_filename);
                        if (r < 0)
                                return r;
                }

                if (ret_fd)
                        *ret_fd = TAKE_FD(fd);

                return 0;
        }

        if (use_path_envvar)
                /* Plain getenv, not secure_getenv, because we want to actually allow the user to pick the
                 * binary. */
                p = getenv("PATH");
        if (!p)
                p = DEFAULT_PATH;

        last_error = -ENOENT;

        /* Resolve a single-component name to a full path */
        for (;;) {
                _cleanup_free_ char *j = NULL, *element = NULL;
                _cleanup_close_ int fd = -1;

                r = extract_first_word(&p, &element, ":", EXTRACT_RELAX|EXTRACT_DONT_COALESCE_SEPARATORS);
                if (r < 0)
                        return r;
                if (r == 0)
                        break;

                if (!path_is_absolute(element))
                        continue;

                j = path_join(element, name);
                if (!j)
                        return -ENOMEM;

                r = check_x_access(j, ret_fd ? &fd : NULL);
                if (r >= 0) {
                        _cleanup_free_ char *with_dash;

                        with_dash = strjoin(j, "/");
                        if (!with_dash)
                                return -ENOMEM;

                        /* If this passes, it must be a directory, and so should be skipped. */
                        if (access(with_dash, X_OK) >= 0)
                                continue;

                        /* We can't just `continue` inverting this case, since we need to update last_error. */
                        if (errno == ENOTDIR) {
                                /* Found it! */
                                if (ret_filename)
                                        *ret_filename = path_simplify(TAKE_PTR(j), false);
                                if (ret_fd)
                                        *ret_fd = TAKE_FD(fd);

                                return 0;
                        }
                }

                /* PATH entries which we don't have access to are ignored, as per tradition. */
                if (errno != EACCES)
                        last_error = -errno;
        }

        return last_error;
}

bool paths_check_timestamp(const char* const* paths, usec_t *timestamp, bool update) {
        bool changed = false;
        const char* const* i;

        assert(timestamp);

        if (!paths)
                return false;

        STRV_FOREACH(i, paths) {
                struct stat stats;
                usec_t u;

                if (stat(*i, &stats) < 0)
                        continue;

                u = timespec_load(&stats.st_mtim);

                /* first check */
                if (*timestamp >= u)
                        continue;

                log_debug("timestamp of '%s' changed", *i);

                /* update timestamp */
                if (update) {
                        *timestamp = u;
                        changed = true;
                } else
                        return true;
        }

        return changed;
}

static int executable_is_good(const char *executable) {
        _cleanup_free_ char *p = NULL, *d = NULL;
        int r;

        r = find_executable(executable, &p);
        if (r == -ENOENT)
                return 0;
        if (r < 0)
                return r;

        /* An fsck that is linked to /bin/true is a non-existent fsck */

        r = readlink_malloc(p, &d);
        if (r == -EINVAL) /* not a symlink */
                return 1;
        if (r < 0)
                return r;

        return !PATH_IN_SET(d, "true"
                               "/bin/true",
                               "/usr/bin/true",
                               "/dev/null");
}

int fsck_exists(const char *fstype) {
        const char *checker;

        assert(fstype);

        if (streq(fstype, "auto"))
                return -EINVAL;

        checker = strjoina("fsck.", fstype);
        return executable_is_good(checker);
}

int parse_path_argument_and_warn(const char *path, bool suppress_root, char **arg) {
        char *p;
        int r;

        /*
         * This function is intended to be used in command line
         * parsers, to handle paths that are passed in. It makes the
         * path absolute, and reduces it to NULL if omitted or
         * root (the latter optionally).
         *
         * NOTE THAT THIS WILL FREE THE PREVIOUS ARGUMENT POINTER ON
         * SUCCESS! Hence, do not pass in uninitialized pointers.
         */

        if (isempty(path)) {
                *arg = mfree(*arg);
                return 0;
        }

        r = path_make_absolute_cwd(path, &p);
        if (r < 0)
                return log_error_errno(r, "Failed to parse path \"%s\" and make it absolute: %m", path);

        path_simplify(p, false);
        if (suppress_root && empty_or_root(p))
                p = mfree(p);

        free_and_replace(*arg, p);

        return 0;
}

char* dirname_malloc(const char *path) {
        char *d, *dir, *dir2;

        assert(path);

        d = strdup(path);
        if (!d)
                return NULL;

        dir = dirname(d);
        assert(dir);

        if (dir == d)
                return d;

        dir2 = strdup(dir);
        free(d);

        return dir2;
}

const char *last_path_component(const char *path) {

        /* Finds the last component of the path, preserving the optional trailing slash that signifies a directory.
         *
         *    a/b/c → c
         *    a/b/c/ → c/
         *    x → x
         *    x/ → x/
         *    /y → y
         *    /y/ → y/
         *    / → /
         *    // → /
         *    /foo/a → a
         *    /foo/a/ → a/
         *
         *    Also, the empty string is mapped to itself.
         *
         * This is different than basename(), which returns "" when a trailing slash is present.
         */

        unsigned l, k;

        if (!path)
                return NULL;

        l = k = strlen(path);
        if (l == 0) /* special case — an empty string */
                return path;

        while (k > 0 && path[k-1] == '/')
                k--;

        if (k == 0) /* the root directory */
                return path + l - 1;

        while (k > 0 && path[k-1] != '/')
                k--;

        return path + k;
}

int path_extract_filename(const char *p, char **ret) {
        _cleanup_free_ char *a = NULL;
        const char *c, *e = NULL, *q;

        /* Extracts the filename part (i.e. right-most component) from a path, i.e. string that passes
         * filename_is_valid(). A wrapper around last_path_component(), but eats up trailing slashes. */

        if (!p)
                return -EINVAL;

        c = last_path_component(p);

        for (q = c; *q != 0; q++)
                if (*q != '/')
                        e = q + 1;

        if (!e) /* no valid character? */
                return -EINVAL;

        a = strndup(c, e - c);
        if (!a)
                return -ENOMEM;

        if (!filename_is_valid(a))
                return -EINVAL;

        *ret = TAKE_PTR(a);

        return 0;
}
#endif /* NM_IGNORED */

bool filename_is_valid(const char *p) {
        const char *e;

        if (isempty(p))
                return false;

        if (dot_or_dot_dot(p))
                return false;

        e = strchrnul(p, '/');
        if (*e != 0)
                return false;

        if (e - p > FILENAME_MAX) /* FILENAME_MAX is counted *without* the trailing NUL byte */
                return false;

        return true;
}

bool path_is_valid(const char *p) {

        if (isempty(p))
                return false;

        if (strlen(p) >= PATH_MAX) /* PATH_MAX is counted *with* the trailing NUL byte */
                return false;

        return true;
}

bool path_is_normalized(const char *p) {

        if (!path_is_valid(p))
                return false;

        if (dot_or_dot_dot(p))
                return false;

        if (startswith(p, "../") || endswith(p, "/..") || strstr(p, "/../"))
                return false;

        if (startswith(p, "./") || endswith(p, "/.") || strstr(p, "/./"))
                return false;

        if (strstr(p, "//"))
                return false;

        return true;
}

#if 0 /* NM_IGNORED */
char *file_in_same_dir(const char *path, const char *filename) {
        char *e, *ret;
        size_t k;

        assert(path);
        assert(filename);

        /* This removes the last component of path and appends
         * filename, unless the latter is absolute anyway or the
         * former isn't */

        if (path_is_absolute(filename))
                return strdup(filename);

        e = strrchr(path, '/');
        if (!e)
                return strdup(filename);

        k = strlen(filename);
        ret = new(char, (e + 1 - path) + k + 1);
        if (!ret)
                return NULL;

        memcpy(mempcpy(ret, path, e + 1 - path), filename, k + 1);
        return ret;
}

bool hidden_or_backup_file(const char *filename) {
        const char *p;

        assert(filename);

        if (filename[0] == '.' ||
            streq(filename, "lost+found") ||
            streq(filename, "aquota.user") ||
            streq(filename, "aquota.group") ||
            endswith(filename, "~"))
                return true;

        p = strrchr(filename, '.');
        if (!p)
                return false;

        /* Please, let's not add more entries to the list below. If external projects think it's a good idea to come up
         * with always new suffixes and that everybody else should just adjust to that, then it really should be on
         * them. Hence, in future, let's not add any more entries. Instead, let's ask those packages to instead adopt
         * one of the generic suffixes/prefixes for hidden files or backups, possibly augmented with an additional
         * string. Specifically: there's now:
         *
         *    The generic suffixes "~" and ".bak" for backup files
         *    The generic prefix "." for hidden files
         *
         * Thus, if a new package manager "foopkg" wants its own set of ".foopkg-new", ".foopkg-old", ".foopkg-dist"
         * or so registered, let's refuse that and ask them to use ".foopkg.new", ".foopkg.old" or ".foopkg~" instead.
         */

        return STR_IN_SET(p + 1,
                          "rpmnew",
                          "rpmsave",
                          "rpmorig",
                          "dpkg-old",
                          "dpkg-new",
                          "dpkg-tmp",
                          "dpkg-dist",
                          "dpkg-bak",
                          "dpkg-backup",
                          "dpkg-remove",
                          "ucf-new",
                          "ucf-old",
                          "ucf-dist",
                          "swp",
                          "bak",
                          "old",
                          "new");
}

bool is_device_path(const char *path) {

        /* Returns true on paths that likely refer to a device, either by path in sysfs or to something in /dev */

        return PATH_STARTSWITH_SET(path, "/dev/", "/sys/");
}

bool valid_device_node_path(const char *path) {

        /* Some superficial checks whether the specified path is a valid device node path, all without looking at the
         * actual device node. */

        if (!PATH_STARTSWITH_SET(path, "/dev/", "/run/systemd/inaccessible/"))
                return false;

        if (endswith(path, "/")) /* can't be a device node if it ends in a slash */
                return false;

        return path_is_normalized(path);
}

bool valid_device_allow_pattern(const char *path) {
        assert(path);

        /* Like valid_device_node_path(), but also allows full-subsystem expressions, like DeviceAllow= and DeviceDeny=
         * accept it */

        if (STARTSWITH_SET(path, "block-", "char-"))
                return true;

        return valid_device_node_path(path);
}

int systemd_installation_has_version(const char *root, unsigned minimal_version) {
        const char *pattern;
        int r;

        /* Try to guess if systemd installation is later than the specified version. This
         * is hacky and likely to yield false negatives, particularly if the installation
         * is non-standard. False positives should be relatively rare.
         */

        NULSTR_FOREACH(pattern,
                       /* /lib works for systems without usr-merge, and for systems with a sane
                        * usr-merge, where /lib is a symlink to /usr/lib. /usr/lib is necessary
                        * for Gentoo which does a merge without making /lib a symlink.
                        */
                       "lib/systemd/libsystemd-shared-*.so\0"
                       "lib64/systemd/libsystemd-shared-*.so\0"
                       "usr/lib/systemd/libsystemd-shared-*.so\0"
                       "usr/lib64/systemd/libsystemd-shared-*.so\0") {

                _cleanup_strv_free_ char **names = NULL;
                _cleanup_free_ char *path = NULL;
                char *c, **name;

                path = path_join(root, pattern);
                if (!path)
                        return -ENOMEM;

                r = glob_extend(&names, path, 0);
                if (r == -ENOENT)
                        continue;
                if (r < 0)
                        return r;

                assert_se(c = endswith(path, "*.so"));
                *c = '\0'; /* truncate the glob part */

                STRV_FOREACH(name, names) {
                        /* This is most likely to run only once, hence let's not optimize anything. */
                        char *t, *t2;
                        unsigned version;

                        t = startswith(*name, path);
                        if (!t)
                                continue;

                        t2 = endswith(t, ".so");
                        if (!t2)
                                continue;

                        t2[0] = '\0'; /* truncate the suffix */

                        r = safe_atou(t, &version);
                        if (r < 0) {
                                log_debug_errno(r, "Found libsystemd shared at \"%s.so\", but failed to parse version: %m", *name);
                                continue;
                        }

                        log_debug("Found libsystemd shared at \"%s.so\", version %u (%s).",
                                  *name, version,
                                  version >= minimal_version ? "OK" : "too old");
                        if (version >= minimal_version)
                                return true;
                }
        }

        return false;
}
#endif /* NM_IGNORED */

bool dot_or_dot_dot(const char *path) {
        if (!path)
                return false;
        if (path[0] != '.')
                return false;
        if (path[1] == 0)
                return true;
        if (path[1] != '.')
                return false;

        return path[2] == 0;
}

#if 0 /* NM_IGNORED */
bool empty_or_root(const char *root) {

        /* For operations relative to some root directory, returns true if the specified root directory is redundant,
         * i.e. either / or NULL or the empty string or any equivalent. */

        if (!root)
                return true;

        return root[strspn(root, "/")] == 0;
}

bool path_strv_contains(char **l, const char *path) {
        char **i;

        STRV_FOREACH(i, l)
                if (path_equal(*i, path))
                        return true;

        return false;
}

bool prefixed_path_strv_contains(char **l, const char *path) {
        char **i, *j;

        STRV_FOREACH(i, l) {
                j = *i;
                if (*j == '-')
                        j++;
                if (*j == '+')
                        j++;
                if (path_equal(j, path))
                        return true;
        }

        return false;
}

bool credential_name_valid(const char *s) {
        /* We want that credential names are both valid in filenames (since that's our primary way to pass
         * them around) and as fdnames (which is how we might want to pass them around eventually) */
        return filename_is_valid(s) && fdname_is_valid(s);
}
#endif /* NM_IGNORED */<|MERGE_RESOLUTION|>--- conflicted
+++ resolved
@@ -593,10 +593,7 @@
         return joined;
 }
 
-<<<<<<< HEAD
 #if 0 /* NM_IGNORED */
-int find_executable_full(const char *name, bool use_path_envvar, char **ret) {
-=======
 static int check_x_access(const char *path, int *ret_fd) {
         if (ret_fd) {
                 _cleanup_close_ int fd = -1;
@@ -623,7 +620,6 @@
 }
 
 int find_executable_full(const char *name, bool use_path_envvar, char **ret_filename, int *ret_fd) {
->>>>>>> 0d3f8ded
         int last_error, r;
         const char *p = NULL;
 
