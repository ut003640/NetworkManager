/* SPDX-License-Identifier: LGPL-2.1-or-later */

#include "nm-sd-adapt-shared.h"

#if defined(__i386__) || defined(__x86_64__)
#include <cpuid.h>
#endif

#include <elf.h>
#include <errno.h>
#include <fcntl.h>
#include <linux/random.h>
#include <pthread.h>
#include <stdbool.h>
#include <stdint.h>
#include <stdlib.h>
#include <string.h>
#include <sys/ioctl.h>
#include <sys/time.h>

#if HAVE_SYS_AUXV_H
#  include <sys/auxv.h>
#endif

#include "alloc-util.h"
#include "env-util.h"
#include "errno-util.h"
#include "fd-util.h"
#include "fileio.h"
#include "io-util.h"
#include "missing_random.h"
#include "missing_syscall.h"
#include "parse-util.h"
#include "random-util.h"
#include "siphash24.h"
#include "time-util.h"

static bool srand_called = false;

int rdrand(unsigned long *ret) {

        /* So, you are a "security researcher", and you wonder why we bother with using raw RDRAND here,
         * instead of sticking to /dev/urandom or getrandom()?
         *
         * Here's why: early boot. On Linux, during early boot the random pool that backs /dev/urandom and
         * getrandom() is generally not initialized yet. It is very common that initialization of the random
         * pool takes a longer time (up to many minutes), in particular on embedded devices that have no
         * explicit hardware random generator, as well as in virtualized environments such as major cloud
         * installations that do not provide virtio-rng or a similar mechanism.
         *
         * In such an environment using getrandom() synchronously means we'd block the entire system boot-up
         * until the pool is initialized, i.e. *very* long. Using getrandom() asynchronously (GRND_NONBLOCK)
         * would mean acquiring randomness during early boot would simply fail. Using /dev/urandom would mean
         * generating many kmsg log messages about our use of it before the random pool is properly
         * initialized. Neither of these outcomes is desirable.
         *
         * Thus, for very specific purposes we use RDRAND instead of either of these three options. RDRAND
         * provides us quickly and relatively reliably with random values, without having to delay boot,
         * without triggering warning messages in kmsg.
         *
         * Note that we use RDRAND only under very specific circumstances, when the requirements on the
         * quality of the returned entropy permit it. Specifically, here are some cases where we *do* use
         * RDRAND:
         *
         *         • UUID generation: UUIDs are supposed to be universally unique but are not cryptographic
         *           key material. The quality and trust level of RDRAND should hence be OK: UUIDs should be
         *           generated in a way that is reliably unique, but they do not require ultimate trust into
         *           the entropy generator. systemd generates a number of UUIDs during early boot, including
         *           'invocation IDs' for every unit spawned that identify the specific invocation of the
         *           service globally, and a number of others. Other alternatives for generating these UUIDs
         *           have been considered, but don't really work: for example, hashing uuids from a local
         *           system identifier combined with a counter falls flat because during early boot disk
         *           storage is not yet available (think: initrd) and thus a system-specific ID cannot be
         *           stored or retrieved yet.
         *
         *         • Hash table seed generation: systemd uses many hash tables internally. Hash tables are
         *           generally assumed to have O(1) access complexity, but can deteriorate to prohibitive
         *           O(n) access complexity if an attacker manages to trigger a large number of hash
         *           collisions. Thus, systemd (as any software employing hash tables should) uses seeded
         *           hash functions for its hash tables, with a seed generated randomly. The hash tables
         *           systemd employs watch the fill level closely and reseed if necessary. This allows use of
         *           a low quality RNG initially, as long as it improves should a hash table be under attack:
         *           the attacker after all needs to trigger many collisions to exploit it for the purpose
         *           of DoS, but if doing so improves the seed the attack surface is reduced as the attack
         *           takes place.
         *
         * Some cases where we do NOT use RDRAND are:
         *
         *         • Generation of cryptographic key material 🔑
         *
         *         • Generation of cryptographic salt values 🧂
         *
         * This function returns:
         *
         *         -EOPNOTSUPP → RDRAND is not available on this system 😔
         *         -EAGAIN     → The operation failed this time, but is likely to work if you try again a few
         *                       times ♻
         *         -EUCLEAN    → We got some random value, but it looked strange, so we refused using it.
         *                       This failure might or might not be temporary. 😕
         */

#if defined(__i386__) || defined(__x86_64__)
        static int have_rdrand = -1;
        unsigned long v;
        uint8_t success;

        if (have_rdrand < 0) {
                uint32_t eax, ebx, ecx, edx;

                /* Check if RDRAND is supported by the CPU */
                if (__get_cpuid(1, &eax, &ebx, &ecx, &edx) == 0) {
                        have_rdrand = false;
                        return -EOPNOTSUPP;
                }

/* Compat with old gcc where bit_RDRND didn't exist yet */
#ifndef bit_RDRND
#define bit_RDRND (1U << 30)
#endif

                have_rdrand = !!(ecx & bit_RDRND);

                if (have_rdrand > 0) {
                        /* Allow disabling use of RDRAND with SYSTEMD_RDRAND=0
                           If it is unset getenv_bool_secure will return a negative value. */
                        if (getenv_bool_secure("SYSTEMD_RDRAND") == 0) {
                                have_rdrand = false;
                                return -EOPNOTSUPP;
                        }
                }
        }

        if (have_rdrand == 0)
                return -EOPNOTSUPP;

        asm volatile("rdrand %0;"
                     "setc %1"
                     : "=r" (v),
                       "=qm" (success));
        msan_unpoison(&success, sizeof(success));
        if (!success)
                return -EAGAIN;

        /* Apparently on some AMD CPUs RDRAND will sometimes (after a suspend/resume cycle?) report success
         * via the carry flag but nonetheless return the same fixed value -1 in all cases. This appears to be
         * a bad bug in the CPU or firmware. Let's deal with that and work-around this by explicitly checking
         * for this special value (and also 0, just to be sure) and filtering it out. This is a work-around
         * only however and something AMD really should fix properly. The Linux kernel should probably work
         * around this issue by turning off RDRAND altogether on those CPUs. See:
         * https://github.com/systemd/systemd/issues/11810 */
        if (v == 0 || v == ULONG_MAX)
                return log_debug_errno(SYNTHETIC_ERRNO(EUCLEAN),
                                       "RDRAND returned suspicious value %lx, assuming bad hardware RNG, not using value.", v);

        *ret = v;
        return 0;
#else
        return -EOPNOTSUPP;
#endif
}

int genuine_random_bytes(void *p, size_t n, RandomFlags flags) {
        static int have_syscall = -1;
        _cleanup_close_ int fd = -1;
        bool got_some = false;
        int r;

        /* Gathers some high-quality randomness from the kernel (or potentially mid-quality randomness from
         * the CPU if the RANDOM_ALLOW_RDRAND flag is set). This call won't block, unless the RANDOM_BLOCK
         * flag is set. If RANDOM_MAY_FAIL is set, an error is returned if the random pool is not
         * initialized. Otherwise it will always return some data from the kernel, regardless of whether the
         * random pool is fully initialized or not. If RANDOM_EXTEND_WITH_PSEUDO is set, and some but not
         * enough better quality randomness could be acquired, the rest is filled up with low quality
         * randomness.
         *
         * Of course, when creating cryptographic key material you really shouldn't use RANDOM_ALLOW_DRDRAND
         * or even RANDOM_EXTEND_WITH_PSEUDO.
         *
         * When generating UUIDs it's fine to use RANDOM_ALLOW_RDRAND but not OK to use
         * RANDOM_EXTEND_WITH_PSEUDO. In fact RANDOM_EXTEND_WITH_PSEUDO is only really fine when invoked via
         * an "all bets are off" wrapper, such as random_bytes(), see below. */

        if (n == 0)
                return 0;

        if (FLAGS_SET(flags, RANDOM_ALLOW_RDRAND))
                /* Try x86-64' RDRAND intrinsic if we have it. We only use it if high quality randomness is
                 * not required, as we don't trust it (who does?). Note that we only do a single iteration of
                 * RDRAND here, even though the Intel docs suggest calling this in a tight loop of 10
                 * invocations or so. That's because we don't really care about the quality here. We
                 * generally prefer using RDRAND if the caller allows us to, since this way we won't upset
                 * the kernel's random subsystem by accessing it before the pool is initialized (after all it
                 * will kmsg log about every attempt to do so)..*/
                for (;;) {
                        unsigned long u;
                        size_t m;

                        if (rdrand(&u) < 0) {
                                if (got_some && FLAGS_SET(flags, RANDOM_EXTEND_WITH_PSEUDO)) {
                                        /* Fill in the remaining bytes using pseudo-random values */
                                        pseudo_random_bytes(p, n);
                                        return 0;
                                }

                                /* OK, this didn't work, let's go to getrandom() + /dev/urandom instead */
                                break;
                        }

                        m = MIN(sizeof(u), n);
                        memcpy(p, &u, m);

                        p = (uint8_t*) p + m;
                        n -= m;

                        if (n == 0)
                                return 0; /* Yay, success! */

                        got_some = true;
                }

        /* Use the getrandom() syscall unless we know we don't have it. */
        if (have_syscall != 0 && !HAS_FEATURE_MEMORY_SANITIZER) {

                for (;;) {
#if !HAVE_GETRANDOM
                        /* NetworkManager Note: systemd calls the syscall directly in this case. Don't add that workaround.
                         * If you don't compile against a libc that provides getrandom(), you don't get it. */
                        r = -1;
                        errno = ENOSYS;
#else
                        r = getrandom(p, n,
                                      (FLAGS_SET(flags, RANDOM_BLOCK) ? 0 : GRND_NONBLOCK) |
                                      (FLAGS_SET(flags, RANDOM_ALLOW_INSECURE) ? GRND_INSECURE : 0));
#endif
                        if (r > 0) {
                                have_syscall = true;

                                if ((size_t) r == n)
                                        return 0; /* Yay, success! */

                                assert((size_t) r < n);
                                p = (uint8_t*) p + r;
                                n -= r;

                                if (FLAGS_SET(flags, RANDOM_EXTEND_WITH_PSEUDO)) {
                                        /* Fill in the remaining bytes using pseudo-random values */
                                        pseudo_random_bytes(p, n);
                                        return 0;
                                }

                                got_some = true;

                                /* Hmm, we didn't get enough good data but the caller insists on good data? Then try again */
                                if (FLAGS_SET(flags, RANDOM_BLOCK))
                                        continue;

                                /* Fill in the rest with /dev/urandom */
                                break;

                        } else if (r == 0) {
                                have_syscall = true;
                                return -EIO;

                        } else if (ERRNO_IS_NOT_SUPPORTED(errno)) {
                                /* We lack the syscall, continue with reading from /dev/urandom. */
                                have_syscall = false;
                                break;

                        } else if (errno == EAGAIN) {
                                /* The kernel has no entropy whatsoever. Let's remember to use the syscall
                                 * the next time again though.
                                 *
                                 * If RANDOM_MAY_FAIL is set, return an error so that random_bytes() can
                                 * produce some pseudo-random bytes instead. Otherwise, fall back to
                                 * /dev/urandom, which we know is empty, but the kernel will produce some
                                 * bytes for us on a best-effort basis. */
                                have_syscall = true;

                                if (got_some && FLAGS_SET(flags, RANDOM_EXTEND_WITH_PSEUDO)) {
                                        /* Fill in the remaining bytes using pseudorandom values */
                                        pseudo_random_bytes(p, n);
                                        return 0;
                                }

                                if (FLAGS_SET(flags, RANDOM_MAY_FAIL))
                                        return -ENODATA;

                                /* Use /dev/urandom instead */
                                break;

                        } else if (errno == EINVAL) {

                                /* Most likely: unknown flag. We know that GRND_INSECURE might cause this,
                                 * hence try without. */

                                if (FLAGS_SET(flags, RANDOM_ALLOW_INSECURE)) {
                                        flags = flags &~ RANDOM_ALLOW_INSECURE;
                                        continue;
                                }

                                return -errno;
                        } else
                                return -errno;
                }
        }

        fd = open("/dev/urandom", O_RDONLY|O_CLOEXEC|O_NOCTTY);
        if (fd < 0)
                return errno == ENOENT ? -ENOSYS : -errno;

        return loop_read_exact(fd, p, n, true);
}

static void clear_srand_initialization(void) {
        srand_called = false;
}

void initialize_srand(void) {
        static bool pthread_atfork_registered = false;
        unsigned x;
#if HAVE_SYS_AUXV_H
        const void *auxv;
#endif
        unsigned long k;

        if (srand_called)
                return;

#if HAVE_SYS_AUXV_H
        /* The kernel provides us with 16 bytes of entropy in auxv, so let's try to make use of that to seed
         * the pseudo-random generator. It's better than nothing... But let's first hash it to make it harder
         * to recover the original value by watching any pseudo-random bits we generate. After all the
         * AT_RANDOM data might be used by other stuff too (in particular: ASLR), and we probably shouldn't
         * leak the seed for that. */

        auxv = ULONG_TO_PTR(getauxval(AT_RANDOM));
        if (auxv) {
                static const uint8_t auxval_hash_key[16] = {
                        0x92, 0x6e, 0xfe, 0x1b, 0xcf, 0x00, 0x52, 0x9c, 0xcc, 0x42, 0xcf, 0xdc, 0x94, 0x1f, 0x81, 0x0f
                };

                x = (unsigned) siphash24(auxv, 16, auxval_hash_key);
        } else
#endif
                x = 0;

        x ^= (unsigned) now(CLOCK_REALTIME);
        x ^= (unsigned) gettid();

        if (rdrand(&k) >= 0)
                x ^= (unsigned) k;

        srand(x);
        srand_called = true;

        if (!pthread_atfork_registered) {
                (void) pthread_atfork(NULL, NULL, clear_srand_initialization);
                pthread_atfork_registered = true;
        }
}

/* INT_MAX gives us only 31 bits, so use 24 out of that. */
#if RAND_MAX >= INT_MAX
assert_cc(RAND_MAX >= 16777215);
#  define RAND_STEP 3
#else
/* SHORT_INT_MAX or lower gives at most 15 bits, we just use 8 out of that. */
assert_cc(RAND_MAX >= 255);
#  define RAND_STEP 1
#endif

void pseudo_random_bytes(void *p, size_t n) {
        uint8_t *q;

        /* This returns pseudo-random data using libc's rand() function. You probably never want to call this
         * directly, because why would you use this if you can get better stuff cheaply? Use random_bytes()
         * instead, see below: it will fall back to this function if there's nothing better to get, but only
         * then. */

        initialize_srand();

        for (q = p; q < (uint8_t*) p + n; q += RAND_STEP) {
                unsigned rr;

                rr = (unsigned) rand();

#if RAND_STEP >= 3
                if ((size_t) (q - (uint8_t*) p + 2) < n)
                        q[2] = rr >> 16;
#endif
#if RAND_STEP >= 2
                if ((size_t) (q - (uint8_t*) p + 1) < n)
                        q[1] = rr >> 8;
#endif
                q[0] = rr;
        }
}

void random_bytes(void *p, size_t n) {

        /* This returns high quality randomness if we can get it cheaply. If we can't because for some reason
         * it is not available we'll try some crappy fallbacks.
         *
         * What this function will do:
         *
         *         • This function will preferably use the CPU's RDRAND operation, if it is available, in
         *           order to return "mid-quality" random values cheaply.
         *
         *         • Use getrandom() with GRND_NONBLOCK, to return high-quality random values if they are
         *           cheaply available.
         *
         *         • This function will return pseudo-random data, generated via libc rand() if nothing
         *           better is available.
         *
         *         • This function will work fine in early boot
         *
         *         • This function will always succeed
         *
         * What this function won't do:
         *
         *         • This function will never fail: it will give you randomness no matter what. It might not
         *           be high quality, but it will return some, possibly generated via libc's rand() call.
         *
         *         • This function will never block: if the only way to get good randomness is a blocking,
         *           synchronous getrandom() we'll instead provide you with pseudo-random data.
         *
         * This function is hence great for things like seeding hash tables, generating random numeric UNIX
         * user IDs (that are checked for collisions before use) and such.
         *
         * This function is hence not useful for generating UUIDs or cryptographic key material.
         */

        if (genuine_random_bytes(p, n, RANDOM_EXTEND_WITH_PSEUDO|RANDOM_MAY_FAIL|RANDOM_ALLOW_RDRAND|RANDOM_ALLOW_INSECURE) >= 0)
                return;

        /* If for some reason some user made /dev/urandom unavailable to us, or the kernel has no entropy, use a PRNG instead. */
        pseudo_random_bytes(p, n);
}

#if 0 /* NM_IGNORED */
size_t random_pool_size(void) {
        _cleanup_free_ char *s = NULL;
        int r;

        /* Read pool size, if possible */
        r = read_one_line_file("/proc/sys/kernel/random/poolsize", &s);
        if (r < 0)
                log_debug_errno(r, "Failed to read pool size from kernel: %m");
        else {
                unsigned sz;

                r = safe_atou(s, &sz);
                if (r < 0)
                        log_debug_errno(r, "Failed to parse pool size: %s", s);
                else
                        /* poolsize is in bits on 2.6, but we want bytes */
                        return CLAMP(sz / 8, RANDOM_POOL_SIZE_MIN, RANDOM_POOL_SIZE_MAX);
        }

        /* Use the minimum as default, if we can't retrieve the correct value */
        return RANDOM_POOL_SIZE_MIN;
}

int random_write_entropy(int fd, const void *seed, size_t size, bool credit) {
        _cleanup_close_ int opened_fd = -1;
        int r;

        assert(seed || size == 0);

        if (size == 0)
                return 0;

        if (fd < 0) {
                opened_fd = open("/dev/urandom", O_WRONLY|O_CLOEXEC|O_NOCTTY);
                if (opened_fd < 0)
                        return -errno;

                fd = opened_fd;
        }

        if (credit) {
                _cleanup_free_ struct rand_pool_info *info = NULL;

                /* The kernel API only accepts "int" as entropy count (which is in bits), let's avoid any
                 * chance for confusion here. */
                if (size > INT_MAX / 8)
                        return -EOVERFLOW;

                info = malloc(offsetof(struct rand_pool_info, buf) + size);
                if (!info)
                        return -ENOMEM;

                info->entropy_count = size * 8;
                info->buf_size = size;
                memcpy(info->buf, seed, size);

                if (ioctl(fd, RNDADDENTROPY, info) < 0)
                        return -errno;
        } else {
                r = loop_write(fd, seed, size, false);
                if (r < 0)
                        return r;
        }

<<<<<<< HEAD
        return 0;
}
#endif /* NM_IGNORED */
=======
        return 1;
}
>>>>>>> 0d3f8ded
<|MERGE_RESOLUTION|>--- conflicted
+++ resolved
@@ -502,11 +502,6 @@
                         return r;
         }
 
-<<<<<<< HEAD
-        return 0;
-}
-#endif /* NM_IGNORED */
-=======
         return 1;
 }
->>>>>>> 0d3f8ded
+#endif /* NM_IGNORED */