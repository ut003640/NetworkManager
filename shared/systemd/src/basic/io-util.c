--- conflicted
+++ resolved
@@ -269,9 +269,6 @@
                 iovec[(*n_iovec)++] = IOVEC_MAKE_STRING(x);
         return x;
 }
-<<<<<<< HEAD
-#endif /* NM_IGNORED */
-=======
 
 char* set_iovec_string_field_free(struct iovec *iovec, size_t *n_iovec, const char *field, char *value) {
         char *x;
@@ -354,4 +351,4 @@
 
         return n;
 }
->>>>>>> 55c47d4e
+#endif /* NM_IGNORED */