--- conflicted
+++ resolved
@@ -1796,12 +1796,8 @@
         return r;
 }
 
-<<<<<<< HEAD
 #if 0 /* NM_IGNORED */
-int _hashmap_put_strdup(Hashmap **h, const char *k, const char *v  HASHMAP_DEBUG_PARAMS) {
-=======
 int _hashmap_put_strdup_full(Hashmap **h, const struct hash_ops *hash_ops, const char *k, const char *v  HASHMAP_DEBUG_PARAMS) {
->>>>>>> 0d3f8ded
         int r;
 
         r = _hashmap_ensure_allocated(h, hash_ops  HASHMAP_DEBUG_PASS_ARGS);
