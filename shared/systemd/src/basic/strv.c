/* SPDX-License-Identifier: LGPL-2.1+ */

#include "nm-sd-adapt-shared.h"

#include <errno.h>
#include <fnmatch.h>
#include <stdarg.h>
#include <stdio.h>
#include <stdlib.h>

#include "alloc-util.h"
#include "escape.h"
#include "extract-word.h"
#include "fileio.h"
#include "memory-util.h"
#include "nulstr-util.h"
#include "sort-util.h"
#include "string-util.h"
#include "strv.h"

char *strv_find(char * const *l, const char *name) {
        char * const *i;

        assert(name);

        STRV_FOREACH(i, l)
                if (streq(*i, name))
                        return *i;

        return NULL;
}

char *strv_find_case(char * const *l, const char *name) {
        char * const *i;

        assert(name);

        STRV_FOREACH(i, l)
                if (strcaseeq(*i, name))
                        return *i;

        return NULL;
}

char *strv_find_prefix(char * const *l, const char *name) {
        char * const *i;

        assert(name);

        STRV_FOREACH(i, l)
                if (startswith(*i, name))
                        return *i;

        return NULL;
}

char *strv_find_startswith(char * const *l, const char *name) {
        char * const *i, *e;

        assert(name);

        /* Like strv_find_prefix, but actually returns only the
         * suffix, not the whole item */

        STRV_FOREACH(i, l) {
                e = startswith(*i, name);
                if (e)
                        return e;
        }

        return NULL;
}

char **strv_free(char **l) {
        char **k;

        if (!l)
                return NULL;

        for (k = l; *k; k++)
                free(*k);

        return mfree(l);
}

char **strv_free_erase(char **l) {
        char **i;

        STRV_FOREACH(i, l)
                erase_and_freep(i);

        return mfree(l);
}

char **strv_copy(char * const *l) {
        char **r, **k;

        k = r = new(char*, strv_length(l) + 1);
        if (!r)
                return NULL;

        if (l)
                for (; *l; k++, l++) {
                        *k = strdup(*l);
                        if (!*k) {
                                strv_free(r);
                                return NULL;
                        }
                }

        *k = NULL;
        return r;
}

size_t strv_length(char * const *l) {
        size_t n = 0;

        if (!l)
                return 0;

        for (; *l; l++)
                n++;

        return n;
}

char **strv_new_ap(const char *x, va_list ap) {
        const char *s;
        _cleanup_strv_free_ char **a = NULL;
        size_t n = 0, i = 0;
        va_list aq;

        /* As a special trick we ignore all listed strings that equal
         * STRV_IGNORE. This is supposed to be used with the
         * STRV_IFNOTNULL() macro to include possibly NULL strings in
         * the string list. */

        if (x) {
                n = x == STRV_IGNORE ? 0 : 1;

                va_copy(aq, ap);
                while ((s = va_arg(aq, const char*))) {
                        if (s == STRV_IGNORE)
                                continue;

                        n++;
                }

                va_end(aq);
        }

        a = new(char*, n+1);
        if (!a)
                return NULL;

        if (x) {
                if (x != STRV_IGNORE) {
                        a[i] = strdup(x);
                        if (!a[i])
                                return NULL;
                        i++;
                }

                while ((s = va_arg(ap, const char*))) {

                        if (s == STRV_IGNORE)
                                continue;

                        a[i] = strdup(s);
                        if (!a[i])
                                return NULL;

                        i++;
                }
        }

        a[i] = NULL;

        return TAKE_PTR(a);
}

char **strv_new_internal(const char *x, ...) {
        char **r;
        va_list ap;

        va_start(ap, x);
        r = strv_new_ap(x, ap);
        va_end(ap);

        return r;
}

int strv_extend_strv(char ***a, char * const *b, bool filter_duplicates) {
        char * const *s, **t;
        size_t p, q, i = 0, j;

        assert(a);

        if (strv_isempty(b))
                return 0;

        p = strv_length(*a);
        q = strv_length(b);

        if (p >= SIZE_MAX - q)
                return -ENOMEM;

        t = reallocarray(*a, GREEDY_ALLOC_ROUND_UP(p + q + 1), sizeof(char *));
        if (!t)
                return -ENOMEM;

        t[p] = NULL;
        *a = t;

        STRV_FOREACH(s, b) {

                if (filter_duplicates && strv_contains(t, *s))
                        continue;

                t[p+i] = strdup(*s);
                if (!t[p+i])
                        goto rollback;

                i++;
                t[p+i] = NULL;
        }

        assert(i <= q);

        return (int) i;

rollback:
        for (j = 0; j < i; j++)
                free(t[p + j]);

        t[p] = NULL;
        return -ENOMEM;
}

#if 0 /* NM_IGNORED */
int strv_extend_strv_concat(char ***a, char * const *b, const char *suffix) {
        char * const *s;
        int r;

        STRV_FOREACH(s, b) {
                char *v;

                v = strjoin(*s, suffix);
                if (!v)
                        return -ENOMEM;

                r = strv_push(a, v);
                if (r < 0) {
                        free(v);
                        return r;
                }
        }

        return 0;
}
#endif /* NM_IGNORED */

char **strv_split_newlines(const char *s) {
        char **l;
        size_t n;

        assert(s);

        /* Special version of strv_split() that splits on newlines and
         * suppresses an empty string at the end */

        l = strv_split(s, NEWLINE);
        if (!l)
                return NULL;

        n = strv_length(l);
        if (n <= 0)
                return l;

        if (isempty(l[n - 1]))
                l[n - 1] = mfree(l[n - 1]);

        return l;
}

<<<<<<< HEAD
#if 0 /* NM_IGNORED */
int strv_split_extract(char ***t, const char *s, const char *separators, ExtractFlags flags) {
=======
int strv_split_full(char ***t, const char *s, const char *separators, ExtractFlags flags) {
>>>>>>> d4d0c696
        _cleanup_strv_free_ char **l = NULL;
        size_t n = 0, allocated = 0;
        int r;

        assert(t);
        assert(s);

        for (;;) {
                _cleanup_free_ char *word = NULL;

                r = extract_first_word(&s, &word, separators, flags);
                if (r < 0)
                        return r;
                if (r == 0)
                        break;

                if (!GREEDY_REALLOC(l, allocated, n + 2))
                        return -ENOMEM;

                l[n++] = TAKE_PTR(word);

                l[n] = NULL;
        }

        if (!l) {
                l = new0(char*, 1);
                if (!l)
                        return -ENOMEM;
        }

        *t = TAKE_PTR(l);

        return (int) n;
}

int strv_split_colon_pairs(char ***t, const char *s) {
        _cleanup_strv_free_ char **l = NULL;
        size_t n = 0, allocated = 0;
        int r;

        assert(t);
        assert(s);

        for (;;) {
                _cleanup_free_ char *first = NULL, *second = NULL, *tuple = NULL, *second_or_empty = NULL;

                r = extract_first_word(&s, &tuple, NULL, EXTRACT_UNQUOTE|EXTRACT_RETAIN_ESCAPE);
                if (r < 0)
                        return r;
                if (r == 0)
                        break;

                const char *p = tuple;
                r = extract_many_words(&p, ":", EXTRACT_CUNESCAPE|EXTRACT_UNESCAPE_SEPARATORS,
                                       &first, &second, NULL);
                if (r < 0)
                        return r;
                if (r == 0)
                        continue;
                /* Enforce that at most 2 colon-separated words are contained in each group */
                if (!isempty(p))
                        return -EINVAL;

                second_or_empty = strdup(strempty(second));
                if (!second_or_empty)
                        return -ENOMEM;

                if (!GREEDY_REALLOC(l, allocated, n + 3))
                        return -ENOMEM;

                l[n++] = TAKE_PTR(first);
                l[n++] = TAKE_PTR(second_or_empty);

                l[n] = NULL;
        }

        if (!l) {
                l = new0(char*, 1);
                if (!l)
                        return -ENOMEM;
        }

        *t = TAKE_PTR(l);

        return (int) n;
}
#endif /* NM_IGNORED */

char *strv_join_prefix(char * const *l, const char *separator, const char *prefix) {
        char * const *s;
        char *r, *e;
        size_t n, k, m;

        if (!separator)
                separator = " ";

        k = strlen(separator);
        m = strlen_ptr(prefix);

        n = 0;
        STRV_FOREACH(s, l) {
                if (s != l)
                        n += k;
                n += m + strlen(*s);
        }

        r = new(char, n+1);
        if (!r)
                return NULL;

        e = r;
        STRV_FOREACH(s, l) {
                if (s != l)
                        e = stpcpy(e, separator);

                if (prefix)
                        e = stpcpy(e, prefix);

                e = stpcpy(e, *s);
        }

        *e = 0;

        return r;
}

int strv_push(char ***l, char *value) {
        char **c;
        size_t n;

        if (!value)
                return 0;

        n = strv_length(*l);

        /* Check for overflow */
        if (n > SIZE_MAX-2)
                return -ENOMEM;

        c = reallocarray(*l, GREEDY_ALLOC_ROUND_UP(n + 2), sizeof(char*));
        if (!c)
                return -ENOMEM;

        c[n] = value;
        c[n+1] = NULL;

        *l = c;
        return 0;
}

int strv_push_pair(char ***l, char *a, char *b) {
        char **c;
        size_t n;

        if (!a && !b)
                return 0;

        n = strv_length(*l);

        /* Check for overflow */
        if (n > SIZE_MAX-3)
                return -ENOMEM;

        /* increase and check for overflow */
        c = reallocarray(*l, GREEDY_ALLOC_ROUND_UP(n + !!a + !!b + 1), sizeof(char*));
        if (!c)
                return -ENOMEM;

        if (a)
                c[n++] = a;
        if (b)
                c[n++] = b;
        c[n] = NULL;

        *l = c;
        return 0;
}

int strv_insert(char ***l, size_t position, char *value) {
        char **c;
        size_t n, m, i;

        if (!value)
                return 0;

        n = strv_length(*l);
        position = MIN(position, n);

        /* increase and check for overflow */
        m = n + 2;
        if (m < n)
                return -ENOMEM;

        c = new(char*, m);
        if (!c)
                return -ENOMEM;

        for (i = 0; i < position; i++)
                c[i] = (*l)[i];
        c[position] = value;
        for (i = position; i < n; i++)
                c[i+1] = (*l)[i];

        c[n+1] = NULL;

        free(*l);
        *l = c;

        return 0;
}

int strv_consume(char ***l, char *value) {
        int r;

        r = strv_push(l, value);
        if (r < 0)
                free(value);

        return r;
}

int strv_consume_pair(char ***l, char *a, char *b) {
        int r;

        r = strv_push_pair(l, a, b);
        if (r < 0) {
                free(a);
                free(b);
        }

        return r;
}

int strv_consume_prepend(char ***l, char *value) {
        int r;

        r = strv_push_prepend(l, value);
        if (r < 0)
                free(value);

        return r;
}

int strv_extend(char ***l, const char *value) {
        char *v;

        if (!value)
                return 0;

        v = strdup(value);
        if (!v)
                return -ENOMEM;

        return strv_consume(l, v);
}

int strv_extend_front(char ***l, const char *value) {
        size_t n, m;
        char *v, **c;

        assert(l);

        /* Like strv_extend(), but prepends rather than appends the new entry */

        if (!value)
                return 0;

        n = strv_length(*l);

        /* Increase and overflow check. */
        m = n + 2;
        if (m < n)
                return -ENOMEM;

        v = strdup(value);
        if (!v)
                return -ENOMEM;

        c = reallocarray(*l, m, sizeof(char*));
        if (!c) {
                free(v);
                return -ENOMEM;
        }

        memmove(c+1, c, n * sizeof(char*));
        c[0] = v;
        c[n+1] = NULL;

        *l = c;
        return 0;
}

char **strv_uniq(char **l) {
        char **i;

        /* Drops duplicate entries. The first identical string will be
         * kept, the others dropped */

        STRV_FOREACH(i, l)
                strv_remove(i+1, *i);

        return l;
}

bool strv_is_uniq(char * const *l) {
        char * const *i;

        STRV_FOREACH(i, l)
                if (strv_find(i+1, *i))
                        return false;

        return true;
}

char **strv_remove(char **l, const char *s) {
        char **f, **t;

        if (!l)
                return NULL;

        assert(s);

        /* Drops every occurrence of s in the string list, edits
         * in-place. */

        for (f = t = l; *f; f++)
                if (streq(*f, s))
                        free(*f);
                else
                        *(t++) = *f;

        *t = NULL;
        return l;
}

char **strv_parse_nulstr(const char *s, size_t l) {
        /* l is the length of the input data, which will be split at NULs into
         * elements of the resulting strv. Hence, the number of items in the resulting strv
         * will be equal to one plus the number of NUL bytes in the l bytes starting at s,
         * unless s[l-1] is NUL, in which case the final empty string is not stored in
         * the resulting strv, and length is equal to the number of NUL bytes.
         *
         * Note that contrary to a normal nulstr which cannot contain empty strings, because
         * the input data is terminated by any two consequent NUL bytes, this parser accepts
         * empty strings in s.
         */

        const char *p;
        size_t c = 0, i = 0;
        char **v;

        assert(s || l <= 0);

        if (l <= 0)
                return new0(char*, 1);

        for (p = s; p < s + l; p++)
                if (*p == 0)
                        c++;

        if (s[l-1] != 0)
                c++;

        v = new0(char*, c+1);
        if (!v)
                return NULL;

        p = s;
        while (p < s + l) {
                const char *e;

                e = memchr(p, 0, s + l - p);

                v[i] = strndup(p, e ? e - p : s + l - p);
                if (!v[i]) {
                        strv_free(v);
                        return NULL;
                }

                i++;

                if (!e)
                        break;

                p = e + 1;
        }

        assert(i == c);

        return v;
}

#if 0 /* NM_IGNORED */
char **strv_split_nulstr(const char *s) {
        const char *i;
        char **r = NULL;

        NULSTR_FOREACH(i, s)
                if (strv_extend(&r, i) < 0) {
                        strv_free(r);
                        return NULL;
                }

        if (!r)
                return strv_new(NULL);

        return r;
}
#endif /* NM_IGNORED */

int strv_make_nulstr(char * const *l, char **ret, size_t *ret_size) {
        /* A valid nulstr with two NULs at the end will be created, but
         * q will be the length without the two trailing NULs. Thus the output
         * string is a valid nulstr and can be iterated over using NULSTR_FOREACH,
         * and can also be parsed by strv_parse_nulstr as long as the length
         * is provided separately.
         */

        size_t n_allocated = 0, n = 0;
        _cleanup_free_ char *m = NULL;
        char * const *i;

        assert(ret);
        assert(ret_size);

        STRV_FOREACH(i, l) {
                size_t z;

                z = strlen(*i);

                if (!GREEDY_REALLOC(m, n_allocated, n + z + 2))
                        return -ENOMEM;

                memcpy(m + n, *i, z + 1);
                n += z + 1;
        }

        if (!m) {
                m = new0(char, 1);
                if (!m)
                        return -ENOMEM;
                n = 1;
        } else
                /* make sure there is a second extra NUL at the end of resulting nulstr */
                m[n] = '\0';

        assert(n > 0);
        *ret = m;
        *ret_size = n - 1;

        m = NULL;

        return 0;
}

bool strv_overlap(char * const *a, char * const *b) {
        char * const *i;

        STRV_FOREACH(i, a)
                if (strv_contains(b, *i))
                        return true;

        return false;
}

#if 0 /* NM_IGNORED */
static int str_compare(char * const *a, char * const *b) {
        return strcmp(*a, *b);
}

char **strv_sort(char **l) {
        typesafe_qsort(l, strv_length(l), str_compare);
        return l;
}
#endif /* NM_IGNORED */

int strv_compare(char * const *a, char * const *b) {
        int r;

        if (strv_isempty(a)) {
                if (strv_isempty(b))
                        return 0;
                else
                        return -1;
        }

        if (strv_isempty(b))
                return 1;

        for ( ; *a || *b; ++a, ++b) {
                r = strcmp_ptr(*a, *b);
                if (r != 0)
                        return r;
        }

        return 0;
}

void strv_print(char * const *l) {
        char * const *s;

        STRV_FOREACH(s, l)
                puts(*s);
}

int strv_extendf(char ***l, const char *format, ...) {
        va_list ap;
        char *x;
        int r;

        va_start(ap, format);
        r = vasprintf(&x, format, ap);
        va_end(ap);

        if (r < 0)
                return -ENOMEM;

        return strv_consume(l, x);
}

char **strv_reverse(char **l) {
        size_t n, i;

        n = strv_length(l);
        if (n <= 1)
                return l;

        for (i = 0; i < n / 2; i++)
                SWAP_TWO(l[i], l[n-1-i]);

        return l;
}

char **strv_shell_escape(char **l, const char *bad) {
        char **s;

        /* Escapes every character in every string in l that is in bad,
         * edits in-place, does not roll-back on error. */

        STRV_FOREACH(s, l) {
                char *v;

                v = shell_escape(*s, bad);
                if (!v)
                        return NULL;

                free(*s);
                *s = v;
        }

        return l;
}

bool strv_fnmatch_full(char* const* patterns, const char *s, int flags, size_t *matched_pos) {
        for (size_t i = 0; patterns && patterns[i]; i++)
                if (fnmatch(patterns[i], s, flags) == 0) {
                        if (matched_pos)
                                *matched_pos = i;
                        return true;
                }

        return false;
}

char ***strv_free_free(char ***l) {
        char ***i;

        if (!l)
                return NULL;

        for (i = l; *i; i++)
                strv_free(*i);

        return mfree(l);
}

char **strv_skip(char **l, size_t n) {

        while (n > 0) {
                if (strv_isempty(l))
                        return l;

                l++, n--;
        }

        return l;
}

int strv_extend_n(char ***l, const char *value, size_t n) {
        size_t i, j, k;
        char **nl;

        assert(l);

        if (!value)
                return 0;
        if (n == 0)
                return 0;

        /* Adds the value n times to l */

        k = strv_length(*l);
        if (n >= SIZE_MAX - k)
                return -ENOMEM;

        nl = reallocarray(*l, GREEDY_ALLOC_ROUND_UP(k + n + 1), sizeof(char *));
        if (!nl)
                return -ENOMEM;

        *l = nl;

        for (i = k; i < k + n; i++) {
                nl[i] = strdup(value);
                if (!nl[i])
                        goto rollback;
        }

        nl[i] = NULL;
        return 0;

rollback:
        for (j = k; j < i; j++)
                free(nl[j]);

        nl[k] = NULL;
        return -ENOMEM;
}

int fputstrv(FILE *f, char * const *l, const char *separator, bool *space) {
        bool b = false;
        char * const *s;
        int r;

        /* Like fputs(), but for strv, and with a less stupid argument order */

        if (!space)
                space = &b;

        STRV_FOREACH(s, l) {
                r = fputs_with_space(f, *s, separator, space);
                if (r < 0)
                        return r;
        }

        return 0;
}

static int string_strv_hashmap_put_internal(Hashmap *h, const char *key, const char *value) {
        char **l;
        int r;

        l = hashmap_get(h, key);
        if (l) {
                /* A list for this key already exists, let's append to it if it is not listed yet */
                if (strv_contains(l, value))
                        return 0;

                r = strv_extend(&l, value);
                if (r < 0)
                        return r;

                assert_se(hashmap_update(h, key, l) >= 0);
        } else {
                /* No list for this key exists yet, create one */
                _cleanup_strv_free_ char **l2 = NULL;
                _cleanup_free_ char *t = NULL;

                t = strdup(key);
                if (!t)
                        return -ENOMEM;

                r = strv_extend(&l2, value);
                if (r < 0)
                        return r;

                r = hashmap_put(h, t, l2);
                if (r < 0)
                        return r;
                TAKE_PTR(t);
                TAKE_PTR(l2);
        }

        return 1;
}

int _string_strv_hashmap_put(Hashmap **h, const char *key, const char *value  HASHMAP_DEBUG_PARAMS) {
        int r;

        r = _hashmap_ensure_allocated(h, &string_strv_hash_ops  HASHMAP_DEBUG_PASS_ARGS);
        if (r < 0)
                return r;

        return string_strv_hashmap_put_internal(*h, key, value);
}

int _string_strv_ordered_hashmap_put(OrderedHashmap **h, const char *key, const char *value  HASHMAP_DEBUG_PARAMS) {
        int r;

        r = _ordered_hashmap_ensure_allocated(h, &string_strv_hash_ops  HASHMAP_DEBUG_PASS_ARGS);
        if (r < 0)
                return r;

        return string_strv_hashmap_put_internal(PLAIN_HASHMAP(*h), key, value);
}

DEFINE_HASH_OPS_FULL(string_strv_hash_ops, char, string_hash_func, string_compare_func, free, char*, strv_free);<|MERGE_RESOLUTION|>--- conflicted
+++ resolved
@@ -283,12 +283,7 @@
         return l;
 }
 
-<<<<<<< HEAD
-#if 0 /* NM_IGNORED */
-int strv_split_extract(char ***t, const char *s, const char *separators, ExtractFlags flags) {
-=======
 int strv_split_full(char ***t, const char *s, const char *separators, ExtractFlags flags) {
->>>>>>> d4d0c696
         _cleanup_strv_free_ char **l = NULL;
         size_t n = 0, allocated = 0;
         int r;
@@ -324,6 +319,7 @@
         return (int) n;
 }
 
+#if 0 /* NM_IGNORED */
 int strv_split_colon_pairs(char ***t, const char *s) {
         _cleanup_strv_free_ char **l = NULL;
         size_t n = 0, allocated = 0;
