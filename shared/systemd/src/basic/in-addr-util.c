--- conflicted
+++ resolved
@@ -747,9 +747,6 @@
 }
 
 DEFINE_HASH_OPS(in_addr_data_hash_ops, struct in_addr_data, in_addr_data_hash_func, in_addr_data_compare_func);
-<<<<<<< HEAD
-#endif /* NM_IGNORED */
-=======
 
 static void in6_addr_hash_func(const struct in6_addr *addr, struct siphash *state) {
         assert(addr);
@@ -762,4 +759,4 @@
 }
 
 DEFINE_HASH_OPS(in6_addr_hash_ops, struct in6_addr, in6_addr_hash_func, in6_addr_compare_func);
->>>>>>> 55c47d4e
+#endif /* NM_IGNORED */