/* SPDX-License-Identifier: LGPL-2.1-or-later */

#include "nm-sd-adapt-shared.h"

#include <errno.h>
#include <limits.h>
#include <stdio.h>
#include <sys/utsname.h>
#include <unistd.h>

#include "alloc-util.h"
#include "hostname-util.h"
#include "string-util.h"
#include "strv.h"

<<<<<<< HEAD
#if 0 /* NM_IGNORED */
bool hostname_is_set(void) {
        struct utsname u;

        assert_se(uname(&u) >= 0);

        if (isempty(u.nodename))
                return false;

        /* This is the built-in kernel default hostname */
        if (streq(u.nodename, "(none)"))
                return false;

        return true;
}

=======
>>>>>>> 0d3f8ded
char* gethostname_malloc(void) {
        struct utsname u;
        const char *s;

        /* This call tries to return something useful, either the actual hostname
         * or it makes something up. The only reason it might fail is OOM.
         * It might even return "localhost" if that's set. */

        assert_se(uname(&u) >= 0);

        s = u.nodename;
        if (isempty(s) || streq(s, "(none)"))
                s = FALLBACK_HOSTNAME;

        return strdup(s);
}

char* gethostname_short_malloc(void) {
        struct utsname u;
        const char *s;

        /* Like above, but kills the FQDN part if present. */

        assert_se(uname(&u) >= 0);

        s = u.nodename;
        if (isempty(s) || streq(s, "(none)") || s[0] == '.') {
                s = FALLBACK_HOSTNAME;
                assert(s[0] != '.');
        }

        return strndup(s, strcspn(s, "."));
}
#endif /* NM_IGNORED */

int gethostname_strict(char **ret) {
        struct utsname u;
        char *k;

        /* This call will rather fail than make up a name. It will not return "localhost" either. */

        assert_se(uname(&u) >= 0);

        if (isempty(u.nodename))
                return -ENXIO;

        if (streq(u.nodename, "(none)"))
                return -ENXIO;

        if (is_localhost(u.nodename))
                return -ENXIO;

        k = strdup(u.nodename);
        if (!k)
                return -ENOMEM;

        *ret = k;
        return 0;
}

bool valid_ldh_char(char c) {
        /* "LDH" → "Letters, digits, hyphens", as per RFC 5890, Section 2.3.1 */

        return
                (c >= 'a' && c <= 'z') ||
                (c >= 'A' && c <= 'Z') ||
                (c >= '0' && c <= '9') ||
                c == '-';
}

bool hostname_is_valid(const char *s, ValidHostnameFlags flags) {
        unsigned n_dots = 0;
        const char *p;
        bool dot, hyphen;

        /* Check if s looks like a valid hostname or FQDN. This does not do full DNS validation, but only
         * checks if the name is composed of allowed characters and the length is not above the maximum
         * allowed by Linux (c.f. dns_name_is_valid()). A trailing dot is allowed if
         * VALID_HOSTNAME_TRAILING_DOT flag is set and at least two components are present in the name. Note
         * that due to the restricted charset and length this call is substantially more conservative than
         * dns_name_is_valid(). Doesn't accept empty hostnames, hostnames with leading dots, and hostnames
         * with multiple dots in a sequence. Doesn't allow hyphens at the beginning or end of label. */

        if (isempty(s))
                return false;

        if (streq(s, ".host")) /* Used by the container logic to denote the "root container" */
                return FLAGS_SET(flags, VALID_HOSTNAME_DOT_HOST);

        for (p = s, dot = hyphen = true; *p; p++)
                if (*p == '.') {
                        if (dot || hyphen)
                                return false;

                        dot = true;
                        hyphen = false;
                        n_dots++;

                } else if (*p == '-') {
                        if (dot)
                                return false;

                        dot = false;
                        hyphen = true;

                } else {
                        if (!valid_ldh_char(*p))
                                return false;

                        dot = false;
                        hyphen = false;
                }

        if (dot && (n_dots < 2 || !FLAGS_SET(flags, VALID_HOSTNAME_TRAILING_DOT)))
                return false;
        if (hyphen)
                return false;

        if (p-s > HOST_NAME_MAX) /* Note that HOST_NAME_MAX is 64 on Linux, but DNS allows domain names up to
                                  * 255 characters */
                return false;

        return true;
}

char* hostname_cleanup(char *s) {
        char *p, *d;
        bool dot, hyphen;

        assert(s);

        for (p = s, d = s, dot = hyphen = true; *p && d - s < HOST_NAME_MAX; p++)
                if (*p == '.') {
                        if (dot || hyphen)
                                continue;

                        *(d++) = '.';
                        dot = true;
                        hyphen = false;

                } else if (*p == '-') {
                        if (dot)
                                continue;

                        *(d++) = '-';
                        dot = false;
                        hyphen = true;

                } else if (valid_ldh_char(*p)) {
                        *(d++) = *p;
                        dot = false;
                        hyphen = false;
                }

        if (d > s && IN_SET(d[-1], '-', '.'))
                /* The dot can occur at most once, but we might have multiple
                 * hyphens, hence the loop */
                d--;
        *d = 0;

        return s;
}

bool is_localhost(const char *hostname) {
        assert(hostname);

        /* This tries to identify local host and domain names
         * described in RFC6761 plus the redhatism of localdomain */

        return STRCASE_IN_SET(
                        hostname,
                        "localhost",
                        "localhost.",
                        "localhost.localdomain",
                        "localhost.localdomain.") ||
                endswith_no_case(hostname, ".localhost") ||
                endswith_no_case(hostname, ".localhost.") ||
                endswith_no_case(hostname, ".localhost.localdomain") ||
                endswith_no_case(hostname, ".localhost.localdomain.");
<<<<<<< HEAD
}

#if 0 /* NM_IGNORED */
bool is_gateway_hostname(const char *hostname) {
        assert(hostname);

        /* This tries to identify the valid syntaxes for the our
         * synthetic "gateway" host. */

        return
                strcaseeq(hostname, "_gateway") || strcaseeq(hostname, "_gateway.")
#if ENABLE_COMPAT_GATEWAY_HOSTNAME
                || strcaseeq(hostname, "gateway") || strcaseeq(hostname, "gateway.")
#endif
                ;
}

int sethostname_idempotent(const char *s) {
        char buf[HOST_NAME_MAX + 1] = {};

        assert(s);

        if (gethostname(buf, sizeof(buf)) < 0)
                return -errno;

        if (streq(buf, s))
                return 0;

        if (sethostname(s, strlen(s)) < 0)
                return -errno;

        return 1;
}

int shorten_overlong(const char *s, char **ret) {
        char *h, *p;

        /* Shorten an overlong name to HOST_NAME_MAX or to the first dot,
         * whatever comes earlier. */

        assert(s);

        h = strdup(s);
        if (!h)
                return -ENOMEM;

        if (hostname_is_valid(h, false)) {
                *ret = h;
                return 0;
        }

        p = strchr(h, '.');
        if (p)
                *p = 0;

        strshorten(h, HOST_NAME_MAX);

        if (!hostname_is_valid(h, false)) {
                free(h);
                return -EDOM;
        }

        *ret = h;
        return 1;
}

int read_etc_hostname_stream(FILE *f, char **ret) {
        int r;

        assert(f);
        assert(ret);

        for (;;) {
                _cleanup_free_ char *line = NULL;
                char *p;

                r = read_line(f, LONG_LINE_MAX, &line);
                if (r < 0)
                        return r;
                if (r == 0) /* EOF without any hostname? the file is empty, let's treat that exactly like no file at all: ENOENT */
                        return -ENOENT;

                p = strstrip(line);

                /* File may have empty lines or comments, ignore them */
                if (!IN_SET(*p, '\0', '#')) {
                        char *copy;

                        hostname_cleanup(p); /* normalize the hostname */

                        if (!hostname_is_valid(p, true)) /* check that the hostname we return is valid */
                                return -EBADMSG;

                        copy = strdup(p);
                        if (!copy)
                                return -ENOMEM;

                        *ret = copy;
                        return 0;
                }
        }
}

int read_etc_hostname(const char *path, char **ret) {
        _cleanup_fclose_ FILE *f = NULL;

        assert(ret);

        if (!path)
                path = "/etc/hostname";

        f = fopen(path, "re");
        if (!f)
                return -errno;

        return read_etc_hostname_stream(f, ret);

}
#endif /* NM_IGNORED */
=======
}
>>>>>>> 0d3f8ded
<|MERGE_RESOLUTION|>--- conflicted
+++ resolved
@@ -13,25 +13,7 @@
 #include "string-util.h"
 #include "strv.h"
 
-<<<<<<< HEAD
 #if 0 /* NM_IGNORED */
-bool hostname_is_set(void) {
-        struct utsname u;
-
-        assert_se(uname(&u) >= 0);
-
-        if (isempty(u.nodename))
-                return false;
-
-        /* This is the built-in kernel default hostname */
-        if (streq(u.nodename, "(none)"))
-                return false;
-
-        return true;
-}
-
-=======
->>>>>>> 0d3f8ded
 char* gethostname_malloc(void) {
         struct utsname u;
         const char *s;
@@ -211,126 +193,4 @@
                 endswith_no_case(hostname, ".localhost.") ||
                 endswith_no_case(hostname, ".localhost.localdomain") ||
                 endswith_no_case(hostname, ".localhost.localdomain.");
-<<<<<<< HEAD
-}
-
-#if 0 /* NM_IGNORED */
-bool is_gateway_hostname(const char *hostname) {
-        assert(hostname);
-
-        /* This tries to identify the valid syntaxes for the our
-         * synthetic "gateway" host. */
-
-        return
-                strcaseeq(hostname, "_gateway") || strcaseeq(hostname, "_gateway.")
-#if ENABLE_COMPAT_GATEWAY_HOSTNAME
-                || strcaseeq(hostname, "gateway") || strcaseeq(hostname, "gateway.")
-#endif
-                ;
-}
-
-int sethostname_idempotent(const char *s) {
-        char buf[HOST_NAME_MAX + 1] = {};
-
-        assert(s);
-
-        if (gethostname(buf, sizeof(buf)) < 0)
-                return -errno;
-
-        if (streq(buf, s))
-                return 0;
-
-        if (sethostname(s, strlen(s)) < 0)
-                return -errno;
-
-        return 1;
-}
-
-int shorten_overlong(const char *s, char **ret) {
-        char *h, *p;
-
-        /* Shorten an overlong name to HOST_NAME_MAX or to the first dot,
-         * whatever comes earlier. */
-
-        assert(s);
-
-        h = strdup(s);
-        if (!h)
-                return -ENOMEM;
-
-        if (hostname_is_valid(h, false)) {
-                *ret = h;
-                return 0;
-        }
-
-        p = strchr(h, '.');
-        if (p)
-                *p = 0;
-
-        strshorten(h, HOST_NAME_MAX);
-
-        if (!hostname_is_valid(h, false)) {
-                free(h);
-                return -EDOM;
-        }
-
-        *ret = h;
-        return 1;
-}
-
-int read_etc_hostname_stream(FILE *f, char **ret) {
-        int r;
-
-        assert(f);
-        assert(ret);
-
-        for (;;) {
-                _cleanup_free_ char *line = NULL;
-                char *p;
-
-                r = read_line(f, LONG_LINE_MAX, &line);
-                if (r < 0)
-                        return r;
-                if (r == 0) /* EOF without any hostname? the file is empty, let's treat that exactly like no file at all: ENOENT */
-                        return -ENOENT;
-
-                p = strstrip(line);
-
-                /* File may have empty lines or comments, ignore them */
-                if (!IN_SET(*p, '\0', '#')) {
-                        char *copy;
-
-                        hostname_cleanup(p); /* normalize the hostname */
-
-                        if (!hostname_is_valid(p, true)) /* check that the hostname we return is valid */
-                                return -EBADMSG;
-
-                        copy = strdup(p);
-                        if (!copy)
-                                return -ENOMEM;
-
-                        *ret = copy;
-                        return 0;
-                }
-        }
-}
-
-int read_etc_hostname(const char *path, char **ret) {
-        _cleanup_fclose_ FILE *f = NULL;
-
-        assert(ret);
-
-        if (!path)
-                path = "/etc/hostname";
-
-        f = fopen(path, "re");
-        if (!f)
-                return -errno;
-
-        return read_etc_hostname_stream(f, ret);
-
-}
-#endif /* NM_IGNORED */
-=======
-}
->>>>>>> 0d3f8ded
+}