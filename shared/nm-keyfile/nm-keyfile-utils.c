--- conflicted
+++ resolved
@@ -104,49 +104,6 @@
 
 /*****************************************************************************/
 
-<<<<<<< HEAD
-/* List helpers */
-#define DEFINE_KF_LIST_WRAPPER(stype, get_ctype, set_ctype) \
-get_ctype \
-nm_keyfile_plugin_kf_get_##stype##_list (GKeyFile *kf, \
-                                         const char *group, \
-                                         const char *key, \
-                                         gsize *out_length, \
-                                         GError **error) \
-{ \
-	get_ctype list; \
-	const char *alias; \
-	GError *local = NULL; \
-	gsize l; \
- \
-	list = g_key_file_get_##stype##_list (kf, group, key, &l, &local); \
-	if (g_error_matches (local, G_KEY_FILE_ERROR, G_KEY_FILE_ERROR_GROUP_NOT_FOUND)) { \
-		alias = nm_keyfile_plugin_get_alias_for_setting_name (group); \
-		if (alias) { \
-			g_clear_error (&local); \
-			list = g_key_file_get_##stype##_list (kf, alias, key, &l, &local); \
-		} \
-	} \
-	if (local) \
-		g_propagate_error (error, local); \
-	if (!list) \
-		l = 0; \
-	NM_SET_OUT (out_length, l); \
-	return list; \
-} \
- \
-void \
-nm_keyfile_plugin_kf_set_##stype##_list (GKeyFile *kf, \
-                                         const char *group, \
-                                         const char *key, \
-                                         set_ctype list[], \
-                                         gsize length) \
-{ \
-	const char *alias; \
- \
-	alias = nm_keyfile_plugin_get_alias_for_setting_name (group); \
-	g_key_file_set_##stype##_list (kf, alias ?: group, key, list, length); \
-=======
 char **
 nm_keyfile_plugin_kf_get_string_list (GKeyFile *kf,
                                       const char *group,
@@ -173,7 +130,6 @@
 		l = 0;
 	NM_SET_OUT (out_length, l);
 	return list;
->>>>>>> 3f6f7b06
 }
 
 guint *
